from itertools import chain
from operator import attrgetter

from django.conf import settings
from django.core.paginator import Paginator, EmptyPage, PageNotAnInteger
from django.db import models
from django.db.models import Q

from wagtail.wagtailadmin.edit_handlers import StreamFieldPanel, FieldPanel
from wagtail.wagtailcore.fields import StreamField
from wagtail.wagtailadmin.edit_handlers import TabbedInterface, ObjectList
from wagtail.wagtailcore import blocks
from wagtail.wagtailcore.models import PageManager
from wagtail.wagtailimages.blocks import ImageChooserBlock

from .base import CFGOVPage
from .learn_page import AbstractFilterPage
from .. import blocks as v1_blocks
from ..atomic_elements import molecules, organisms
from ..feeds import FilterableFeedPageMixin
from ..util.ref import choices_for_page_type
from ..util.filterable_list import FilterableListMixin


class SublandingFilterablePage(FilterableFeedPageMixin, FilterableListMixin, CFGOVPage):
    header = StreamField([
        ('hero', molecules.Hero()),
    ], blank=True)
    content = StreamField([
        ('text_introduction', molecules.TextIntroduction()),
        ('full_width_text', organisms.FullWidthText()),
        ('filter_controls', organisms.FilterControls()),
        ('featured_content', molecules.FeaturedContent()),
        ('feedback', v1_blocks.Feedback()),
    ])

    # General content tab
    content_panels = CFGOVPage.content_panels + [
        StreamFieldPanel('header'),
        StreamFieldPanel('content'),
    ]

    # Tab handler interface
    edit_handler = TabbedInterface([
        ObjectList(content_panels, heading='General Content'),
        ObjectList(CFGOVPage.sidefoot_panels, heading='Sidebar'),
        ObjectList(CFGOVPage.settings_panels, heading='Configuration'),
    ])

    template = 'sublanding-page/index.html'

    objects = PageManager()


class ActivityLogPage(SublandingFilterablePage):
    template = 'activity-log/index.html'

<<<<<<< HEAD
=======
    objects = PageManager()

    @staticmethod
    def get_form_class():
        from .. import forms
        return forms.ActivityLogFilterForm


>>>>>>> f27fb6d0
    def per_page_limit(self):
        return 100

    def get_filter_parent(self):
        return None
<|MERGE_RESOLUTION|>--- conflicted
+++ resolved
@@ -55,17 +55,8 @@
 class ActivityLogPage(SublandingFilterablePage):
     template = 'activity-log/index.html'
 
-<<<<<<< HEAD
-=======
     objects = PageManager()
 
-    @staticmethod
-    def get_form_class():
-        from .. import forms
-        return forms.ActivityLogFilterForm
-
-
->>>>>>> f27fb6d0
     def per_page_limit(self):
         return 100
 
