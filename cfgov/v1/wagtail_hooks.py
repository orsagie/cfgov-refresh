--- conflicted
+++ resolved
@@ -2,7 +2,7 @@
 import json
 from urlparse import urlsplit
 import logging
-from exceptions import ValueError 
+from exceptions import ValueError
 from datetime import datetime, timedelta
 import pytz
 
@@ -17,15 +17,11 @@
 from wagtail.wagtailcore import hooks
 from wagtail.wagtailcore.models import Page
 
-<<<<<<< HEAD
-from v1.models import CFGOVPage
-
-logger = logging.getLogger(__name__)
-
-=======
 from .models import CFGOVPage
 from .util import util
->>>>>>> 03e71f57
+
+logger = logging.getLogger(__name__)
+
 
 @hooks.register('after_create_page')
 @hooks.register('after_edit_page')
