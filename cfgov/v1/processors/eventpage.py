import dateutil
import datetime

from core.management.commands._helpers import PageDataConverter


class DataConverter(PageDataConverter):
    def format_tags(self, doc_tags):
        tags = ''
        for tag in doc_tags:
            if ' ' in tag:
                tag = '"%s"' % tag
            tags += tag + ', '
        if tags:
            tags = tags[0:-2]
        return tags

    def format_author(self, author):
        if not author or not author.get('name'):
            return u'""'
        return '"%s"' % author.get('name')

    def format_venue_name(self, venue):
        if not venue or not venue.get('name'):
            return u''
        return venue['name']

    def format_venue_address_info(self, venue, info):
        if not venue or not venue.get('address') or not venue['address'].get(info):
            return u''
        return venue['address'][info]

    def format_livestream(self, livestream, info):
        if not livestream or not livestream.get(info):
            return u''
        return livestream[info]

    def format_time_period_content(self, doc_tense, tense):
        # Time period content
        if not doc_tense or not doc_tense.get('summary'):
            return u''
        summary = doc_tense['summary']
        if 'http://content' in summary:
            summary = summary.replace('http://content', 'http://www')
        return summary

    def format_agenda_times(self, doc_agenda, t, index):
        if not doc_agenda[index] or not doc_agenda[index].get(t[0]):
            return u''
        if doc_agenda[index].get(t[0]).get('date'):
            time = doc_agenda[index][t[0]]['date']
            dt = dateutil.parser.parse(time)
            return dt.strftime('%Y-%m-%d %H:%M')

    def get_agenda_dict(self, doc_agenda):
        # Agenda
        agenda_dict = {}
        if not doc_agenda:
            agenda_dict['agenda_items-count'] = 0
            return agenda_dict
        agenda_dict['agenda_items-count'] = len(doc_agenda)
        for i in range(len(doc_agenda)):
            for info in (('order', i), ('type', 'item'), ('deleted', u'')):
                agenda_dict['agenda_items-'+str(i)+'-'+info[0]] = info[1]
            for t in [('beginning_time', 'start_dt'),('ending_time', 'end_dt')]:
                agenda_dict['agenda_items-'+str(i)+'-value-' + t[1]] = self.format_agenda_times(doc_agenda, t, i)

            agenda_dict['agenda_items-'+str(i)+'-value-description'] = doc_agenda[i].get('desc', u'')
            agenda_dict['agenda_items-'+str(i)+'-value-location'] = doc_agenda[i].get('location', u'')
            agenda_dict['agenda_items-'+str(i)+'-value-speakers-count'] = len(doc_agenda[i].get('speakers', u''))
            for y in range(len(doc_agenda[i].get('speakers', u''))):
                speakers_prefix = 'agenda_items-'+str(i)+'-value-speakers-' + str(y)
                agenda_dict[speakers_prefix+'-value-name'] = doc_agenda[i]['speakers'][y].get('name', u'')
                agenda_dict[speakers_prefix+'-value-url'] = doc_agenda[i]['speakers'][y].get('url', u'')
                agenda_dict[speakers_prefix+'-order'] = y
                agenda_dict[speakers_prefix+'-deleted'] = u''
        return agenda_dict

    def get_flickr_url(self, archive):
        if not archive or not archive.get('flickr'):
            return u''
        return archive['flickr']

    def get_youtube_url(self, archive):
        if not archive or not archive.get('youtube'):
            return u''
        return archive['youtube']

    def get_times_dict(self, beginning_time, ending_time):
        # Start and end times
        times_dict = {}
        times = [(beginning_time, 'start_dt'),
                 (ending_time, 'end_dt')]
        if times and times[0][0]:
            date = dateutil.parser.parse(times[0][0].get('date'))
<<<<<<< HEAD
            times_dict['date_published'] = date.strftime('%Y-%m-%d')
=======
            post_dict['date_published'] = date.strftime('%Y-%m-%d')
        else:
            post_dict['date_published'] = datetime.date.today()
>>>>>>> 10f4f3ed
        for t in times:
            if t[0]:
                dt = dateutil.parser.parse(t[0].get('date'))
                times_dict[t[1]] = dt.strftime('%Y-%m-%d %H:%M')
        return times_dict

    def convert(self, doc):
        post_dict = {
            'title':      doc.get('title', u''),
            'slug':       doc.get('slug', u''),
            'body':       doc.get('content', u''),
        }
        self.add_defaults(post_dict)

        post_dict['tags'] = self.format_tags(doc.get('tags'))
        post_dict['authors'] = self.format_author(doc.get('author'))
        if doc.get('venue'):
            post_dict['venue_name'] = self.format_venue_name(doc.get('venue'))
            for info in ['state', 'city', 'street', 'suite', 'zip']:
                post_dict['venue_'+info] = self.format_venue_address_info(doc.get('venue'), info)
        if doc.get('archive'):
            post_dict['flickr_url'] = self.get_flickr_url(doc.get('archive'))
            post_dict['youtube_url'] = self.get_youtube_url(doc.get('archive'))
        post_dict.update(self.get_agenda_dict(doc.get('agenda')))
        post_dict.update(self.get_times_dict(doc.get('beginning_time'), doc.get('ending_time')))

        if doc.get('live_stream'):
<<<<<<< HEAD
            for info in ['url', 'availability', 'date']:
                post_dict['live_stream_'+info] = self.format_livestream(doc.get('live_stream'), info)
=======
            for info in ['url', 'availability']:
                post_dict['live_stream_'+info] = doc['live_stream'].get(info, u'')
            if doc['live_stream'].get('date'):
                dt = dateutil.parser.parse(doc['live_stream'].get('date', {}).get('date'))
                post_dict['live_stream_date'] = dt.strftime('%Y-%m-%d')


        # Time period content
>>>>>>> 10f4f3ed
        for tense in ['archive', 'live', 'future']:
            if doc.get(tense):
                post_dict[tense+'_body'] = self.format_time_period_content(doc.get(tense), tense)
        
        return post_dict<|MERGE_RESOLUTION|>--- conflicted
+++ resolved
@@ -34,6 +34,12 @@
         if not livestream or not livestream.get(info):
             return u''
         return livestream[info]
+
+    def get_livestream_date(self, livestream_date):
+        if not livestream_date or not livestream_date.get('date'):
+            return u''
+        dt = dateutil.parser.parse(livestream_date['date'])
+        return dt.strftime('%Y-%m-%d')
 
     def format_time_period_content(self, doc_tense, tense):
         # Time period content
@@ -93,13 +99,9 @@
                  (ending_time, 'end_dt')]
         if times and times[0][0]:
             date = dateutil.parser.parse(times[0][0].get('date'))
-<<<<<<< HEAD
             times_dict['date_published'] = date.strftime('%Y-%m-%d')
-=======
-            post_dict['date_published'] = date.strftime('%Y-%m-%d')
         else:
-            post_dict['date_published'] = datetime.date.today()
->>>>>>> 10f4f3ed
+            times_dict['date_published'] = datetime.date.today()
         for t in times:
             if t[0]:
                 dt = dateutil.parser.parse(t[0].get('date'))
@@ -127,19 +129,13 @@
         post_dict.update(self.get_times_dict(doc.get('beginning_time'), doc.get('ending_time')))
 
         if doc.get('live_stream'):
-<<<<<<< HEAD
             for info in ['url', 'availability', 'date']:
                 post_dict['live_stream_'+info] = self.format_livestream(doc.get('live_stream'), info)
-=======
+            if doc['live_stream'].get('date'):
+                post_dict['live_stream_date'] = self.get_livestream_date(doc.get('live_stream').get('date'))
             for info in ['url', 'availability']:
                 post_dict['live_stream_'+info] = doc['live_stream'].get(info, u'')
-            if doc['live_stream'].get('date'):
-                dt = dateutil.parser.parse(doc['live_stream'].get('date', {}).get('date'))
-                post_dict['live_stream_date'] = dt.strftime('%Y-%m-%d')
 
-
-        # Time period content
->>>>>>> 10f4f3ed
         for tense in ['archive', 'live', 'future']:
             if doc.get(tense):
                 post_dict[tense+'_body'] = self.format_time_period_content(doc.get(tense), tense)
