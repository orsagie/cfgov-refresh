from django.conf import settings

<<<<<<< HEAD
=======
legacy_apps = [
    'comparisontool',
    'paying_for_college',
    'retirement_api',
    'knowledgebase',
    'agreements',
    'picard'
    'regcore',
]

>>>>>>> 49a18d1f

class CFGOVRouter(object):
    """
    A router that allows for splitting reads and writes to seperate
    databases, and sends a set of legacy apps to a distinct 'legacy' DB
    """

<<<<<<< HEAD
    def __init__(self, *args, **lwargs):
        self.has_legacy = 'legacy' in settings.DATABASES
        self.has_replica = 'replica' in settings.DATABASES

    def model_is_legacy(self, model):
        return (model._meta.app_label in settings.LEGACY_APPS)

    def db_for_read(self, model, **hints):
        """
        if a 'legacy' DB exists, and this model is in settings.LEGACY_APPS,
        then all reads should go to 'legacy'
=======
    has_legacy = 'legacy' in settings.DATABASES
    has_replica = 'replica' in settings.DATABASES

    def model_is_legacy(self, model):
        return (model._meta.app_label in legacy_apps)

    def db_for_read(self, model, **hints):
        """
        if a 'legacy' DB exists, and this model is in legacy_apps, then
        all reads should go to 'legacy'
>>>>>>> 49a18d1f

        Otherwise, if a 'replica' DB exists, send reads there. Failing that
        returns 'default'
        """
        if self.has_legacy and self.model_is_legacy(model):
            return 'legacy'
<<<<<<< HEAD
        if self.has_replica and model._meta.app_label not in ('auth', 'sessions'):
=======
        if self.has_replica:
>>>>>>> 49a18d1f
            return 'replica'

        return 'default'

    def db_for_write(self, model, **hints):
        """
<<<<<<< HEAD
        if a 'legacy' DB exists, and this model is in settings.LEGACY_APPS,
        then all writes should go to 'legacy'
=======
        if a 'legacy' DB exists, and this model is in legacy_apps, then
        all writes should go to 'legacy'
>>>>>>> 49a18d1f

        Otherwise, all writes go to 'default'
        """
        if self.has_legacy and self.model_is_legacy(model):
            return 'legacy'

        return "default"

    def allow_relation(self, obj1, obj2, **hints):
        """
        Allow relations if both objs are legacy, or both aren't
        """
        if self.has_legacy:
            return not (self.model_is_legacy(obj1) ^
                        self.model_is_legacy(obj2))
<<<<<<< HEAD
        return True
=======
>>>>>>> 49a18d1f

    def allow_migrate(self, db, app_label, model_name=None, **hints):
        """
        allow legacy app migrations in the legacy DB, everything else in
        default
        """
<<<<<<< HEAD
        if self.has_legacy and app_label in settings.LEGACY_APPS:
=======
        if self.has_legacy and app_label in legacy_apps:
>>>>>>> 49a18d1f
            return db == 'legacy'

        else:
            return db == 'default'<|MERGE_RESOLUTION|>--- conflicted
+++ resolved
@@ -1,18 +1,5 @@
 from django.conf import settings
 
-<<<<<<< HEAD
-=======
-legacy_apps = [
-    'comparisontool',
-    'paying_for_college',
-    'retirement_api',
-    'knowledgebase',
-    'agreements',
-    'picard'
-    'regcore',
-]
-
->>>>>>> 49a18d1f
 
 class CFGOVRouter(object):
     """
@@ -20,7 +7,6 @@
     databases, and sends a set of legacy apps to a distinct 'legacy' DB
     """
 
-<<<<<<< HEAD
     def __init__(self, *args, **lwargs):
         self.has_legacy = 'legacy' in settings.DATABASES
         self.has_replica = 'replica' in settings.DATABASES
@@ -32,42 +18,22 @@
         """
         if a 'legacy' DB exists, and this model is in settings.LEGACY_APPS,
         then all reads should go to 'legacy'
-=======
-    has_legacy = 'legacy' in settings.DATABASES
-    has_replica = 'replica' in settings.DATABASES
 
-    def model_is_legacy(self, model):
-        return (model._meta.app_label in legacy_apps)
+        Exceptions for authentication and user sessions
+        """
+        if self.model_is_legacy(model):
+            return 'legacy'
 
-    def db_for_read(self, model, **hints):
-        """
-        if a 'legacy' DB exists, and this model is in legacy_apps, then
-        all reads should go to 'legacy'
->>>>>>> 49a18d1f
-
-        Otherwise, if a 'replica' DB exists, send reads there. Failing that
-        returns 'default'
-        """
-        if self.has_legacy and self.model_is_legacy(model):
-            return 'legacy'
-<<<<<<< HEAD
-        if self.has_replica and model._meta.app_label not in ('auth', 'sessions'):
-=======
-        if self.has_replica:
->>>>>>> 49a18d1f
+        if self.has_replica and model._meta.app_label not in ('auth',
+                                                              'sessions'):
             return 'replica'
 
         return 'default'
 
     def db_for_write(self, model, **hints):
         """
-<<<<<<< HEAD
         if a 'legacy' DB exists, and this model is in settings.LEGACY_APPS,
         then all writes should go to 'legacy'
-=======
-        if a 'legacy' DB exists, and this model is in legacy_apps, then
-        all writes should go to 'legacy'
->>>>>>> 49a18d1f
 
         Otherwise, all writes go to 'default'
         """
@@ -83,21 +49,15 @@
         if self.has_legacy:
             return not (self.model_is_legacy(obj1) ^
                         self.model_is_legacy(obj2))
-<<<<<<< HEAD
         return True
-=======
->>>>>>> 49a18d1f
 
     def allow_migrate(self, db, app_label, model_name=None, **hints):
         """
         allow legacy app migrations in the legacy DB, everything else in
         default
         """
-<<<<<<< HEAD
+
         if self.has_legacy and app_label in settings.LEGACY_APPS:
-=======
-        if self.has_legacy and app_label in legacy_apps:
->>>>>>> 49a18d1f
             return db == 'legacy'
 
         else:
