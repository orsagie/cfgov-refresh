from functools import partial

from django.conf import settings
from django.conf.urls import include, url
from django.conf.urls.static import static
from django.contrib import admin
from django.contrib.auth import views as auth_views
from django.http import HttpResponse
from django.shortcuts import render
from django.views.generic.base import RedirectView, TemplateView
from wagtail.wagtailadmin import urls as wagtailadmin_urls
from wagtailsharing import urls as wagtailsharing_urls
from wagtailsharing.views import ServeView

from flags.urls import flagged_url

from ask_cfpb.views import (
    ask_search,
    ask_autocomplete,
    print_answer,
    redirect_ask_search,
    view_answer
)
from core.views import ExternalURLNoticeView
from legacy.views import token_provider
from legacy.views.housing_counselor import (
    HousingCounselorView, HousingCounselorPDFView
)
from sheerlike.sites import SheerSite
from sheerlike.views.generic import SheerTemplateView
from transition_utilities.conditional_urls import include_if_app_enabled
from v1.auth_forms import CFGOVPasswordChangeForm
from v1.views import (
    change_password,
    check_permissions,
    login_with_lockout,
    password_reset_confirm,
    welcome)
from v1.views.documents import DocumentServeView


fin_ed = SheerSite('fin-ed-resources')
oah = SheerSite('owning-a-home')

urlpatterns = [

    url(r'^documents/(?P<document_id>\d+)/(?P<document_filename>.*)$',
        DocumentServeView.as_view(),
        name='wagtaildocs_serve'),

    # TODO: Enable search route when search is available.
    # url(r'^search/$', 'search.views.search', name='search'),

    url(r'^home/(?P<path>.*)$',
        RedirectView.as_view(url='/%(path)s', permanent=True)),

    url(r'^owning-a-home/static/(?P<path>.*)$',
        RedirectView.as_view(
            url='/static/owning-a-home/static/%(path)s', permanent=True)),
    url(r'^owning-a-home/resources/(?P<path>.*)$',
        RedirectView.as_view(
            url='/static/owning-a-home/resources/%(path)s', permanent=True)),

    url(r'^owning-a-home/closing-disclosure/',
        include(oah.urls_for_prefix('closing-disclosure'))),
    url(r'^owning-a-home/explore-rates/',
        include(oah.urls_for_prefix('explore-rates'))),
    url(r'^owning-a-home/loan-estimate/',
        include(oah.urls_for_prefix('loan-estimate'))),

    url(r'^owning-a-home/loan-options/',
        include(oah.urls_for_prefix('loan-options'))),
    url(r'^owning-a-home/loan-options/FHA-loans/',
        include(oah.urls_for_prefix('loan-options/FHA-loans/'))),
    url(r'^owning-a-home/loan-options/conventional-loans/',
        include(oah.urls_for_prefix('loan-options/conventional-loans/'))),
    url(r'^owning-a-home/loan-options/special-loan-programs/',
        include(oah.urls_for_prefix('loan-options/special-loan-programs/'))),

    url(r'^owning-a-home/mortgage-closing/',
        include(oah.urls_for_prefix('mortgage-closing'))),
    url(r'^owning-a-home/mortgage-estimate/',
        include(oah.urls_for_prefix('mortgage-estimate'))),

    url(r'^owning-a-home/process/',
        include(oah.urls_for_prefix('process/prepare/'))),
    url(r'^owning-a-home/process/prepare/',
        include(oah.urls_for_prefix('process/prepare/'))),
    url(r'^owning-a-home/process/explore/',
        include(oah.urls_for_prefix('process/explore/'))),
    url(r'^owning-a-home/process/compare/',
        include(oah.urls_for_prefix('process/compare/'))),
    url(r'^owning-a-home/process/close/',
        include(oah.urls_for_prefix('process/close/'))),
    url(r'^owning-a-home/process/sources/',
        include(oah.urls_for_prefix('process/sources/'))),

    # the redirect is an unfortunate workaround, could be resolved by
    # using static('path/to/asset') in the source template
    url(r'^know-before-you-owe/static/(?P<path>.*)$',
        RedirectView.as_view(
            url='/static/know-before-you-owe/static/%(path)s',
            permanent=True)),
    url(r'^know-before-you-owe/',
        include(SheerSite('know-before-you-owe').urls)),

    url(r'^adult-financial-education/',
        include(fin_ed.urls_for_prefix('adult-financial-education'))),
    url(r'^parents/(?P<path>.*)$',
        RedirectView.as_view(
            url='/money-as-you-grow/%(path)s', permanent=True)),
    url(r'fin-ed/privacy-act-statement/',
        include(fin_ed.urls_for_prefix('privacy-act-statement'))),
    url(r'^blog/(?P<path>.*)$',
        RedirectView.as_view(
            url='/about-us/blog/%(path)s', permanent=True)),
    url(r'^newsroom/(?P<path>.*)$',
        RedirectView.as_view(
            url='/about-us/newsroom/%(path)s', permanent=True)),

    flagged_url(
        'WAGTAIL_ABOUT_US',
        r'^about-us/newsroom/press-resources/$',
        lambda req: ServeView.as_view()(req, req.path),
        fallback=TemplateView.as_view(
            template_name='newsroom/press-resources/index.html'),
        name='press-resources'),

    url(r'^the-bureau/(?P<path>.*)$',
            RedirectView.as_view(url='/about-us/the-bureau/%(path)s',
                                 permanent=True)
    ),
    url(r'^about-us/leadership-calendar/(?P<path>.*)$', RedirectView.as_view(
        url='/about-us/the-bureau/leadership-calendar/%(path)s',
        permanent=True)),

    url(r'^doing-business-with-us/(?P<path>.*)$',
        RedirectView.as_view(
            url='/about-us/doing-business-with-us/%(path)s', permanent=True)),
    url(r'^about-us/doing-business-with-us/', include([
        flagged_url(
            'WAGTAIL_DOING_BUSINESS_WITH_US',
            r'^$',
            lambda req: ServeView.as_view()(req, req.path),
            fallback=TemplateView.as_view(
                template_name='about-us/doing-business-with-us/index.html'),
            name='index'),
        flagged_url(
            'WAGTAIL_DOING_BUSINESS_WITH_US',
            r'^(?P<page_slug>[\w-]+)/$',
            lambda req, page_slug: ServeView.as_view()(req, req.path),
            fallback=SheerTemplateView.as_view(),
            name='page')
        ],
        namespace='business')),

    url(r'^external-site/$', ExternalURLNoticeView.as_view(),
        name='external-site'),

    url(r'^subscriptions/new/$',
        'core.views.govdelivery_subscribe',
        name='govdelivery'),

    url(r'^govdelivery-subscribe/', include([
        url(r'^success/$',
            TemplateView.as_view(
                template_name='govdelivery-subscribe/success/index.html'),
            name='success'),
        url(r'^error/$',
            TemplateView.as_view(
                template_name='govdelivery-subscribe/error/index.html'),
            name='user_error'),
        url(r'^server-error/$',
            TemplateView.as_view(
                template_name='govdelivery-subscribe/server-error/index.html'),
            name='server_error')],
        namespace='govdelivery')),

    url(r'^regulation-comment/new/$',
        'core.views.regsgov_comment',
        name='reg_comment'),

    url(r'^regulation-comment/', include([
        url(r'^success/$',
            TemplateView.as_view(
                template_name='regulation-comment/success/index.html'),
            # 'core.views.comment_success',
            name='success'),
        url(r'^error/$',
            TemplateView.as_view(
                template_name='regulation-comment/error/index.html'),
            name='user_error'),
        url(r'^server-error/$',
            TemplateView.as_view(
                template_name='regulation-comment/server-error/index.html'),
            name='server_error')],
        namespace='reg_comment')),

    # Testing reg comment form
    url(r'^reg-comment-form-test/$',
        SheerTemplateView.as_view(
            template_name='regulation-comment/reg-comment-form-test.html'),
        name='reg-comment-form-test'),

    url(r'^feed/$',
        RedirectView.as_view(url='/about-us/blog/feed/', permanent=True)),
    url(r'^feed/blog/$',
        RedirectView.as_view(url='/about-us/blog/feed/', permanent=True)),
    url(r'^feed/newsroom/$',
        RedirectView.as_view(url='/about-us/newsroom/feed/', permanent=True)),
    url(r'^newsroom-feed/$',
        RedirectView.as_view(url='/about-us/newsroom/feed/', permanent=True)),

    flagged_url(
        'WAGTAIL_ABOUT_US',
        r'^about-us/$',
        lambda req: ServeView.as_view()(req, req.path),
        fallback=SheerTemplateView.as_view(
            template_name='about-us/index.html'),
        name='about-us'),

    url(r'^careers/(?P<path>.*)$', RedirectView.as_view(
        url='/about-us/careers/%(path)s', permanent=True)),

    url(r'^transcripts/', include([
        url(r'^how-to-apply-for-a-federal-job-with-the-cfpb/$',
            SheerTemplateView.as_view(
                template_name='transcripts/how-to-apply-for-a-federal-job-with-the-cfpb/index.html'),  # noqa: E501
                name='how-to-apply-for-a-federal-job-with-the-cfpb'), ],
        namespace='transcripts')),
    url(r'^paying-for-college/',
        include_if_app_enabled('comparisontool', 'comparisontool.urls')),
    url(r'^paying-for-college2/',
        include_if_app_enabled(
            'paying_for_college', 'paying_for_college.config.urls')),
    url(r'^credit-cards/agreements/',
        include_if_app_enabled('agreements', 'agreements.urls')),
    url(r'^selfregs/',
        include_if_app_enabled('selfregistration', 'selfregistration.urls')),
    url(r'^hud-api-replace/', include_if_app_enabled(
        'hud_api_replace',
        'hud_api_replace.urls',
        namespace='hud_api_replace')),
    url(r'^retirement/',
        include_if_app_enabled('retirement_api', 'retirement_api.urls')),

    url(r'^data-research/consumer-complaints/',
        include_if_app_enabled('complaintdatabase', 'complaintdatabase.urls')),

    # CCDB5-API
    flagged_url('CCDB5_RELEASE',
                r'^data-research/consumer-complaints/search/api/v1/',
                include_if_app_enabled('complaint_search',
                                       'complaint_search.urls')
                ),
    # If 'CCDB5_RELEASE' is True, include CCDB5 urls.
    flagged_url('CCDB5_RELEASE',
                r'^data-research/consumer-complaints/search/',
                include_if_app_enabled(
                    'ccdb5_ui', 'ccdb5_ui.config.urls'
                )),

    url(r'^oah-api/rates/',
        include_if_app_enabled('ratechecker', 'ratechecker.urls')),
    url(r'^oah-api/county/',
        include_if_app_enabled('countylimits', 'countylimits.urls')),

    flagged_url('EREGS20',
                r'^eregs2/',
                include_if_app_enabled('eregs_core', 'eregs.urls')
                ),
    url(r'^eregs-api/',
        include_if_app_enabled('regcore', 'regcore.urls')),
    url(r'^eregulations/',
        include_if_app_enabled('regulations', 'regulations.urls')),

    url(r'^find-a-housing-counselor/$',
        HousingCounselorView.as_view(),
        name='housing-counselor'),
    url(r'^save-hud-counselors-list/$',
        HousingCounselorPDFView.as_view(),
        name='housing-counselor-pdf'),

    # Report redirects
    url(r'^reports/(?P<path>.*)$',
        RedirectView.as_view(
            url='/data-research/research-reports/%(path)s', permanent=True)),
    url(r'^jobs/supervision/$',
        TemplateView.as_view(
            template_name='jobmanager/supervision.html'),
        name='jobs_supervision'),

    url(r'^jobs/technology-innovation-fellows/$',
        TemplateView.as_view(
            template_name='jobmanager/technology-innovation-fellows.html'),
        name='technology_innovation_fellows'),

    # credit cards KBYO

    url(r'^credit-cards/knowbeforeyouowe/$', TemplateView.as_view(
        template_name='knowbeforeyouowe/creditcards/tool.html'),
        name='cckbyo'),
    # Form csrf token provider for JS form submission
    url(r'^token-provider/', token_provider),

<<<<<<< HEAD
    # CCDB5-API
    flagged_url('CCDB5_RELEASE',
                r'^data-research/consumer-complaints/search/api/v1/',
                include_if_app_enabled('complaint_search',
                                       'complaint_search.urls')
                ),

    # data-research-api
    url(r'^data-research/mortgages/api/v1/',
        include_if_app_enabled('data_research', 'data_research.urls')),

=======
>>>>>>> cbdb4452
    # ask-cfpb
    url(r'^askcfpb/$',
        RedirectView.as_view(
            url='/ask-cfpb/',
            permanent=True)),
    url(r'^(?P<language>es)/obtener-respuestas/c/(.+)/(?P<ask_id>\d+)/(.+)\.html$',  # noqa: E501
         RedirectView.as_view(
             url='/es/obtener-respuestas/slug-es-%(ask_id)s',
             permanent=True)),
    url(r'^askcfpb/(?P<ask_id>\d+)/(.*)$',
         RedirectView.as_view(
             url='/ask-cfpb/slug-en-%(ask_id)s',
             permanent=True)),
    url(r'^askcfpb/search/',
        redirect_ask_search,
        name='redirect-ask-search'),
    url(r'^(?P<language>es)/obtener-respuestas/buscar/?$',
        ask_search,
        name='ask-search-es'),
    url(r'^(?P<language>es)/obtener-respuestas/buscar/(?P<as_json>json)/$',
        ask_search,
        name='ask-search-es-json'),
    url(r'^(?i)ask-cfpb/([-\w]{1,244})-(en)-(\d{1,6})/?$',
        view_answer,
        name='ask-english-answer'),
    url(r'^es/obtener-respuestas/([-\w]{1,244})-(es)-(\d{1,6})/?$',
        view_answer,
        name='ask-spanish-answer'),
    url(r'^es/obtener-respuestas/([-\w]{1,244})-(es)-(\d{1,6})/imprimir/?$',
        print_answer,
        name='ask-spanish-print-answer'),
    url(r'^(?i)ask-cfpb/search/$',
        ask_search,
        name='ask-search-en'),
    url(r'^(?i)ask-cfpb/search/(?P<as_json>json)/$',
        ask_search,
        name='ask-search-en-json'),
    url(r'^(?i)ask-cfpb/api/autocomplete/$',
        ask_autocomplete, name='ask-autocomplete-en'),
    url(r'^(?P<language>es)/obtener-respuestas/api/autocomplete/$',
        ask_autocomplete, name='ask-autocomplete-es'),
]

if settings.ALLOW_ADMIN_URL:
    patterns = [
        url(r'^login/$', login_with_lockout, name='cfpb_login'),
        url(r'^login/check_permissions/$',
            check_permissions,
            name='check_permissions'),
        url(r'^login/welcome/$', welcome, name='welcome'),
        url(r'^logout/$', auth_views.logout),
        url('^admin/login/$',
            RedirectView.as_view(url='/login/',
                                 permanent=True,
                                 query_string=True)),
        url('^django-admin/login/$',
            RedirectView.as_view(url='/login/',
                                 permanent=True,
                                 query_string=True)),

        url(r'^d/admin/(?P<path>.*)$',
            RedirectView.as_view(url='/django-admin/%(path)s',
                                 permanent=True)),
        url(r'^picard/(?P<path>.*)$',
            RedirectView.as_view(url='/admin/cdn/%(path)s', permanent=True)),

        url(r'^tasks/(?P<path>.*)$',
            RedirectView.as_view(url='/admin/cdn/%(path)s', permanent=True)),

        url(r'^django-admin/password_change',
            change_password,
            name='django_admin_account_change_password'),
        url(r'^django-admin/', include(admin.site.urls)),

        # Override Django and Wagtail password views with our password policy
        url(r'^admin/password_reset/', include([
            url(r'^confirm/(?P<uidb64>[0-9A-Za-z_\-]+)/(?P<token>[0-9A-Za-z]{1,13}-[0-9A-Za-z]{1,20})/$',  # noqa: E501
                password_reset_confirm,
                name='password_reset_confirm')
        ])),
        url(r'^django-admin/password_change',
            'django.contrib.auth.views.password_change',
            {'password_change_form': CFGOVPasswordChangeForm}),
        url(r'^password/change/done/$',
            auth_views.password_change_done,
            name='password_change_done'),
        url(r'^admin/account/change_password/$',
            change_password,
            name='wagtailadmin_account_change_password'),
        url(r'^django-admin/', include(admin.site.urls)),
        url(r'^admin/', include(wagtailadmin_urls)),

    ]

    if 'selfregistration' in settings.INSTALLED_APPS:
        patterns.append(url(r'^selfregs/', include('selfregistration.urls')))

    if 'csp.middleware.CSPMiddleware' in settings.MIDDLEWARE_CLASSES:
        # allow browsers to push CSP error reports back to the server
        patterns.append(url(r'^csp-report/',
                            'core.views.csp_violation_report'))

    urlpatterns = patterns + urlpatterns


if 'selfregistration' in settings.INSTALLED_APPS:
    from selfregistration.views import CompanySignup
    pattern = url(r'^company-signup/', CompanySignup.as_view())
    urlpatterns.append(pattern)

if settings.DEBUG:
    urlpatterns.append(
        url(r'^test-fixture/$',
            SheerTemplateView.as_view(
                template_name='test-fixture/index.html'),
            name='test-fixture')
    )
    urlpatterns += static(settings.MEDIA_URL,
                          document_root=settings.MEDIA_ROOT)

    # enable local preview of error pages
    urlpatterns.append(
        url(r'^500/$',
            TemplateView.as_view(template_name='500.html'),
            name='500')
    )
    urlpatterns.append(
        url(r'^404/$',
            TemplateView.as_view(template_name='404.html'),
            name='404')
    )

    try:
        import debug_toolbar
        urlpatterns.append(url(r'^__debug__/', include(debug_toolbar.urls)))
    except ImportError:
        pass

# Catch remaining URL patterns that did not match a route thus far.
urlpatterns.append(url(r'', include(wagtailsharing_urls)))
# urlpatterns.append(url(r'', include(wagtailsharing_urls)))


def handle_error(code, request):
    try:
        return render(request, '%s.html' % code, context={'request': request},
                      status=code)
    except AttributeError:
        # for certain URL's, it seems like our middleware doesn't run
        # Thankfully, these are probably not errors real users see -- usually
        # the results of a security scan, or a malformed static file reference.

        return HttpResponse("This request could not be processed, "
                            "HTTP Error %s." % str(code), status=code)

handler404 = partial(handle_error, 404)
handler500 = partial(handle_error, 500)<|MERGE_RESOLUTION|>--- conflicted
+++ resolved
@@ -303,20 +303,10 @@
     # Form csrf token provider for JS form submission
     url(r'^token-provider/', token_provider),
 
-<<<<<<< HEAD
-    # CCDB5-API
-    flagged_url('CCDB5_RELEASE',
-                r'^data-research/consumer-complaints/search/api/v1/',
-                include_if_app_enabled('complaint_search',
-                                       'complaint_search.urls')
-                ),
-
     # data-research-api
     url(r'^data-research/mortgages/api/v1/',
         include_if_app_enabled('data_research', 'data_research.urls')),
 
-=======
->>>>>>> cbdb4452
     # ask-cfpb
     url(r'^askcfpb/$',
         RedirectView.as_view(
