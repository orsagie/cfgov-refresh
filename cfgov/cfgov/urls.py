from functools import partial

from django.conf import settings
from django.conf.urls import include, url
from django.conf.urls.static import static
from django.contrib import admin
from django.contrib.auth import views as auth_views
from django.http import HttpResponse
from django.shortcuts import render
from django.views.generic.base import RedirectView, TemplateView
from wagtail.wagtailadmin import urls as wagtailadmin_urls
from wagtailsharing import urls as wagtailsharing_urls

from flags.urls import flagged_url

from ask_cfpb.views import (
    ask_search,
    ask_autocomplete,
    print_answer,
    redirect_ask_search,
    view_answer
)
from core.views import ExternalURLNoticeView
from legacy.views import token_provider
from legacy.views.housing_counselor import (
    HousingCounselorView, HousingCounselorPDFView
)
from sheerlike.sites import SheerSite
from sheerlike.views.generic import SheerTemplateView
from transition_utilities.conditional_urls import include_if_app_enabled
from v1.auth_forms import CFGOVPasswordChangeForm
from v1.views import (
    change_password,
    check_permissions,
    login_with_lockout,
    password_reset_confirm,
    welcome)
from v1.views.documents import DocumentServeView


oah = SheerSite('owning-a-home')

urlpatterns = [

    url(r'^documents/(?P<document_id>\d+)/(?P<document_filename>.*)$',
        DocumentServeView.as_view(),
        name='wagtaildocs_serve'),

    # TODO: Enable search route when search is available.
    # url(r'^search/$', 'search.views.search', name='search'),

    url(r'^home/(?P<path>.*)$',
        RedirectView.as_view(url='/%(path)s', permanent=True)),

    url(r'^owning-a-home/static/(?P<path>.*)$',
        RedirectView.as_view(
            url='/static/owning-a-home/static/%(path)s', permanent=True)),
    url(r'^owning-a-home/resources/(?P<path>.*)$',
        RedirectView.as_view(
            url='/static/owning-a-home/resources/%(path)s', permanent=True)),

    url(r'^owning-a-home/closing-disclosure/',
        include(oah.urls_for_prefix('closing-disclosure'))),
    url(r'^owning-a-home/explore-rates/',
        include(oah.urls_for_prefix('explore-rates'))),
    url(r'^owning-a-home/loan-estimate/',
        include(oah.urls_for_prefix('loan-estimate'))),

    url(r'^owning-a-home/loan-options/',
        include(oah.urls_for_prefix('loan-options'))),
    url(r'^owning-a-home/loan-options/FHA-loans/',
        include(oah.urls_for_prefix('loan-options/FHA-loans/'))),
    url(r'^owning-a-home/loan-options/conventional-loans/',
        include(oah.urls_for_prefix('loan-options/conventional-loans/'))),
    url(r'^owning-a-home/loan-options/special-loan-programs/',
        include(oah.urls_for_prefix('loan-options/special-loan-programs/'))),

    url(r'^owning-a-home/mortgage-closing/',
        include(oah.urls_for_prefix('mortgage-closing'))),
    url(r'^owning-a-home/mortgage-estimate/',
        include(oah.urls_for_prefix('mortgage-estimate'))),

    url(r'^owning-a-home/process/',
        include(oah.urls_for_prefix('process/prepare/'))),
    url(r'^owning-a-home/process/prepare/',
        include(oah.urls_for_prefix('process/prepare/'))),
    url(r'^owning-a-home/process/explore/',
        include(oah.urls_for_prefix('process/explore/'))),
    url(r'^owning-a-home/process/compare/',
        include(oah.urls_for_prefix('process/compare/'))),
    url(r'^owning-a-home/process/close/',
        include(oah.urls_for_prefix('process/close/'))),
    url(r'^owning-a-home/process/sources/',
        include(oah.urls_for_prefix('process/sources/'))),

    # the redirect is an unfortunate workaround, could be resolved by
    # using static('path/to/asset') in the source template
    url(r'^know-before-you-owe/static/(?P<path>.*)$',
        RedirectView.as_view(
            url='/static/know-before-you-owe/static/%(path)s',
            permanent=True)),
<<<<<<< HEAD
    url(r'^know-before-you-owe/',
        include(SheerSite('know-before-you-owe').urls)),
=======
            
    url(r'^know-before-you-owe/$', TemplateView.as_view(
        template_name='know-before-you-owe/index.html'),
        name='know-before-you-owe'),
    url(r'^know-before-you-owe/compare/$', TemplateView.as_view(
        template_name='know-before-you-owe/compare/index.html'),
        name='know-before-you-owe-compare'),
    url(r'^know-before-you-owe/timeline/$', TemplateView.as_view(
        template_name='know-before-you-owe/timeline/index.html'),
        name='know-before-you-owe-timeline'),
    url(r'^adult-financial-education/$', TemplateView.as_view(
        template_name='/adult-financial-education/index.html')),
>>>>>>> f68f9c45
    url(r'^fin-ed/privacy-act-statement/$',
        TemplateView.as_view(
        template_name='/adult-financial-education/'
                      'privacy-act-statement/index.html')),
    url(r'^your-story/$', TemplateView.as_view(
        template_name='/your-story/index.html')),
    url(r'^empowerment/$', TemplateView.as_view(
        template_name='empowerment/index.html'),
        name='empowerment'),
    url(r'^fair-lending/$', TemplateView.as_view(
        template_name='fair-lending/index.html'),
        name='fair-lending'),
    url(r'^students/$', TemplateView.as_view(
        template_name='students/index.html'),
        name='students'),
    url(r'^students/knowbeforeyouowe/$', TemplateView.as_view(
        template_name='students/knowbeforeyouowe/index.html'),
        name='students-knowbeforeyouowe'),
    url(r'^students/helping-borrowers-find-ways-to-stay-afloat/$',
        TemplateView.as_view(
            template_name='students/helping-borrowers-find-'
                      'ways-to-stay-afloat/index.html'),
            name='students-helping-borrowers'),
    url(r'^servicemembers/$', TemplateView.as_view(
        template_name='service-members/index.html'),
        name='servicemembers'),
    url(r'^servicemembers/on-demand-forums-and-tools/$',
        TemplateView.as_view(
        template_name='service-members/on-demand-forums-and-tools'
                      '/index.html'),
        name='servicemembers'),
    url(r'^parents/(?P<path>.*)$',
        RedirectView.as_view(
            url='/money-as-you-grow/%(path)s', permanent=True)),
    url(r'^blog/(?P<path>.*)$',
        RedirectView.as_view(
            url='/about-us/blog/%(path)s', permanent=True)),
    url(r'^newsroom/(?P<path>.*)$',
        RedirectView.as_view(
            url='/about-us/newsroom/%(path)s', permanent=True)),

    url(r'^the-bureau/(?P<path>.*)$',
            RedirectView.as_view(url='/about-us/the-bureau/%(path)s',
                                 permanent=True)
    ),
    url(r'^about-us/leadership-calendar/(?P<path>.*)$', RedirectView.as_view(
        url='/about-us/the-bureau/leadership-calendar/%(path)s',
        permanent=True)),

    url(r'^doing-business-with-us/(?P<path>.*)$',
        RedirectView.as_view(
            url='/about-us/doing-business-with-us/%(path)s', permanent=True)),

    url(r'^external-site/$', ExternalURLNoticeView.as_view(),
        name='external-site'),

    url(r'^subscriptions/new/$',
        'core.views.govdelivery_subscribe',
        name='govdelivery'),

    url(r'^govdelivery-subscribe/', include([
        url(r'^success/$',
            TemplateView.as_view(
                template_name='govdelivery-subscribe/success/index.html'),
            name='success'),
        url(r'^error/$',
            TemplateView.as_view(
                template_name='govdelivery-subscribe/error/index.html'),
            name='user_error'),
        url(r'^server-error/$',
            TemplateView.as_view(
                template_name='govdelivery-subscribe/server-error/index.html'),
            name='server_error')],
        namespace='govdelivery')),

    url(r'^regulation-comment/new/$',
        'core.views.regsgov_comment',
        name='reg_comment'),

    url(r'^regulation-comment/', include([
        url(r'^success/$',
            TemplateView.as_view(
                template_name='regulation-comment/success/index.html'),
            # 'core.views.comment_success',
            name='success'),
        url(r'^error/$',
            TemplateView.as_view(
                template_name='regulation-comment/error/index.html'),
            name='user_error'),
        url(r'^server-error/$',
            TemplateView.as_view(
                template_name='regulation-comment/server-error/index.html'),
            name='server_error')],
        namespace='reg_comment')),

    # Testing reg comment form
    url(r'^reg-comment-form-test/$',
        SheerTemplateView.as_view(
            template_name='regulation-comment/reg-comment-form-test.html'),
        name='reg-comment-form-test'),

    url(r'^feed/$',
        RedirectView.as_view(url='/about-us/blog/feed/', permanent=True)),
    url(r'^feed/blog/$',
        RedirectView.as_view(url='/about-us/blog/feed/', permanent=True)),
    url(r'^feed/newsroom/$',
        RedirectView.as_view(url='/about-us/newsroom/feed/', permanent=True)),
    url(r'^newsroom-feed/$',
        RedirectView.as_view(url='/about-us/newsroom/feed/', permanent=True)),

    url(r'^careers/(?P<path>.*)$', RedirectView.as_view(
        url='/about-us/careers/%(path)s', permanent=True)),

    url(r'^transcripts/', include([
        url(r'^how-to-apply-for-a-federal-job-with-the-cfpb/$',
            SheerTemplateView.as_view(
                template_name='transcripts/how-to-apply-for-a-federal-job-with-the-cfpb/index.html'),  # noqa: E501
                name='how-to-apply-for-a-federal-job-with-the-cfpb'), ],
        namespace='transcripts')),
    url(r'^paying-for-college/',
        include_if_app_enabled('comparisontool', 'comparisontool.urls')),
    url(r'^paying-for-college2/',
        include_if_app_enabled(
            'paying_for_college', 'paying_for_college.config.urls')),
    url(r'^credit-cards/agreements/',
        include_if_app_enabled('agreements', 'agreements.urls')),
    url(r'^selfregs/',
        include_if_app_enabled('selfregistration', 'selfregistration.urls')),
    url(r'^hud-api-replace/', include_if_app_enabled(
        'hud_api_replace',
        'hud_api_replace.urls',
        namespace='hud_api_replace')),
    url(r'^consumer-tools/retirement/',
        include_if_app_enabled('retirement_api', 'retirement_api.urls')),

    url(r'^data-research/consumer-complaints/',
        include_if_app_enabled('complaintdatabase', 'complaintdatabase.urls')),

    # CCDB5-API
    flagged_url('CCDB5_RELEASE',
                r'^data-research/consumer-complaints/search/api/v1/',
                include_if_app_enabled('complaint_search',
                                       'complaint_search.urls')
                ),
    # If 'CCDB5_RELEASE' is True, include CCDB5 urls.
    flagged_url('CCDB5_RELEASE',
                r'^data-research/consumer-complaints/search/',
                include_if_app_enabled(
                    'ccdb5_ui', 'ccdb5_ui.config.urls'
                )),

    url(r'^oah-api/rates/',
        include_if_app_enabled('ratechecker', 'ratechecker.urls')),
    url(r'^oah-api/county/',
        include_if_app_enabled('countylimits', 'countylimits.urls')),

    flagged_url('EREGS20',
                r'^eregs2/',
                include_if_app_enabled('eregs_core', 'eregs_core.urls')
                ),
    url(r'^eregs-api/',
        include_if_app_enabled('regcore', 'regcore.urls')),
    url(r'^eregulations/',
        include_if_app_enabled('regulations', 'regulations.urls')),

    url(r'^find-a-housing-counselor/$',
        HousingCounselorView.as_view(),
        name='housing-counselor'),
    url(r'^save-hud-counselors-list/$',
        HousingCounselorPDFView.as_view(),
        name='housing-counselor-pdf'),

    # Report redirects
    url(r'^reports/(?P<path>.*)$',
        RedirectView.as_view(
            url='/data-research/research-reports/%(path)s', permanent=True)),
    url(r'^jobs/supervision/$',
        TemplateView.as_view(
            template_name='jobmanager/supervision.html'),
        name='jobs_supervision'),

    url(r'^jobs/technology-innovation-fellows/$',
        TemplateView.as_view(
            template_name='jobmanager/technology-innovation-fellows.html'),
        name='technology_innovation_fellows'),

    # credit cards KBYO

    url(r'^credit-cards/knowbeforeyouowe/$', TemplateView.as_view(
        template_name='knowbeforeyouowe/creditcards/tool.html'),
        name='cckbyo'),
    # Form csrf token provider for JS form submission
    url(r'^token-provider/', token_provider),

    # data-research-api
    url(r'^data-research/mortgages/api/v1/',
        include_if_app_enabled('data_research', 'data_research.urls')),

    # educational resources
    url(r'^educational-resources/(?P<path>.*)$', RedirectView.as_view(
        url='/practitioner-resources/%(path)s', permanent=True)),
    url(r'^practitioner-resources/resources-for-older-adults' +
         '/managing-someone-elses-money/(?P<path>.*)$',
            RedirectView.as_view(
                url='/consumer-tools/managing-someone-elses-money/%(path)s',
                permanent=True)),
    url(r'^practitioner-resources/money-as-you-grow/(?P<path>.*)$',
            RedirectView.as_view(
                url='/consumer-tools/money-as-you-grow/%(path)s',
                permanent=True)),

    # retirement redirects
    url(r'^retirement/(?P<path>.*)$', RedirectView.as_view(
            url='/consumer-tools/retirement/%(path)s',
            permanent=True)),

    # ask-cfpb
    url(r'^askcfpb/$',
        RedirectView.as_view(
            url='/ask-cfpb/',
            permanent=True)),
    url(r'^(?P<language>es)/obtener-respuestas/c/(.+)/(?P<ask_id>\d+)/(.+)\.html$',  # noqa: E501
         RedirectView.as_view(
             url='/es/obtener-respuestas/slug-es-%(ask_id)s',
             permanent=True)),
    url(r'^askcfpb/(?P<ask_id>\d+)/(.*)$',
         RedirectView.as_view(
             url='/ask-cfpb/slug-en-%(ask_id)s',
             permanent=True)),
    url(r'^askcfpb/search/',
        redirect_ask_search,
        name='redirect-ask-search'),
    url(r'^(?P<language>es)/obtener-respuestas/buscar/?$',
        ask_search,
        name='ask-search-es'),
    url(r'^(?P<language>es)/obtener-respuestas/buscar/(?P<as_json>json)/$',
        ask_search,
        name='ask-search-es-json'),
    url(r'^(?i)ask-cfpb/([-\w]{1,244})-(en)-(\d{1,6})/?$',
        view_answer,
        name='ask-english-answer'),
    url(r'^es/obtener-respuestas/([-\w]{1,244})-(es)-(\d{1,6})/?$',
        view_answer,
        name='ask-spanish-answer'),
    url(r'^es/obtener-respuestas/([-\w]{1,244})-(es)-(\d{1,6})/imprimir/?$',
        print_answer,
        name='ask-spanish-print-answer'),
    url(r'^(?i)ask-cfpb/search/$',
        ask_search,
        name='ask-search-en'),
    url(r'^(?i)ask-cfpb/search/(?P<as_json>json)/$',
        ask_search,
        name='ask-search-en-json'),
    url(r'^(?i)ask-cfpb/api/autocomplete/$',
        ask_autocomplete, name='ask-autocomplete-en'),
    url(r'^(?P<language>es)/obtener-respuestas/api/autocomplete/$',
        ask_autocomplete, name='ask-autocomplete-es'),

    url(r'^es/$', TemplateView.as_view(
                 template_name='/es/index.html')),

    url(r'^es/hogar/$', TemplateView.as_view(
                 template_name='es/hogar/index.html')),

    url(r'^es/nuestra-historia/$', TemplateView.as_view(
                 template_name='es/nuestra-historia/index.html')),

    url(r'^es/presentar-una-queja/$', TemplateView.as_view(
                 template_name='es/presentar-una-queja/index.html')),

    url(r'^es/quienes-somos/$', TemplateView.as_view(
                 template_name='es/quienes-somos/index.html')),

    url(r'^_status/', include_if_app_enabled('watchman', 'watchman.urls')),

    flagged_url('FWB_RELEASE',
                r'^(?i)consumer-tools/financial-well-being/',
                include('wellbeing.urls')
    ),
]

if settings.ALLOW_ADMIN_URL:
    patterns = [
        url(r'^login/$', login_with_lockout, name='cfpb_login'),
        url(r'^login/check_permissions/$',
            check_permissions,
            name='check_permissions'),
        url(r'^login/welcome/$', welcome, name='welcome'),
        url(r'^logout/$', auth_views.logout),
        url('^admin/login/$',
            RedirectView.as_view(url='/login/',
                                 permanent=True,
                                 query_string=True)),
        url('^django-admin/login/$',
            RedirectView.as_view(url='/login/',
                                 permanent=True,
                                 query_string=True)),

        url(r'^d/admin/(?P<path>.*)$',
            RedirectView.as_view(url='/django-admin/%(path)s',
                                 permanent=True)),
        url(r'^picard/(?P<path>.*)$',
            RedirectView.as_view(url='/admin/cdn/%(path)s', permanent=True)),

        url(r'^tasks/(?P<path>.*)$',
            RedirectView.as_view(url='/admin/cdn/%(path)s', permanent=True)),

        url(r'^django-admin/password_change',
            change_password,
            name='django_admin_account_change_password'),
        url(r'^django-admin/', include(admin.site.urls)),

        # Override Django and Wagtail password views with our password policy
        url(r'^admin/password_reset/', include([
            url(r'^confirm/(?P<uidb64>[0-9A-Za-z_\-]+)/(?P<token>[0-9A-Za-z]{1,13}-[0-9A-Za-z]{1,20})/$',  # noqa: E501
                password_reset_confirm,
                name='password_reset_confirm')
        ])),
        url(r'^django-admin/password_change',
            'django.contrib.auth.views.password_change',
            {'password_change_form': CFGOVPasswordChangeForm}),
        url(r'^password/change/done/$',
            auth_views.password_change_done,
            name='password_change_done'),
        url(r'^admin/account/change_password/$',
            change_password,
            name='wagtailadmin_account_change_password'),
        url(r'^django-admin/', include(admin.site.urls)),
        url(r'^admin/', include(wagtailadmin_urls)),

    ]

    if 'selfregistration' in settings.INSTALLED_APPS:
        patterns.append(url(r'^selfregs/', include('selfregistration.urls')))

    if 'csp.middleware.CSPMiddleware' in settings.MIDDLEWARE_CLASSES:
        # allow browsers to push CSP error reports back to the server
        patterns.append(url(r'^csp-report/',
                            'core.views.csp_violation_report'))

    urlpatterns = patterns + urlpatterns


if 'selfregistration' in settings.INSTALLED_APPS:
    from selfregistration.views import CompanySignup
    pattern = url(r'^company-signup/', CompanySignup.as_view())
    urlpatterns.append(pattern)

if settings.DEBUG:
    urlpatterns.append(
        url(r'^test-fixture/$',
            SheerTemplateView.as_view(
                template_name='test-fixture/index.html'),
            name='test-fixture')
    )
    urlpatterns += static(settings.MEDIA_URL,
                          document_root=settings.MEDIA_ROOT)

    # enable local preview of error pages
    urlpatterns.append(
        url(r'^500/$',
            TemplateView.as_view(template_name='500.html'),
            name='500')
    )
    urlpatterns.append(
        url(r'^404/$',
            TemplateView.as_view(template_name='404.html'),
            name='404')
    )

    try:
        import debug_toolbar
        urlpatterns.append(url(r'^__debug__/', include(debug_toolbar.urls)))
    except ImportError:
        pass

# Catch remaining URL patterns that did not match a route thus far.
urlpatterns.append(url(r'', include(wagtailsharing_urls)))
# urlpatterns.append(url(r'', include(wagtailsharing_urls)))


def handle_error(code, request):
    try:
        return render(request, '%s.html' % code, context={'request': request},
                      status=code)
    except AttributeError:
        # for certain URL's, it seems like our middleware doesn't run
        # Thankfully, these are probably not errors real users see -- usually
        # the results of a security scan, or a malformed static file reference.

        return HttpResponse("This request could not be processed, "
                            "HTTP Error %s." % str(code), status=code)

handler404 = partial(handle_error, 404)
handler500 = partial(handle_error, 500)<|MERGE_RESOLUTION|>--- conflicted
+++ resolved
@@ -92,17 +92,6 @@
         include(oah.urls_for_prefix('process/close/'))),
     url(r'^owning-a-home/process/sources/',
         include(oah.urls_for_prefix('process/sources/'))),
-
-    # the redirect is an unfortunate workaround, could be resolved by
-    # using static('path/to/asset') in the source template
-    url(r'^know-before-you-owe/static/(?P<path>.*)$',
-        RedirectView.as_view(
-            url='/static/know-before-you-owe/static/%(path)s',
-            permanent=True)),
-<<<<<<< HEAD
-    url(r'^know-before-you-owe/',
-        include(SheerSite('know-before-you-owe').urls)),
-=======
             
     url(r'^know-before-you-owe/$', TemplateView.as_view(
         template_name='know-before-you-owe/index.html'),
@@ -113,9 +102,7 @@
     url(r'^know-before-you-owe/timeline/$', TemplateView.as_view(
         template_name='know-before-you-owe/timeline/index.html'),
         name='know-before-you-owe-timeline'),
-    url(r'^adult-financial-education/$', TemplateView.as_view(
-        template_name='/adult-financial-education/index.html')),
->>>>>>> f68f9c45
+
     url(r'^fin-ed/privacy-act-statement/$',
         TemplateView.as_view(
         template_name='/adult-financial-education/'
