from functools import partial

from django.conf import settings
from django.conf.urls import include, url
from django.conf.urls.static import static
from django.contrib import admin
from django.contrib.auth import views as auth_views
from django.http import HttpResponse
from django.shortcuts import render
from django.views.generic.base import RedirectView, TemplateView
from wagtail.wagtailadmin import urls as wagtailadmin_urls
from wagtailsharing import urls as wagtailsharing_urls

from flags.urls import flagged_url

from ask_cfpb.views import (
    ask_search,
    ask_autocomplete,
    print_answer,
    redirect_ask_search,
    view_answer
)
from core.views import ExternalURLNoticeView
from legacy.views import token_provider
from legacy.views.housing_counselor import (
    HousingCounselorView, HousingCounselorPDFView
)
from sheerlike.sites import SheerSite
from sheerlike.views.generic import SheerTemplateView
from transition_utilities.conditional_urls import include_if_app_enabled
from v1.auth_forms import CFGOVPasswordChangeForm
from v1.views import (
    change_password,
    check_permissions,
    login_with_lockout,
    password_reset_confirm,
    welcome)
from v1.views.documents import DocumentServeView


oah = SheerSite('owning-a-home')

urlpatterns = [

    url(r'^documents/(?P<document_id>\d+)/(?P<document_filename>.*)$',
        DocumentServeView.as_view(),
        name='wagtaildocs_serve'),

    # TODO: Enable search route when search is available.
    # url(r'^search/$', 'search.views.search', name='search'),

    url(r'^home/(?P<path>.*)$',
        RedirectView.as_view(url='/%(path)s', permanent=True)),

    url(r'^owning-a-home/static/(?P<path>.*)$',
        RedirectView.as_view(
            url='/static/owning-a-home/static/%(path)s', permanent=True)),
    url(r'^owning-a-home/resources/(?P<path>.*)$',
        RedirectView.as_view(
            url='/static/owning-a-home/resources/%(path)s', permanent=True)),

    url(r'^owning-a-home/closing-disclosure/',
        include(oah.urls_for_prefix('closing-disclosure'))),
    url(r'^owning-a-home/explore-rates/',
        include(oah.urls_for_prefix('explore-rates'))),
    url(r'^owning-a-home/loan-estimate/',
        include(oah.urls_for_prefix('loan-estimate'))),

    url(r'^owning-a-home/loan-options/',
        include(oah.urls_for_prefix('loan-options'))),
    url(r'^owning-a-home/loan-options/FHA-loans/',
        include(oah.urls_for_prefix('loan-options/FHA-loans/'))),
    url(r'^owning-a-home/loan-options/conventional-loans/',
        include(oah.urls_for_prefix('loan-options/conventional-loans/'))),
    url(r'^owning-a-home/loan-options/special-loan-programs/',
        include(oah.urls_for_prefix('loan-options/special-loan-programs/'))),

    url(r'^owning-a-home/mortgage-closing/',
        TemplateView.as_view(
        template_name='owning-a-home/mortgage-closing/index.html'),
        name='mortgage-closing'),
    url(r'^owning-a-home/mortgage-estimate/',
        TemplateView.as_view(
        template_name='owning-a-home/mortgage-estimate/index.html'),
        name='mortgage-estimate'),

    url(r'^owning-a-home/process/',
        include(oah.urls_for_prefix('process/prepare/'))),
    url(r'^owning-a-home/process/prepare/',
        include(oah.urls_for_prefix('process/prepare/'))),
    url(r'^owning-a-home/process/explore/',
        include(oah.urls_for_prefix('process/explore/'))),
    url(r'^owning-a-home/process/compare/',
        include(oah.urls_for_prefix('process/compare/'))),
    url(r'^owning-a-home/process/close/',
        include(oah.urls_for_prefix('process/close/'))),
    url(r'^owning-a-home/process/sources/',
        include(oah.urls_for_prefix('process/sources/'))),

    url(r'^know-before-you-owe/$',
        TemplateView.as_view(
        template_name='know-before-you-owe/index.html'),
        name='know-before-you-owe'),
    url(r'^know-before-you-owe/timeline/$',
        TemplateView.as_view(
        template_name='know-before-you-owe/timeline/index.html'),
        name='kbyo-timeline'),
    url(r'^know-before-you-owe/compare/$',
        TemplateView.as_view(
        template_name='know-before-you-owe/compare/index.html'),
        name='kbyo-compare'),
    url(r'^fin-ed/privacy-act-statement/$',
        TemplateView.as_view(
        template_name='/adult-financial-education/'
                      'privacy-act-statement/index.html')),
    url(r'^your-story/$', TemplateView.as_view(
        template_name='/your-story/index.html')),
    url(r'^practitioner-resources/economically-vulnerable/$',
        TemplateView.as_view(
            template_name='empowerment/index.html'),
            name='empowerment'),
    url(r'^fair-lending/$', TemplateView.as_view(
        template_name='fair-lending/index.html'),
        name='fair-lending'),

    url(r'^practitioner-resources/students/$', TemplateView.as_view(
        template_name='students/index.html'),
        name='students'),
    url(r'^practitioner-resources/students/knowbeforeyouowe/$',
        TemplateView.as_view(
            template_name='students/knowbeforeyouowe/index.html'),
            name='students-knowbeforeyouowe'),
    url(r'^practitioner-resources/students/'
         'helping-borrowers-find-ways-to-stay-afloat/$',
            TemplateView.as_view(
                template_name='students/helping-borrowers-find-'
                              'ways-to-stay-afloat/index.html'),
                name='students-helping-borrowers'),

    url(r'^practitioner-resources/servicemembers/$', TemplateView.as_view(
        template_name='service-members/index.html'),
        name='servicemembers'),
    url(r'^practitioner-resources/servicemembers/webinars/$',
        TemplateView.as_view(
        template_name='service-members/on-demand-forums-and-tools'
                      '/index.html'),
        name='servicemembers'),
    url(r'^practitioner-resources/servicemembers/additionalresources/$',
        TemplateView.as_view(
        template_name='service-members/additionalresources/index.html'),
        name='servicemembers'),
    url(r'^practitioner-resources/servicemembers/planning/$',
        TemplateView.as_view(
        template_name='service-members/planning/index.html'),
        name='servicemembers-planning'),
    url(r'^practitioner-resources/servicemembers/planning/'
         'creativesavingsstrategies/$',
            TemplateView.as_view(
                template_name='service-members/planning/'
                              'creativesavingsstrategies/index.html'),
                name='servicemembers-planning'),
    url(r'^practitioner-resources/servicemembers/protecting/$',
        TemplateView.as_view(
        template_name='service-members/protecting/index.html'),
        name='servicemembers-protecting'),

    url(r'^parents/(?P<path>.*)$',
        RedirectView.as_view(
            url='/money-as-you-grow/%(path)s', permanent=True)),
    url(r'^blog/(?P<path>.*)$',
        RedirectView.as_view(
            url='/about-us/blog/%(path)s', permanent=True)),
    url(r'^newsroom/(?P<path>.*)$',
        RedirectView.as_view(
            url='/about-us/newsroom/%(path)s', permanent=True)),

    url(r'^the-bureau/(?P<path>.*)$',
            RedirectView.as_view(url='/about-us/the-bureau/%(path)s',
                                 permanent=True)
    ),
    url(r'^about-us/leadership-calendar/(?P<path>.*)$', RedirectView.as_view(
        url='/about-us/the-bureau/leadership-calendar/%(path)s',
        permanent=True)),

    url(r'^doing-business-with-us/(?P<path>.*)$',
        RedirectView.as_view(
            url='/about-us/doing-business-with-us/%(path)s', permanent=True)),

    url(r'^external-site/$', ExternalURLNoticeView.as_view(),
        name='external-site'),

    url(r'^subscriptions/new/$',
        'core.views.govdelivery_subscribe',
        name='govdelivery'),

    url(r'^govdelivery-subscribe/', include([
        url(r'^success/$',
            TemplateView.as_view(
                template_name='govdelivery-subscribe/success/index.html'),
            name='success'),
        url(r'^error/$',
            TemplateView.as_view(
                template_name='govdelivery-subscribe/error/index.html'),
            name='user_error'),
        url(r'^server-error/$',
            TemplateView.as_view(
                template_name='govdelivery-subscribe/server-error/index.html'),
            name='server_error')],
        namespace='govdelivery')),

    url(r'^regulation-comment/new/$',
        'core.views.regsgov_comment',
        name='reg_comment'),

    url(r'^regulation-comment/', include([
        url(r'^success/$',
            TemplateView.as_view(
                template_name='regulation-comment/success/index.html'),
            # 'core.views.comment_success',
            name='success'),
        url(r'^error/$',
            TemplateView.as_view(
                template_name='regulation-comment/error/index.html'),
            name='user_error'),
        url(r'^server-error/$',
            TemplateView.as_view(
                template_name='regulation-comment/server-error/index.html'),
            name='server_error')],
        namespace='reg_comment')),

    # Testing reg comment form
    url(r'^reg-comment-form-test/$',
        SheerTemplateView.as_view(
            template_name='regulation-comment/reg-comment-form-test.html'),
        name='reg-comment-form-test'),

    url(r'^feed/$',
        RedirectView.as_view(url='/about-us/blog/feed/', permanent=True)),
    url(r'^feed/blog/$',
        RedirectView.as_view(url='/about-us/blog/feed/', permanent=True)),
    url(r'^feed/newsroom/$',
        RedirectView.as_view(url='/about-us/newsroom/feed/', permanent=True)),
    url(r'^newsroom-feed/$',
        RedirectView.as_view(url='/about-us/newsroom/feed/', permanent=True)),

    url(r'^careers/(?P<path>.*)$', RedirectView.as_view(
        url='/about-us/careers/%(path)s', permanent=True)),

    url(r'^transcripts/', include([
        url(r'^how-to-apply-for-a-federal-job-with-the-cfpb/$',
            SheerTemplateView.as_view(
                template_name='transcripts/how-to-apply-for-a-federal-job-with-the-cfpb/index.html'),  # noqa: E501
                name='how-to-apply-for-a-federal-job-with-the-cfpb'), ],
        namespace='transcripts')),
    url(r'^paying-for-college/',
        include_if_app_enabled('comparisontool', 'comparisontool.urls')),
    url(r'^paying-for-college2/',
        include_if_app_enabled(
            'paying_for_college', 'paying_for_college.config.urls')),
    url(r'^credit-cards/agreements/',
        include_if_app_enabled('agreements', 'agreements.urls')),
    url(r'^hud-api-replace/', include_if_app_enabled(
        'hud_api_replace',
        'hud_api_replace.urls',
        namespace='hud_api_replace')),
    url(r'^consumer-tools/retirement/',
        include_if_app_enabled('retirement_api', 'retirement_api.urls')),

    url(r'^data-research/consumer-complaints/',
        include_if_app_enabled('complaintdatabase', 'complaintdatabase.urls')),

    # CCDB5-API
    flagged_url('CCDB5_RELEASE',
                r'^data-research/consumer-complaints/search/api/v1/',
                include_if_app_enabled('complaint_search',
                                       'complaint_search.urls')
                ),
    # If 'CCDB5_RELEASE' is True, include CCDB5 urls.
    flagged_url('CCDB5_RELEASE',
                r'^data-research/consumer-complaints/search/',
                include_if_app_enabled(
                    'ccdb5_ui', 'ccdb5_ui.config.urls'
                )),

    url(r'^oah-api/rates/',
        include_if_app_enabled('ratechecker', 'ratechecker.urls')),
    url(r'^oah-api/county/',
        include_if_app_enabled('countylimits', 'countylimits.urls')),

    flagged_url('EREGS20',
                r'^eregs2/',
                include_if_app_enabled('eregs_core', 'eregs_core.urls')
                ),
    url(r'^eregs-api/',
        include_if_app_enabled('regcore', 'regcore.urls')),
    url(r'^eregulations/',
        include_if_app_enabled('regulations', 'regulations.urls')),

    url(r'^find-a-housing-counselor/$',
        HousingCounselorView.as_view(),
        name='housing-counselor'),
    url(r'^save-hud-counselors-list/$',
        HousingCounselorPDFView.as_view(),
        name='housing-counselor-pdf'),

    # Report redirects
    url(r'^reports/(?P<path>.*)$',
        RedirectView.as_view(
            url='/data-research/research-reports/%(path)s', permanent=True)),
    url(r'^jobs/supervision/$',
        TemplateView.as_view(
            template_name='jobmanager/supervision.html'),
        name='jobs_supervision'),

    url(r'^jobs/technology-innovation-fellows/$',
        TemplateView.as_view(
            template_name='jobmanager/technology-innovation-fellows.html'),
        name='technology_innovation_fellows'),

    # credit cards KBYO

    url(r'^credit-cards/knowbeforeyouowe/$', TemplateView.as_view(
        template_name='knowbeforeyouowe/creditcards/tool.html'),
        name='cckbyo'),
    # Form csrf token provider for JS form submission
    url(r'^token-provider/', token_provider),

    # data-research-api
    url(r'^data-research/mortgages/api/v1/',
        include_if_app_enabled('data_research', 'data_research.urls')),

    # educational resources
    url(r'^educational-resources/(?P<path>.*)$', RedirectView.as_view(
        url='/practitioner-resources/%(path)s', permanent=True)),
    url(r'^practitioner-resources/resources-for-older-adults' +
         '/managing-someone-elses-money/(?P<path>.*)$',
            RedirectView.as_view(
                url='/consumer-tools/managing-someone-elses-money/%(path)s',
                permanent=True)),
    url(r'^practitioner-resources/money-as-you-grow/(?P<path>.*)$',
            RedirectView.as_view(
                url='/consumer-tools/money-as-you-grow/%(path)s',
                permanent=True)),

    # retirement redirects
    url(r'^retirement/(?P<path>.*)$', RedirectView.as_view(
            url='/consumer-tools/retirement/%(path)s',
            permanent=True)),

    # empowerment redirects
    url(r'^empowerment/$', RedirectView.as_view(
            url='/practitioner-resources/economically-vulnerable/',
            permanent=True)),

    # students redirects
    url(r'^students/(?P<path>.*)$', RedirectView.as_view(
            url='/practitioner-resources/students/%(path)s',
            permanent=True)),

    # servicemembers redirects
    url(r'^servicemembers/on-demand-forums-and-tools/$', RedirectView.as_view(
            url='/practitioner-resources/servicemembers/webinars/',
            permanent=True)),
    url(r'^servicemembers/(?P<path>.*)$', RedirectView.as_view(
            url='/practitioner-resources/servicemembers/%(path)s',
            permanent=True)),

    # ask-cfpb
    url(r'^askcfpb/$',
        RedirectView.as_view(
            url='/ask-cfpb/',
            permanent=True)),
    url(r'^(?P<language>es)/obtener-respuestas/c/(.+)/(?P<ask_id>\d+)/(.+)\.html$',  # noqa: E501
         RedirectView.as_view(
             url='/es/obtener-respuestas/slug-es-%(ask_id)s',
             permanent=True)),
    url(r'^askcfpb/(?P<ask_id>\d+)/(.*)$',
         RedirectView.as_view(
             url='/ask-cfpb/slug-en-%(ask_id)s',
             permanent=True)),
    url(r'^askcfpb/search/',
        redirect_ask_search,
        name='redirect-ask-search'),
    url(r'^(?P<language>es)/obtener-respuestas/buscar/$',
        ask_search,
        name='ask-search-es'),
    url(r'^(?P<language>es)/obtener-respuestas/buscar/(?P<as_json>json)/$',
        ask_search,
        name='ask-search-es-json'),
    url(r'^(?i)ask-cfpb/([-\w]{1,244})-(en)-(\d{1,6})/$',
        view_answer,
        name='ask-english-answer'),
    url(r'^es/obtener-respuestas/([-\w]{1,244})-(es)-(\d{1,6})/$',
        view_answer,
        name='ask-spanish-answer'),
    url(r'^es/obtener-respuestas/([-\w]{1,244})-(es)-(\d{1,6})/imprimir/$',
        print_answer,
        name='ask-spanish-print-answer'),
    url(r'^(?i)ask-cfpb/search/$',
        ask_search,
        name='ask-search-en'),
    url(r'^(?i)ask-cfpb/search/(?P<as_json>json)/$',
        ask_search,
        name='ask-search-en-json'),
    url(r'^(?i)ask-cfpb/api/autocomplete/$',
        ask_autocomplete, name='ask-autocomplete-en'),
    url(r'^(?P<language>es)/obtener-respuestas/api/autocomplete/$',
        ask_autocomplete, name='ask-autocomplete-es'),

    url(r'^es/$', TemplateView.as_view(
                 template_name='/es/index.html')),

    url(r'^es/hogar/$', TemplateView.as_view(
                 template_name='es/hogar/index.html')),

    url(r'^es/nuestra-historia/$', TemplateView.as_view(
                 template_name='es/nuestra-historia/index.html')),

    url(r'^es/presentar-una-queja/$', TemplateView.as_view(
                 template_name='es/presentar-una-queja/index.html')),

    url(r'^es/quienes-somos/$', TemplateView.as_view(
                 template_name='es/quienes-somos/index.html')),

    url(r'^_status/', include_if_app_enabled('watchman', 'watchman.urls')),

    flagged_url('FWB_RELEASE',
                r'^(?i)consumer-tools/financial-well-being/',
                include('wellbeing.urls')
    ),
]

if settings.ALLOW_ADMIN_URL:
    patterns = [
        url(r'^login/$', login_with_lockout, name='cfpb_login'),
        url(r'^login/check_permissions/$',
            check_permissions,
            name='check_permissions'),
        url(r'^login/welcome/$', welcome, name='welcome'),
        url(r'^logout/$', auth_views.logout),
        url('^admin/login/$',
            RedirectView.as_view(url='/login/',
                                 permanent=True,
                                 query_string=True)),
        url('^django-admin/login/$',
            RedirectView.as_view(url='/login/',
                                 permanent=True,
                                 query_string=True)),

        url(r'^d/admin/(?P<path>.*)$',
            RedirectView.as_view(url='/django-admin/%(path)s',
                                 permanent=True)),
        url(r'^picard/(?P<path>.*)$',
            RedirectView.as_view(url='/admin/cdn/%(path)s', permanent=True)),

        url(r'^tasks/(?P<path>.*)$',
            RedirectView.as_view(url='/admin/cdn/%(path)s', permanent=True)),

        url(r'^django-admin/password_change',
            change_password,
            name='django_admin_account_change_password'),
        url(r'^django-admin/', include(admin.site.urls)),

        # Override Django and Wagtail password views with our password policy
        url(r'^admin/password_reset/', include([
            url(r'^confirm/(?P<uidb64>[0-9A-Za-z_\-]+)/(?P<token>[0-9A-Za-z]{1,13}-[0-9A-Za-z]{1,20})/$',  # noqa: E501
                password_reset_confirm,
                name='password_reset_confirm')
        ])),
        url(r'^django-admin/password_change',
            'django.contrib.auth.views.password_change',
            {'password_change_form': CFGOVPasswordChangeForm}),
        url(r'^password/change/done/$',
            auth_views.password_change_done,
            name='password_change_done'),
        url(r'^admin/account/change_password/$',
            change_password,
            name='wagtailadmin_account_change_password'),
        url(r'^django-admin/', include(admin.site.urls)),
        url(r'^admin/', include(wagtailadmin_urls)),

    ]

<<<<<<< HEAD
    if 'selfregistration' in settings.INSTALLED_APPS:
        patterns.append(url(r'^selfregs/', include('selfregistration.urls')))
=======
    if 'csp.middleware.CSPMiddleware' in settings.MIDDLEWARE_CLASSES:
        # allow browsers to push CSP error reports back to the server
        patterns.append(url(r'^csp-report/',
                            'core.views.csp_violation_report'))
>>>>>>> 3e50219f

    urlpatterns = patterns + urlpatterns


if settings.DEBUG:
    urlpatterns += static(settings.MEDIA_URL,
                          document_root=settings.MEDIA_ROOT)

    # enable local preview of error pages
    urlpatterns.append(
        url(r'^500/$',
            TemplateView.as_view(template_name='500.html'),
            name='500')
    )
    urlpatterns.append(
        url(r'^404/$',
            TemplateView.as_view(template_name='404.html'),
            name='404')
    )

    try:
        import debug_toolbar
        urlpatterns.append(url(r'^__debug__/', include(debug_toolbar.urls)))
    except ImportError:
        pass

# Catch remaining URL patterns that did not match a route thus far.
urlpatterns.append(url(r'', include(wagtailsharing_urls)))
# urlpatterns.append(url(r'', include(wagtailsharing_urls)))


def handle_error(code, request):
    try:
        return render(request, '%s.html' % code, context={'request': request},
                      status=code)
    except AttributeError:
        # for certain URL's, it seems like our middleware doesn't run
        # Thankfully, these are probably not errors real users see -- usually
        # the results of a security scan, or a malformed static file reference.

        return HttpResponse("This request could not be processed, "
                            "HTTP Error %s." % str(code), status=code)


handler404 = partial(handle_error, 404)
handler500 = partial(handle_error, 500)<|MERGE_RESOLUTION|>--- conflicted
+++ resolved
@@ -481,15 +481,6 @@
 
     ]
 
-<<<<<<< HEAD
-    if 'selfregistration' in settings.INSTALLED_APPS:
-        patterns.append(url(r'^selfregs/', include('selfregistration.urls')))
-=======
-    if 'csp.middleware.CSPMiddleware' in settings.MIDDLEWARE_CLASSES:
-        # allow browsers to push CSP error reports back to the server
-        patterns.append(url(r'^csp-report/',
-                            'core.views.csp_violation_report'))
->>>>>>> 3e50219f
 
     urlpatterns = patterns + urlpatterns
 
