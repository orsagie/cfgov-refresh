import os
import sys

from django.conf import global_settings
from django.utils.translation import ugettext_lazy as _

from unipath import Path

from ..util import admin_emails


# Repository root is 4 levels above this file
REPOSITORY_ROOT = Path(__file__).ancestor(4)

# This is the root of the Django project, 'cfgov'
PROJECT_ROOT = REPOSITORY_ROOT.child('cfgov')
V1_TEMPLATE_ROOT = PROJECT_ROOT.child('jinja2', 'v1')

SECRET_KEY = os.environ.get('SECRET_KEY', os.urandom(32))

# Deploy environment
DEPLOY_ENVIRONMENT = os.getenv('DEPLOY_ENVIRONMENT')

# signal that tells us that this is a proxied HTTPS request
# effects how request.is_secure() responds
SECURE_PROXY_SSL_HEADER = ('HTTP_X_FORWARDED_PROTO', 'https')
USE_X_FORWARDED_HOST = True

# Use the django default password hashing
PASSWORD_HASHERS = global_settings.PASSWORD_HASHERS

# see https://docs.djangoproject.com/en/1.8/ref/settings/#std:setting-USE_ETAGS
USE_ETAGS = True

# Application definition

INSTALLED_APPS = (
    'permissions_viewer',
    'wagtail.wagtailcore',
    'wagtail.wagtailadmin',
    'wagtail.wagtaildocs',
    'wagtail.wagtailsnippets',
    'wagtail.wagtailusers',
    'wagtail.wagtailimages',
    'wagtail.wagtailembeds',
    'wagtail.contrib.wagtailfrontendcache',
#    'wagtail.wagtailsearch', # TODO: conflicts with haystack, will need to revisit.
    'wagtail.wagtailredirects',
    'wagtail.wagtailforms',
    'wagtail.wagtailsites',

    'wagtail.contrib.modeladmin',
    'wagtail.contrib.table_block',
    'wagtail.contrib.wagtailroutablepage',
    'localflavor',
    'modelcluster',
    'compressor',
    'taggit',
    'wagtailinventory',
    'wagtailsharing',
    'flags',
    'watchman',
    'haystack',
    'ask_cfpb',
    'agreements',
    'overextends',
    'django.contrib.admin',
    'django.contrib.auth',
    'django.contrib.contenttypes',
    'django.contrib.sessions',
    'django.contrib.messages',
    "django.contrib.sitemaps",
    'django.contrib.staticfiles',
    'django.contrib.humanize',
    'storages',
    'data_research',
    'v1',
    'core',
    'sheerlike',
    'legacy',
    'django_extensions',
    'jobmanager',
    'wellbeing',
    'search',
)

OPTIONAL_APPS = [
    {'import': 'comparisontool', 'apps': ('comparisontool', 'haystack',)},
    {'import': 'paying_for_college',
     'apps': ('paying_for_college', 'haystack',)},
    {'import': 'hud_api_replace', 'apps': ('hud_api_replace',)},
    {'import': 'retirement_api', 'apps': ('retirement_api',)},
    {'import': 'complaint', 'apps': ('complaint',
     'complaintdatabase', 'complaint_common',)},
    {'import': 'ratechecker', 'apps': ('ratechecker', 'rest_framework')},
    {'import': 'countylimits', 'apps': ('countylimits', 'rest_framework')},
    {'import': 'regcore', 'apps': ('regcore', 'regcore_read')},
    {'import': 'regulations', 'apps': ('regulations',)},
    {'import': 'complaint_search', 'apps': ('complaint_search', 'rest_framework')},
    {'import': 'ccdb5_ui', 'apps': ('ccdb5_ui', )},
    {'import': 'teachers_digital_platform', 'apps': ('teachers_digital_platform', )},
]

POSTGRES_APPS = []

MIDDLEWARE_CLASSES = (
    'sheerlike.middleware.GlobalRequestMiddleware',
    'django.contrib.sessions.middleware.SessionMiddleware',
    'django.middleware.locale.LocaleMiddleware',
    'django.middleware.common.CommonMiddleware',
    'django.middleware.csrf.CsrfViewMiddleware',
    'django.contrib.auth.middleware.AuthenticationMiddleware',
    'django.contrib.auth.middleware.SessionAuthenticationMiddleware',
    'django.contrib.messages.middleware.MessageMiddleware',
    'django.middleware.clickjacking.XFrameOptionsMiddleware',
    'django.middleware.security.SecurityMiddleware',
    'wagtail.wagtailcore.middleware.SiteMiddleware',
    'wagtail.wagtailredirects.middleware.RedirectMiddleware',
    'core.middleware.DownstreamCacheControlMiddleware'
)

CSP_MIDDLEWARE_CLASSES = ('csp.middleware.CSPMiddleware', )

if ('CSP_ENFORCE' in os.environ):
    MIDDLEWARE_CLASSES += CSP_MIDDLEWARE_CLASSES


ROOT_URLCONF = 'cfgov.urls'

TEMPLATES = [
    {
        'BACKEND': 'django.template.backends.django.DjangoTemplates',
        'DIRS': [PROJECT_ROOT.child('templates')],
        'APP_DIRS': True,
        'OPTIONS': {
            'context_processors': [
                'django.template.context_processors.debug',
                'django.template.context_processors.request',
                'django.contrib.auth.context_processors.auth',
                'django.contrib.messages.context_processors.messages',
            ],
        }
    },
    {
        'NAME': 'wagtail-env',
        'BACKEND': 'django.template.backends.jinja2.Jinja2',
        'DIRS': [
            V1_TEMPLATE_ROOT,
            V1_TEMPLATE_ROOT.child('_includes'),
            V1_TEMPLATE_ROOT.child('_layouts'),
            PROJECT_ROOT.child('static_built'),
        ],
        'APP_DIRS': True,
        'OPTIONS': {
            'environment': 'v1.environment',
            'extensions': [
                'v1.jinja2tags.filters',
                'wagtail.wagtailcore.jinja2tags.core',
                'wagtail.wagtailadmin.jinja2tags.userbar',
                'wagtail.wagtailimages.jinja2tags.images',
            ],
        }
    },
]


WSGI_APPLICATION = 'cfgov.wsgi.application'

# Admin Url Access
ALLOW_ADMIN_URL = os.environ.get('ALLOW_ADMIN_URL', False)

DATABASE_ROUTERS = ['v1.db_router.CFGOVRouter']


# Internationalization
# https://docs.djangoproject.com/en/1.8/topics/i18n/

LANGUAGE_CODE = 'en-us'

LANGUAGES = (
    ('en', _('English')),
    ('es', _('Spanish')),
)

LOCALE_PATHS = (
    os.path.join(PROJECT_ROOT, 'locale'),
)

TIME_ZONE = 'America/New_York'

USE_I18N = True

USE_L10N = True

USE_TZ = True


# Static files (CSS, JavaScript, Images)
# https://docs.djangoproject.com/en/1.8/howto/static-files/
STATIC_URL = '/static/'

# Absolute path to the directory static files should be collected to.
STATIC_ROOT = os.environ.get('DJANGO_STATIC_ROOT', '/var/www/html/static')

MEDIA_ROOT = os.environ.get('MEDIA_ROOT',
                            os.path.join(PROJECT_ROOT, 'f'))
MEDIA_URL = '/f/'


# List of finder classes that know how to find static files in
# various locations.
STATICFILES_FINDERS = (
    'sheerlike.finders.SheerlikeStaticFinder',
    'django.contrib.staticfiles.finders.AppDirectoriesFinder',
    'django.contrib.staticfiles.finders.FileSystemFinder',
    'compressor.finders.CompressorFinder',
)

STATICFILES_STORAGE = 'django.contrib.staticfiles.storage.StaticFilesStorage'

# Used to include directories not traditionally found,
# app-specific 'static' directories.
STATICFILES_DIRS = [
    PROJECT_ROOT.child('static_built'),
    PROJECT_ROOT.child('templates', 'wagtailadmin')
]


ALLOWED_HOSTS = ['*']

EXTERNAL_URL_WHITELIST = (r'^https:\/\/facebook\.com\/cfpb$',
                          r'^https:\/\/twitter\.com\/cfpb$',
                          r'^https:\/\/www\.linkedin\.com\/company\/consumer-financial-protection-bureau$',
                          r'^https:\/\/www\.youtube\.com\/user\/cfpbvideo$',
                          r'https:\/\/www\.flickr\.com\/photos\/cfpbphotos$'
                          )
EXTERNAL_LINK_PATTERN = r'https?:\/\/(?:www\.)?(?![^\?]+gov)(?!(content\.)?localhost).*'
NONCFPB_LINK_PATTERN = r'(https?:\/\/(?:www\.)?(?![^\?]*(cfpb|consumerfinance).gov)(?!(content\.)?localhost).*)'
FILES_LINK_PATTERN = r'https?:\/\/files\.consumerfinance.gov\/f\/\S+\.[a-z]+'
DOWNLOAD_LINK_PATTERN = r'(\.pdf|\.doc|\.docx|\.xls|\.xlsx|\.csv|\.zip)$'

# Wagtail settings

WAGTAIL_SITE_NAME = 'consumerfinance.gov'
WAGTAILIMAGES_IMAGE_MODEL = 'v1.CFGOVImage'
TAGGIT_CASE_INSENSITIVE = True

WAGTAIL_USER_CREATION_FORM = 'v1.auth_forms.UserCreationForm'
WAGTAIL_USER_EDIT_FORM = 'v1.auth_forms.UserEditForm'

SHEER_ELASTICSEARCH_SERVER = os.environ.get('ES_HOST', 'localhost') + ':' + os.environ.get('ES_PORT', '9200')
SHEER_ELASTICSEARCH_INDEX = os.environ.get('SHEER_ELASTICSEARCH_INDEX', 'content')
ELASTICSEARCH_BIGINT = 50000

MAPPINGS = PROJECT_ROOT.child('es_mappings')

SHEER_ELASTICSEARCH_SETTINGS = \
    {
        "settings": {
            "analysis": {
                "analyzer": {
                    "my_edge_ngram_analyzer": {
                        "tokenizer": "my_edge_ngram_tokenizer"
                    },
                    "tag_analyzer": {
                       "tokenizer": "keyword",
                       "filter": "lowercase"
                    }
                },
                "tokenizer": {
                    "my_edge_ngram_tokenizer": {
                        "type": "edgeNGram",
                        "min_gram": "2",
                        "max_gram": "5",
                        "token_chars": [
                            "letter",
                            "digit"
                        ]
                    }
                }
            }
        }
    }


#LEGACY APPS

STATIC_VERSION = ''

# DJANGO HUD API
DJANGO_HUD_API_ENDPOINT= os.environ.get('HUD_API_ENDPOINT', 'http://localhost/hud-api-replace/')
# in seconds, 2592000 == 30 days. Google allows no more than a month of caching
DJANGO_HUD_GEODATA_EXPIRATION_INTERVAL = 2592000
MAPBOX_ACCESS_TOKEN = os.environ.get('MAPBOX_ACCESS_TOKEN')
HOUSING_COUNSELOR_S3_PATH_TEMPLATE = (
    'a/assets/hud/{format}s/{zipcode}.{format}'
)


HAYSTACK_CONNECTIONS = {
    'default': {
        'ENGINE': 'search.backends.CFGOVElasticsearch2SearchEngine',
        'URL': SHEER_ELASTICSEARCH_SERVER,
        'INDEX_NAME': os.environ.get('HAYSTACK_ELASTICSEARCH_INDEX',
                                     SHEER_ELASTICSEARCH_INDEX+'_haystack'),
        'INCLUDE_SPELLING': True,
    }
}
ELASTICSEARCH_INDEX_SETTINGS = {
    'settings': {
        'analysis': {
            'analyzer': {
                'ngram_analyzer': {
                    'type': 'custom',
                    'tokenizer': 'lowercase',
                    'filter': ['haystack_ngram']
                },
                'edgengram_analyzer': {
                    'type': 'custom',
                    'tokenizer': 'lowercase',
                    'filter': ['haystack_edgengram']
                },
                'synonym_en' : {
                    'tokenizer' : 'whitespace',
                    'filter' : ['synonyms_en']
                },
                'synonym_es' : {
                    'tokenizer' : 'whitespace',
                    'filter' : ['synonyms_es']
                },
            },
            'tokenizer': {
                'haystack_ngram_tokenizer': {
                    'type': 'nGram',
                    'min_gram': 3,
                    'max_gram': 15,
                },
                'haystack_edgengram_tokenizer': {
                    'type': 'edgeNGram',
                    'min_gram': 3,
                    'max_gram': 15,
                    'side': 'front'
                },
            },
            'filter': {
                'haystack_ngram': {
                    'type': 'nGram',
                    'min_gram': 3,
                    'max_gram': 15
                },
                'haystack_edgengram': {
                    'type': 'edgeNGram',
                    'min_gram': 3,
                    'max_gram': 15
                },
                'synonyms_en': {
                    'type': 'synonym',
                    'synonyms_path' : 'analysis/synonyms_en.txt'
                },
                'synonyms_es': {
                    'type': 'synonym',
                    'synonyms_path' : 'analysis/synonyms_es.txt'
                },
            }
        }
    }
}
ELASTICSEARCH_DEFAULT_ANALYZER = 'snowball'

# S3 Configuration
AWS_QUERYSTRING_AUTH = False  # do not add auth-related query params to URL
AWS_S3_CALLING_FORMAT = 'boto.s3.connection.OrdinaryCallingFormat'
AWS_S3_ROOT = os.environ.get('AWS_S3_ROOT', 'f')
AWS_S3_SECURE_URLS = True  # True = use https; False = use http
AWS_STORAGE_BUCKET_NAME = os.environ.get('AWS_STORAGE_BUCKET_NAME')

if os.environ.get('S3_ENABLED', 'False') == 'True':
    DEFAULT_FILE_STORAGE = 'v1.s3utils.MediaRootS3BotoStorage'
    AWS_S3_ACCESS_KEY_ID = os.environ.get('AWS_S3_ACCESS_KEY_ID')
    AWS_S3_SECRET_ACCESS_KEY = os.environ.get('AWS_S3_SECRET_ACCESS_KEY')
    MEDIA_URL = os.path.join(os.environ.get('AWS_S3_URL'), AWS_S3_ROOT, '')

# Govdelivery

GOVDELIVERY_USER = os.environ.get('GOVDELIVERY_USER')
GOVDELIVERY_PASSWORD = os.environ.get('GOVDELIVERY_PASSWORD')
GOVDELIVERY_ACCOUNT_CODE = os.environ.get('GOVDELIVERY_ACCOUNT_CODE')

# LOAD OPTIONAL APPS
# code from https://gist.github.com/msabramo/945406

for app in OPTIONAL_APPS:
    try:
        __import__(app["import"])
        for name in app.get("apps", ()):
            if name not in INSTALLED_APPS:
                INSTALLED_APPS += (name,)
        MIDDLEWARE_CLASSES += app.get("middleware", ())
    except ImportError:
        pass

WAGTAIL_ENABLE_UPDATE_CHECK = False  # Removes wagtail version update check banner from admin page.

# Email
ADMINS = admin_emails(os.environ.get('ADMIN_EMAILS'))

if DEPLOY_ENVIRONMENT:
    EMAIL_SUBJECT_PREFIX = u'[{}] '.format(DEPLOY_ENVIRONMENT.title())

EMAIL_BACKEND = 'django.core.mail.backends.console.EmailBackend'
WAGTAILADMIN_NOTIFICATION_FROM_EMAIL = os.environ.get(
    'WAGTAILADMIN_NOTIFICATION_FROM_EMAIL')


# Password Policies
# cfpb_common password rules
CFPB_COMMON_PASSWORD_RULES = [
    [r'.{12,}', 'Minimum allowed length is 12 characters'],
    [r'[A-Z]', 'Password must include at least one capital letter'],
    [r'[a-z]', 'Password must include at least one lowercase letter'],
    [r'[0-9]', 'Password must include at least one digit'],
    [r'[@#$%&!]', 'Password must include at least one special character (@#$%&!)'],
]
# cfpb_common login rules
# in seconds
LOGIN_FAIL_TIME_PERIOD = os.environ.get('LOGIN_FAIL_TIME_PERIOD', 120 * 60)
# number of failed attempts
LOGIN_FAILS_ALLOWED = os.environ.get('LOGIN_FAILS_ALLOWED', 5)
LOGIN_REDIRECT_URL = '/login/welcome/'
LOGIN_URL = "/login/"


SHEER_SITES = {
    'assets': V1_TEMPLATE_ROOT,
    'owning-a-home':
        Path(os.environ.get('OAH_SHEER_PATH') or
             Path(REPOSITORY_ROOT, '../owning-a-home/dist')),
}

# The base URL for the API that we use to access layers and the regulation.
API_BASE = os.environ.get('EREGS_API_BASE', '')

# When we generate an full HTML version of the regulation, we want to
# write it out somewhere. This is where.
OFFLINE_OUTPUT_DIR = ''

DATE_FORMAT = 'n/j/Y'

GOOGLE_ANALYTICS_ID = ''
GOOGLE_ANALYTICS_SITE = ''

CACHE_MIDDLEWARE_ALIAS = 'default'
CACHE_MIDDLEWARE_KEY_PREFIX = 'eregs'
CACHE_MIDDLEWARE_SECONDS = 1800

# eRegs
BACKENDS = {
    'regulations': 'regcore.db.django_models.DMRegulations',
    'layers': 'regcore.db.django_models.DMLayers',
    'notices': 'regcore.db.django_models.DMNotices',
    'diffs': 'regcore.db.django_models.DMDiffs',
}

# Regulations in eRegs that should display the update-in-progress message
EREGS_REGULATION_UPDATES = ['1002', '1003', '1005', '1010', '1011', '1012', '1013', '1024', '1026']

# GovDelivery environment variables
ACCOUNT_CODE = os.environ.get('GOVDELIVERY_ACCOUNT_CODE')

# Regulations.gov environment variables
REGSGOV_BASE_URL = os.environ.get('REGSGOV_BASE_URL')
REGSGOV_API_KEY = os.environ.get('REGSGOV_API_KEY')

# Akamai
ENABLE_AKAMAI_CACHE_PURGE = os.environ.get('ENABLE_AKAMAI_CACHE_PURGE', False)
if ENABLE_AKAMAI_CACHE_PURGE:
    WAGTAILFRONTENDCACHE = {
        'akamai': {
            'BACKEND': 'v1.models.akamai_backend.AkamaiBackend',
            'CLIENT_TOKEN': os.environ.get('AKAMAI_CLIENT_TOKEN'),
            'CLIENT_SECRET': os.environ.get('AKAMAI_CLIENT_SECRET'),
            'ACCESS_TOKEN': os.environ.get('AKAMAI_ACCESS_TOKEN')
        },
    }


# CSP Whitelists

# These specify what is allowed in <script> tags.
CSP_SCRIPT_SRC = ("'self'",
                  "'unsafe-inline'",
                  "'unsafe-eval'",
                  '*.google-analytics.com',
                  '*.googletagmanager.com',
                  'tagmanager.google.com',
                  'optimize.google.com',
                  'ajax.googleapis.com',
                  'search.usa.gov',
                  'api.mapbox.com',
                  'js-agent.newrelic.com',
                  'dnn506yrbagrg.cloudfront.net',
                  '*.doubleclick.net',
                  'bam.nr-data.net',
                  '*.youtube.com',
                  '*.ytimg.com',
                  'trk.cetrk.com',
                  'universal.iperceptions.com',
                  'sample.crazyegg.com',
                  'about:',
                  'connect.facebook.net',
                  'www.federalregister.gov',
                  )

# These specify valid sources of CSS code
CSP_STYLE_SRC = (
    "'self'",
    "'unsafe-inline'",
    'fast.fonts.net',
    'tagmanager.google.com',
    'optimize.google.com',
    'api.mapbox.com',
    'fonts.googleapis.com',)

# These specify valid image sources
CSP_IMG_SRC = (
    "'self'",
    's3.amazonaws.com',
    'www.gstatic.com',
    'ssl.gstatic.com',
    'stats.g.doubleclick.net',
    'files.consumerfinance.gov',
    'img.youtube.com',
    '*.google-analytics.com',
    'trk.cetrk.com',
    'searchstats.usa.gov',
    'gtrk.s3.amazonaws.com',
    '*.googletagmanager.com',
    'tagmanager.google.com',
    'maps.googleapis.com',
    'optimize.google.com',
    'api.mapbox.com',
    '*.tiles.mapbox.com',
    'stats.search.usa.gov',
    'data:',
    'www.facebook.com',
    'www.gravatar.com')

# These specify what URL's we allow to appear in frames/iframes
CSP_FRAME_SRC = (
    "'self'",
    '*.googletagmanager.com',
    '*.google-analytics.com',
    'optimize.google.com',
    'www.youtube.com',
    '*.doubleclick.net',
    'universal.iperceptions.com',
    'www.facebook.com',
    'staticxx.facebook.com')

# These specify where we allow fonts to come from
CSP_FONT_SRC = ("'self'", "data:", "fast.fonts.net", "fonts.google.com", "fonts.gstatic.com")

# These specify hosts we can make (potentially) cross-domain AJAX requests to.
CSP_CONNECT_SRC = ("'self'",
                   '*.tiles.mapbox.com',
                   'bam.nr-data.net',
                   'files.consumerfinance.gov',
                   's3.amazonaws.com',
                   'api.iperceptions.com')

# Feature flags
# All feature flags must be listed here with a dict of any hard-coded
# conditions or an empty dict. If the conditions dict is empty the flag will
# only be enabled if database conditions are added.
FLAGS = {
    # Ask CFPB search spelling correction support
    # When enabled, spelling suggestions will appear in Ask CFPB search and
    # will be used when the given search term provides no results.
	'ASK_SEARCH_TYPOS': {},

    # Beta banner, seen on beta.consumerfinance.gov
    # When enabled, a banner appears across the top of the site proclaiming
    # "This beta site is a work in progress."
    'BETA_NOTICE': {
        'site': 'beta.consumerfinance.gov',
    },

    # When enabled, include a recruitment code comment in the base template.
    'CFPB_RECRUITING': {},

    # When enabled, display a "techical issues" banner on /complaintdatabase
    'CCDB_TECHNICAL_ISSUES': {},

    # When enabled, use Wagtail for /company-signup/ (instead of selfregistration app)
    'WAGTAIL_COMPANY_SIGNUP': {},

    # IA changes to mega menu for user testing
    # When enabled, the mega menu under "Consumer Tools" is arranged by topic
    'IA_USER_TESTING_MENU': {},

    # Fix for margin-top when using the text inset
    # When enabled, the top margin of full-width text insets is increased
    'INSET_TEST': {},

    # When enabled, serves `/es/` pages from this
    # repo ( excluding /obtener-respuestas/ pages ).
    'ES_CONV_FLAG': {},

    # The next version of the public consumer complaint database
    'CCDB5_RELEASE': {},

    # To be enabled when mortgage-performance data visualizations go live
    'MORTGAGE_PERFORMANCE_RELEASE': {},

    # Google Optimize code snippets for A/B testing
    # When enabled this flag will add various Google Optimize code snippets.
    # Intended for use with path conditions.
    'AB_TESTING': {},

    # Email popups.
    'EMAIL_POPUP_OAH': {'boolean': True},
<<<<<<< HEAD
    'EMAIL_POPUP_DEBT': {'boolean': True},
=======
    'EMAIL_POPUP_DEBT': {'after date': '2018-02-01T00:00'},

    # The next version of eRegulations
    'EREGS20': {
        'boolean': DEPLOY_ENVIRONMENT == 'build',
    },
    
    # Wagtail menu
    'WAGTAIL_MENU': {},
>>>>>>> 6f9f492f

    # The release of new Whistleblowers content/pages
    'WHISTLEBLOWER_RELEASE': {},

    # Search.gov API-based site-search
    'SEARCH_DOTGOV_API': {},

    # The release of the new Financial Coaching pages
    'FINANCIAL_COACHING': {},

    # Teacher's Digital Platform
    'TDP_RELEASE': {},
}


# Watchman tokens, used to authenticate global status endpoint
WATCHMAN_TOKENS = os.environ.get('WATCHMAN_TOKENS', os.urandom(32))

# This specifies what checks Watchman should run and include in its output
# https://github.com/mwarkentin/django-watchman#custom-checks
WATCHMAN_CHECKS = (
    'watchman.checks.databases',
    'watchman.checks.storage',
    'watchman.checks.caches',
    'alerts.checks.check_clock_drift',
)

# Used to check server's time against in check_clock_drift
NTP_TIME_SERVER = 'north-america.pool.ntp.org'

# If server's clock drifts from NTP by more than specified offset
# (in seconds), check_clock_drift will fail
MAX_ALLOWED_TIME_OFFSET = 5

# Search.gov values
SEARCH_DOT_GOV_AFFILIATE = os.environ.get('SEARCH_DOT_GOV_AFFILIATE')
SEARCH_DOT_GOV_ACCESS_KEY = os.environ.get('SEARCH_DOT_GOV_ACCESS_KEY')

# We want the ability to serve the latest drafts of some pages on beta.
# This value is read by v1.wagtail_hooks.
SERVE_LATEST_DRAFT_PAGES = []
if DEPLOY_ENVIRONMENT == 'beta':
    SERVE_LATEST_DRAFT_PAGES = [1288,1286,3273]

# Email popup configuration. See v1.templatetags.email_popup.
EMAIL_POPUP_URLS = {
    'debt': [
        '/ask-cfpb/what-is-a-statute-of-limitations-on-a-debt-en-1389/',
        '/ask-cfpb/what-is-the-best-way-to-negotiate-a-settlement-with-a-debt-collector-en-1447/',
        '/ask-cfpb/what-should-i-do-when-a-debt-collector-contacts-me-en-1695/',
        '/consumer-tools/debt-collection/',
    ],
    'oah': [
        '/owning-a-home/',
        '/owning-a-home/mortgage-estimate/',
    ],
}<|MERGE_RESOLUTION|>--- conflicted
+++ resolved
@@ -619,19 +619,10 @@
 
     # Email popups.
     'EMAIL_POPUP_OAH': {'boolean': True},
-<<<<<<< HEAD
     'EMAIL_POPUP_DEBT': {'boolean': True},
-=======
-    'EMAIL_POPUP_DEBT': {'after date': '2018-02-01T00:00'},
-
-    # The next version of eRegulations
-    'EREGS20': {
-        'boolean': DEPLOY_ENVIRONMENT == 'build',
-    },
-    
+
     # Wagtail menu
     'WAGTAIL_MENU': {},
->>>>>>> 6f9f492f
 
     # The release of new Whistleblowers content/pages
     'WHISTLEBLOWER_RELEASE': {},
