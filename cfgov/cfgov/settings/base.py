import os
import sys

from django.conf import global_settings
from django.utils.translation import ugettext_lazy as _

from unipath import Path

from ..util import admin_emails

# Repository root is 4 levels above this file
REPOSITORY_ROOT = Path(__file__).ancestor(4)

# This is the root of the Django project, 'cfgov'
PROJECT_ROOT = REPOSITORY_ROOT.child('cfgov')
V1_TEMPLATE_ROOT = PROJECT_ROOT.child('jinja2', 'v1')

SECRET_KEY = os.environ.get('SECRET_KEY', os.urandom(32))

# Deploy environment
DEPLOY_ENVIRONMENT = os.getenv('DEPLOY_ENVIRONMENT')

# signal that tells us that this is a proxied HTTPS request
# effects how request.is_secure() responds
SECURE_PROXY_SSL_HEADER = ('HTTP_X_FORWARDED_PROTO', 'https')
USE_X_FORWARDED_HOST = True

# Use the django default password hashing
PASSWORD_HASHERS = global_settings.PASSWORD_HASHERS

# see https://docs.djangoproject.com/en/1.8/ref/settings/#std:setting-USE_ETAGS
USE_ETAGS = True

# Application definition

INSTALLED_APPS = (
    'wagtail.wagtailcore',
    'wagtail.wagtailadmin',
    'wagtail.wagtaildocs',
    'wagtail.wagtailsnippets',
    'wagtail.wagtailusers',
    'wagtail.wagtailimages',
    'wagtail.wagtailembeds',
    'wagtail.contrib.wagtailfrontendcache',
#    'wagtail.wagtailsearch', # TODO: conflicts with haystack, will need to revisit.
    'wagtail.wagtailredirects',
    'wagtail.wagtailforms',
    'wagtail.wagtailsites',

    'wagtail.contrib.modeladmin',
    'wagtail.contrib.table_block',
    'wagtail.contrib.wagtailroutablepage',
    'localflavor',
    'modelcluster',
    'compressor',
    'taggit',
    'wagtailinventory',
    'wagtailsharing',
    'flags',
    'watchman',
    'haystack',
    'ask_cfpb',
    'agreements',
    'overextends',
    'django.contrib.admin',
    'django.contrib.auth',
    'django.contrib.contenttypes',
    'django.contrib.sessions',
    'django.contrib.messages',
    'django.contrib.staticfiles',
    'django.contrib.humanize',
    'storages',
    'data_research',
    'v1',
    'core',
    'sheerlike',
    'legacy',
    'django_extensions',
    'reversion',
    'tinymce',
    'jobmanager',
    'wellbeing',
)

OPTIONAL_APPS = [
    {'import': 'comparisontool', 'apps': ('comparisontool', 'haystack',)},
    {'import': 'paying_for_college',
     'apps': ('paying_for_college', 'haystack',)},
<<<<<<< HEAD
=======
    {'import': 'agreements', 'apps': ('agreements', 'haystack',)},
>>>>>>> 9d58c6b9
    {'import': 'hud_api_replace', 'apps': ('hud_api_replace',)},
    {'import': 'retirement_api', 'apps': ('retirement_api',)},
    {'import': 'complaint', 'apps': ('complaint',
     'complaintdatabase', 'complaint_common',)},
    {'import': 'ratechecker', 'apps': ('ratechecker', 'rest_framework')},
    {'import': 'countylimits', 'apps': ('countylimits', 'rest_framework')},
    {'import': 'regcore', 'apps': ('regcore', 'regcore_read', 'regcore_write')},
    {'import': 'eregsip', 'apps': ('eregsip',)},
    {'import': 'regulations', 'apps': ('regulations',)},
    {'import': 'complaint_search', 'apps': ('complaint_search', 'rest_framework')},
    {'import': 'ccdb5_ui', 'apps': ('ccdb5_ui', )},
]

if DEPLOY_ENVIRONMENT == 'build':
    OPTIONAL_APPS += [
        {'import': 'eregs_core', 'apps': ('eregs_core',)},
    ]

MIDDLEWARE_CLASSES = (
    'sheerlike.middleware.GlobalRequestMiddleware',
    'django.contrib.sessions.middleware.SessionMiddleware',
    'django.middleware.locale.LocaleMiddleware',
    'django.middleware.common.CommonMiddleware',
    'django.middleware.csrf.CsrfViewMiddleware',
    'django.contrib.auth.middleware.AuthenticationMiddleware',
    'django.contrib.auth.middleware.SessionAuthenticationMiddleware',
    'django.contrib.messages.middleware.MessageMiddleware',
    'django.middleware.clickjacking.XFrameOptionsMiddleware',
    'django.middleware.security.SecurityMiddleware',
    'wagtail.wagtailcore.middleware.SiteMiddleware',
    'wagtail.wagtailredirects.middleware.RedirectMiddleware',
    'v1.middleware.StagingMiddleware',
    'core.middleware.DownstreamCacheControlMiddleware'
)

CSP_MIDDLEWARE_CLASSES = ('csp.middleware.CSPMiddleware', )

if ('CSP_ENFORCE' in os.environ):
    MIDDLEWARE_CLASSES += CSP_MIDDLEWARE_CLASSES


ROOT_URLCONF = 'cfgov.urls'

TEMPLATES = [
    {
        'BACKEND': 'django.template.backends.django.DjangoTemplates',
        'DIRS': [PROJECT_ROOT.child('templates')],
        'APP_DIRS': True,
        'OPTIONS': {
            'context_processors': [
                'django.template.context_processors.debug',
                'django.template.context_processors.request',
                'django.contrib.auth.context_processors.auth',
                'django.contrib.messages.context_processors.messages',
            ],
        }
    },
    {
        'NAME': 'wagtail-env',
        'BACKEND': 'django.template.backends.jinja2.Jinja2',
        'DIRS': [
            V1_TEMPLATE_ROOT,
            V1_TEMPLATE_ROOT.child('_includes'),
            V1_TEMPLATE_ROOT.child('_layouts'),
            PROJECT_ROOT.child('static_built'),
        ],
        'APP_DIRS': True,
        'OPTIONS': {
            'environment': 'v1.environment',
            'extensions': [
                'v1.jinja2tags.images',
                'wagtail.wagtailcore.jinja2tags.core',
                'wagtail.wagtailadmin.jinja2tags.userbar',
                'wagtail.wagtailimages.jinja2tags.images',
            ],
        }
    },
]


WSGI_APPLICATION = 'cfgov.wsgi.application'

# Admin Url Access
ALLOW_ADMIN_URL = os.environ.get('ALLOW_ADMIN_URL', False)

DATABASE_ROUTERS = ['v1.db_router.CFGOVRouter']


# Internationalization
# https://docs.djangoproject.com/en/1.8/topics/i18n/

LANGUAGE_CODE = 'en-us'

LANGUAGES = (
    ('en', _('English')),
    ('es', _('Spanish')),
)

LOCALE_PATHS = (
    os.path.join(PROJECT_ROOT, 'locale'),
)

TIME_ZONE = 'America/New_York'

USE_I18N = True

USE_L10N = True

USE_TZ = True


# Static files (CSS, JavaScript, Images)
# https://docs.djangoproject.com/en/1.8/howto/static-files/
STATIC_URL = '/static/'

# Absolute path to the directory static files should be collected to.
STATIC_ROOT = os.environ.get('DJANGO_STATIC_ROOT', '/var/www/html/static')

MEDIA_ROOT = os.environ.get('MEDIA_ROOT',
                            os.path.join(PROJECT_ROOT, 'f'))
MEDIA_URL = '/f/'


#Enabling compression for use in base.html
COMPRESS_ENABLED = True

COMPRESS_JS_FILTERS = []

# List of finder classes that know how to find static files in
# various locations.
STATICFILES_FINDERS = (
    'sheerlike.finders.SheerlikeStaticFinder',
    'django.contrib.staticfiles.finders.AppDirectoriesFinder',
    'django.contrib.staticfiles.finders.FileSystemFinder',
    'compressor.finders.CompressorFinder',
)

STATICFILES_STORAGE = 'django.contrib.staticfiles.storage.StaticFilesStorage'

# Used to include directories not traditionally found,
# app-specific 'static' directories.
STATICFILES_DIRS = [
    PROJECT_ROOT.child('static_built'),
    PROJECT_ROOT.child('templates', 'wagtailadmin')
]


ALLOWED_HOSTS = ['*']

EXTERNAL_URL_WHITELIST = (r'^https:\/\/facebook\.com\/cfpb$',
                          r'^https:\/\/twitter\.com\/cfpb$',
                          r'^https:\/\/www\.linkedin\.com\/company\/consumer-financial-protection-bureau$',
                          r'^https:\/\/www\.youtube\.com\/user\/cfpbvideo$',
                          r'https:\/\/www\.flickr\.com\/photos\/cfpbphotos$'
                          )
EXTERNAL_LINK_PATTERN = r'https?:\/\/(?:www\.)?(?![^\?]+gov)(?!(content\.)?localhost).*'
NONCFPB_LINK_PATTERN = r'(https?:\/\/(?:www\.)?(?![^\?]*(cfpb|consumerfinance).gov)(?!(content\.)?localhost).*)'
FILES_LINK_PATTERN = r'https?:\/\/files\.consumerfinance.gov\/f\/\S+\.[a-z]+'
DOWNLOAD_LINK_PATTERN = r'(\.pdf|\.doc|\.docx|\.xls|\.xlsx|\.csv|\.zip)$'

# Wagtail settings

WAGTAIL_SITE_NAME = 'consumerfinance.gov'
WAGTAILIMAGES_IMAGE_MODEL = 'v1.CFGOVImage'
TAGGIT_CASE_INSENSITIVE = True

WAGTAIL_USER_CREATION_FORM = 'v1.auth_forms.UserCreationForm'
WAGTAIL_USER_EDIT_FORM = 'v1.auth_forms.UserEditForm'

SHEER_ELASTICSEARCH_SERVER = os.environ.get('ES_HOST', 'localhost') + ':' + os.environ.get('ES_PORT', '9200')
SHEER_ELASTICSEARCH_INDEX = os.environ.get('SHEER_ELASTICSEARCH_INDEX', 'content')
ELASTICSEARCH_BIGINT = 50000

MAPPINGS = PROJECT_ROOT.child('es_mappings')

SHEER_ELASTICSEARCH_SETTINGS = \
    {
        "settings": {
            "analysis": {
                "analyzer": {
                    "my_edge_ngram_analyzer": {
                        "tokenizer": "my_edge_ngram_tokenizer"
                    },
                    "tag_analyzer": {
                       "tokenizer": "keyword",
                       "filter": "lowercase"
                    }
                },
                "tokenizer": {
                    "my_edge_ngram_tokenizer": {
                        "type": "edgeNGram",
                        "min_gram": "2",
                        "max_gram": "5",
                        "token_chars": [
                            "letter",
                            "digit"
                        ]
                    }
                }
            }
        }
    }


# PDFReactor
PDFREACTOR_LIB = os.environ.get('PDFREACTOR_LIB', '/opt/PDFreactor/wrappers/python/lib')

#LEGACY APPS

STATIC_VERSION = ''

# DJANGO HUD API
DJANGO_HUD_API_ENDPOINT= os.environ.get('HUD_API_ENDPOINT', 'http://localhost/hud-api-replace/')
# in seconds, 2592000 == 30 days. Google allows no more than a month of caching
DJANGO_HUD_GEODATA_EXPIRATION_INTERVAL = 2592000
MAPBOX_ACCESS_TOKEN = os.environ.get('MAPBOX_ACCESS_TOKEN')
HOUSING_COUNSELOR_S3_PATH_TEMPLATE = (
    'a/assets/hud/{format}s/{zipcode}.{format}'
)


HAYSTACK_CONNECTIONS = {
    'default': {
        'ENGINE': 'search.backends.CFGOVElasticsearch2SearchEngine',
        'URL': SHEER_ELASTICSEARCH_SERVER,
        'INDEX_NAME': os.environ.get('HAYSTACK_ELASTICSEARCH_INDEX',
                                     SHEER_ELASTICSEARCH_INDEX+'_haystack'),
        'INCLUDE_SPELLING': True,
    }
}
ELASTICSEARCH_INDEX_SETTINGS = {
    'settings': {
        'analysis': {
            'analyzer': {
                'ngram_analyzer': {
                    'type': 'custom',
                    'tokenizer': 'lowercase',
                    'filter': ['haystack_ngram']
                },
                'edgengram_analyzer': {
                    'type': 'custom',
                    'tokenizer': 'lowercase',
                    'filter': ['haystack_edgengram']
                },
                'synonym' : {
                    'tokenizer' : 'whitespace',
                    'filter' : ['synonym']
                }
            },
            'tokenizer': {
                'haystack_ngram_tokenizer': {
                    'type': 'nGram',
                    'min_gram': 3,
                    'max_gram': 15,
                },
                'haystack_edgengram_tokenizer': {
                    'type': 'edgeNGram',
                    'min_gram': 3,
                    'max_gram': 15,
                    'side': 'front'
                }
            },
            'filter': {
                'haystack_ngram': {
                    'type': 'nGram',
                    'min_gram': 3,
                    'max_gram': 15
                },
                'haystack_edgengram': {
                    'type': 'edgeNGram',
                    'min_gram': 3,
                    'max_gram': 15
                },
                'synonym': {
                    'type': 'synonym',
                    'synonyms': [
                        # 'auto,car,vehicle',
                    ],
                }
            }
        }
    }
}
ELASTICSEARCH_DEFAULT_ANALYZER = 'snowball'

# S3 Configuration
AWS_QUERYSTRING_AUTH = False  # do not add auth-related query params to URL
AWS_S3_CALLING_FORMAT = 'boto.s3.connection.OrdinaryCallingFormat'
AWS_S3_ROOT = os.environ.get('AWS_S3_ROOT', 'f')
AWS_S3_SECURE_URLS = True  # True = use https; False = use http
AWS_STORAGE_BUCKET_NAME = os.environ.get('AWS_STORAGE_BUCKET_NAME')

if os.environ.get('S3_ENABLED', 'False') == 'True':
    DEFAULT_FILE_STORAGE = 'v1.s3utils.MediaRootS3BotoStorage'
    AWS_S3_ACCESS_KEY_ID = os.environ.get('AWS_S3_ACCESS_KEY_ID')
    AWS_S3_SECRET_ACCESS_KEY = os.environ.get('AWS_S3_SECRET_ACCESS_KEY')
    MEDIA_URL = os.path.join(os.environ.get('AWS_S3_URL'), AWS_S3_ROOT, '')

# Govdelivery

GOVDELIVERY_USER = os.environ.get('GOVDELIVERY_USER')
GOVDELIVERY_PASSWORD = os.environ.get('GOVDELIVERY_PASSWORD')
GOVDELIVERY_ACCOUNT_CODE = os.environ.get('GOVDELIVERY_ACCOUNT_CODE')

# LOAD OPTIONAL APPS
# code from https://gist.github.com/msabramo/945406

for app in OPTIONAL_APPS:
    try:
        __import__(app["import"])
        for name in app.get("apps", ()):
            if name not in INSTALLED_APPS:
                INSTALLED_APPS += (name,)
        MIDDLEWARE_CLASSES += app.get("middleware", ())
    except ImportError:
        pass

WAGTAIL_ENABLE_UPDATE_CHECK = False  # Removes wagtail version update check banner from admin page.

# Email
ADMINS = admin_emails(os.environ.get('ADMIN_EMAILS'))

if DEPLOY_ENVIRONMENT:
    EMAIL_SUBJECT_PREFIX = u'[{}] '.format(DEPLOY_ENVIRONMENT.title())

EMAIL_BACKEND = 'django.core.mail.backends.console.EmailBackend'
WAGTAILADMIN_NOTIFICATION_FROM_EMAIL = os.environ.get(
    'WAGTAILADMIN_NOTIFICATION_FROM_EMAIL')


# Password Policies
# cfpb_common password rules
CFPB_COMMON_PASSWORD_RULES = [
    [r'.{12,}', 'Minimum allowed length is 12 characters'],
    [r'[A-Z]', 'Password must include at least one capital letter'],
    [r'[a-z]', 'Password must include at least one lowercase letter'],
    [r'[0-9]', 'Password must include at least one digit'],
    [r'[@#$%&!]', 'Password must include at least one special character (@#$%&!)'],
]
# cfpb_common login rules
# in seconds
LOGIN_FAIL_TIME_PERIOD = os.environ.get('LOGIN_FAIL_TIME_PERIOD', 120 * 60)
# number of failed attempts
LOGIN_FAILS_ALLOWED = os.environ.get('LOGIN_FAILS_ALLOWED', 5)
LOGIN_REDIRECT_URL = '/login/welcome/'
LOGIN_URL = "/login/"


SHEER_SITES = {
    'assets': V1_TEMPLATE_ROOT,
    'owning-a-home':
        Path(os.environ.get('OAH_SHEER_PATH') or
             Path(REPOSITORY_ROOT, '../owning-a-home/dist')),
}

# The base URL for the API that we use to access layers and the regulation.
API_BASE = os.environ.get('EREGS_API_BASE', '')

# When we generate an full HTML version of the regulation, we want to
# write it out somewhere. This is where.
OFFLINE_OUTPUT_DIR = ''

DATE_FORMAT = 'n/j/Y'

GOOGLE_ANALYTICS_ID = ''
GOOGLE_ANALYTICS_SITE = ''

CACHE_MIDDLEWARE_ALIAS = 'default'
CACHE_MIDDLEWARE_KEY_PREFIX = 'eregs'
CACHE_MIDDLEWARE_SECONDS = 1800

# eRegs
BACKENDS = {
    'regulations': 'regcore.db.django_models.DMRegulations',
    'layers': 'regcore.db.django_models.DMLayers',
    'notices': 'regcore.db.django_models.DMNotices',
    'diffs': 'regcore.db.django_models.DMDiffs',
}

# GovDelivery environment variables
ACCOUNT_CODE = os.environ.get('GOVDELIVERY_ACCOUNT_CODE')

# Regulations.gov environment variables
REGSGOV_BASE_URL = os.environ.get('REGSGOV_BASE_URL')
REGSGOV_API_KEY = os.environ.get('REGSGOV_API_KEY')

# Akamai
ENABLE_AKAMAI_CACHE_PURGE = os.environ.get('ENABLE_AKAMAI_CACHE_PURGE', False)
if ENABLE_AKAMAI_CACHE_PURGE:
    WAGTAILFRONTENDCACHE = {
        'akamai': {
            'BACKEND': 'v1.models.akamai_backend.AkamaiBackend',
            'CLIENT_TOKEN': os.environ.get('AKAMAI_CLIENT_TOKEN'),
            'CLIENT_SECRET': os.environ.get('AKAMAI_CLIENT_SECRET'),
            'ACCESS_TOKEN': os.environ.get('AKAMAI_ACCESS_TOKEN')
        },
    }


# Staging site
STAGING_HOSTNAME = os.environ.get('DJANGO_STAGING_HOSTNAME')

# CSP Whitelists

# These specify what is allowed in <script> tags.
CSP_SCRIPT_SRC = ("'self'",
                  "'unsafe-inline'",
                  "'unsafe-eval'",
                  '*.google-analytics.com',
                  '*.googletagmanager.com',
                  'tagmanager.google.com',
                  'optimize.google.com',
                  'ajax.googleapis.com',
                  'search.usa.gov',
                  'api.mapbox.com',
                  'js-agent.newrelic.com',
                  'dnn506yrbagrg.cloudfront.net',
                  '*.doubleclick.net',
                  'bam.nr-data.net',
                  '*.youtube.com',
                  '*.ytimg.com',
                  'trk.cetrk.com',
                  'universal.iperceptions.com',
                  'sample.crazyegg.com',
                  'about:',
                  'connect.facebook.net'
                  )

# These specify valid sources of CSS code
CSP_STYLE_SRC = (
    "'self'",
    "'unsafe-inline'",
    'fast.fonts.net',
    'tagmanager.google.com',
    'optimize.google.com',
    'api.mapbox.com',
    'fonts.googleapis.com',)

# These specify valid image sources
CSP_IMG_SRC = (
    "'self'",
    's3.amazonaws.com',
    'www.gstatic.com',
    'ssl.gstatic.com',
    'stats.g.doubleclick.net',
    'files.consumerfinance.gov',
    'img.youtube.com',
    '*.google-analytics.com',
    'trk.cetrk.com',
    'searchstats.usa.gov',
    'gtrk.s3.amazonaws.com',
    '*.googletagmanager.com',
    'tagmanager.google.com',
    'maps.googleapis.com',
    'optimize.google.com',
    'api.mapbox.com',
    '*.tiles.mapbox.com',
    'stats.search.usa.gov',
    'data:',
    'www.facebook.com')

# These specify what URL's we allow to appear in frames/iframes
CSP_FRAME_SRC = (
    "'self'",
    '*.googletagmanager.com',
    '*.google-analytics.com',
    'optimize.google.com',
    'www.youtube.com',
    '*.doubleclick.net',
    'universal.iperceptions.com',
    'www.facebook.com',
    'staticxx.facebook.com')

# These specify where we allow fonts to come from
CSP_FONT_SRC = ("'self'", "data:", "fast.fonts.net", "fonts.google.com", "fonts.gstatic.com")

# These specify hosts we can make (potentially) cross-domain AJAX requests to.
CSP_CONNECT_SRC = ("'self'",
                   '*.tiles.mapbox.com',
                   'bam.nr-data.net',
                   'files.consumerfinance.gov',
                   's3.amazonaws.com',
                   'api.iperceptions.com')

# Feature flags
# All feature flags must be listed here with a dict of any hard-coded
# conditions or an empty dict. If the conditions dict is empty the flag will
# only be enabled if database conditions are added.
FLAGS = {
    # Beta banner, seen on beta.consumerfinance.gov
    # When enabled, a banner appears across the top of the site proclaiming
    # "This beta site is a work in progress."
    'BETA_NOTICE': {
        'site': 'beta.consumerfinance.gov',
    },

    # When enabled, include a recruitment code comment in the base template.
    'CFPB_RECRUITING': {},

    # When enabled, display a "techical issues" banner on /complaintdatabase
    'CCDB_TECHNICAL_ISSUES': {},

    # IA changes to mega menu for user testing
    # When enabled, the mega menu under "Consumer Tools" is arranged by topic
    'IA_USER_TESTING_MENU': {},

    # Fix for margin-top when using the text inset
    # When enabled, the top margin of full-width text insets is increased
    'INSET_TEST': {},

    # When enabled, serves `/es/` pages from this
    # repo ( excluding /obtener-respuestas/ pages ).
    'ES_CONV_FLAG': {},

    # The next version of the public consumer complaint database
    'CCDB5_RELEASE': {},

    # To be enabled when mortgage-performance data visualizations go live
    'MORTGAGE_PERFORMANCE_RELEASE': {},

    # Google Optimize code snippets for A/B testing
    # When enabled this flag will add various Google Optimize code snippets.
    # Intended for use with path conditions.
    'AB_TESTING': {},

    # When enabled, should display the email popup.
    'EMAIL_POPUP': {},

    # The next version of eRegulations
    'EREGS20': {
        'boolean': DEPLOY_ENVIRONMENT == 'build',
    },

    # Add sortable tables to Wagtail
    # When enabled, the sortable tables option will be added to the Wagtail Admin
    # The template will render for the front-end, but the sortable code is missing
    # and the table will not be sortable until cf-tables from CF 4.x is implemented
    'SORTABLE_TABLES': {},

    # The release of the consumer Financial Well Being Scale app
    'FWB_RELEASE': {},

    # The release of new Whistleblowers content/pages
    'WHISTLEBLOWER_RELEASE': {},
}


# Watchman tokens, used to authenticate global status endpoint
WATCHMAN_TOKENS = os.environ.get('WATCHMAN_TOKENS', os.urandom(32))

# This specifies what checks Watchman should run and include in its output
# https://github.com/mwarkentin/django-watchman#custom-checks
WATCHMAN_CHECKS = (
    'watchman.checks.databases',
    'watchman.checks.storage',
    'watchman.checks.caches',
    'alerts.checks.check_clock_drift',
)

# Used to check server's time against in check_clock_drift
NTP_TIME_SERVER = 'north-america.pool.ntp.org'

# If server's clock drifts from NTP by more than specified offset
# (in seconds), check_clock_drift will fail
MAX_ALLOWED_TIME_OFFSET = 5<|MERGE_RESOLUTION|>--- conflicted
+++ resolved
@@ -86,10 +86,6 @@
     {'import': 'comparisontool', 'apps': ('comparisontool', 'haystack',)},
     {'import': 'paying_for_college',
      'apps': ('paying_for_college', 'haystack',)},
-<<<<<<< HEAD
-=======
-    {'import': 'agreements', 'apps': ('agreements', 'haystack',)},
->>>>>>> 9d58c6b9
     {'import': 'hud_api_replace', 'apps': ('hud_api_replace',)},
     {'import': 'retirement_api', 'apps': ('retirement_api',)},
     {'import': 'complaint', 'apps': ('complaint',
