--- conflicted
+++ resolved
@@ -92,36 +92,15 @@
     except Exception:
         return failing_response
 
-    # answers = extract_answers_from_request(request)
-    # for question_id, answer_text in answers:
-    #     response = gd.set_subscriber_answers_to_question(email_address,
-    #                                                      question_id,
-    #                                                      answer_text)
 
-<<<<<<< HEAD
-    tracking_number = submission_response.text.get('trackingNumber')
-=======
-    print "Submission response: "
-    print submission_response.text
     json_data = json.loads(submission_response.text)
     tracking_number = json_data.get('trackingNumber')
->>>>>>> 04d7b123
-    print "Tracking Number"
-    print tracking_number
 
     # For non-ajax, tracking number will appear as a message with tag: success
-    # messages.add_message(request, messages.SUCCESS, tracking_number)
-<<<<<<< HEAD
     messages.success(request, tracking_number)
 
-    return JsonResponse({ 'result': 'pass', 'tracking_number': tracking_number }) if is_ajax
-        else redirect('reg_comment:success')
-=======
-    # messages.set_level(request, messages.SUCCESS)
-    messages.success(request, tracking_number)
-
-    return JsonResponse({'result': 'pass', 'tracking_number': tracking_number}) if is_ajax else redirect('reg_comment:success')
->>>>>>> 04d7b123
+    return JsonResponse({'result': 'pass', 'tracking_number': tracking_number}) \
+        if is_ajax else redirect('reg_comment:success')
 
 
 def submit_comment(api_key, data):
@@ -145,13 +124,6 @@
     # To send multipart/form-data, use the files parameter to send a dictionary
     response = requests.post(url_to_call, data=parsed_data,
                              headers={'Content-Type': parsed_data.content_type})
-<<<<<<< HEAD
-=======
-
-    return response
->>>>>>> 04d7b123
-
-
-def comment_success(request):
-    return render_to_response('regulation-comment/success/index.html', {},
-                              context_instance=RequestContext(request))+    print response
+    print response.text
+    return response