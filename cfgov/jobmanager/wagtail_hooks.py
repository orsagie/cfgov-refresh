from django.forms.models import ModelForm

from wagtail.contrib.modeladmin.options import (
    ModelAdmin, ModelAdminGroup, modeladmin_register
)
from wagtail.contrib.modeladmin.views import CreateView, EditView, InspectView

from tinymce.widgets import TinyMCE

<<<<<<< HEAD
from jobmanager.models import (ApplicantType, Grade, JobCategory, JobRegion,
    ServiceType, JobLength)
=======
from jobmanager.models import (
    ApplicantType, Grade, JobCategory, Region, Office
)
>>>>>>> 11015da1


class ApplicantTypeModelAdmin(ModelAdmin):
    model = ApplicantType
    menu_label = 'Applicant types'
    menu_icon = 'snippet'


class JobGradeModelAdmin(ModelAdmin):
    model = Grade
    menu_label = 'Grades'
    menu_icon = 'snippet'
    list_display = ('grade', 'salary_min', 'salary_max')


class JobCategoryForm(ModelForm):
    class Meta:
        fields = '__all__'
        model = JobCategory
        widgets = {
            'blurb': TinyMCE(attrs={'cols': 80, 'rows': 15}),
        }


class JobCategoryModelFormMixin(object):
    def get_form_class(self):
        return JobCategoryForm


class JobCategoryCreateView(JobCategoryModelFormMixin, CreateView):
    pass


class JobCategoryEditView(JobCategoryModelFormMixin, EditView):
    pass


class JobCategoryInspectView(JobCategoryModelFormMixin, InspectView):
    pass


class JobCategoryModelAdmin(ModelAdmin):
    model = JobCategory
    menu_label = 'Divisions'
    menu_icon = 'snippet'
    create_view_class = JobCategoryCreateView
    edit_view_class = JobCategoryEditView
    inspect_view_class = JobCategoryInspectView


class JobRegionModelAdmin(ModelAdmin):
    model = Region
    menu_label = 'Regions'
    menu_icon = 'site'

    def states_in_region(self):
        return ", ".join(str(state) for state in self.states.all())

    def major_cities(self):
        return "; ".join(str(city) for city in self.cities.all())

    list_display = ('abbreviation', 'name', states_in_region, major_cities)


class JobOfficeModelAdmin(ModelAdmin):
    model = Office
    menu_label = 'Offices'
    menu_icon = 'site'
    list_display = ('abbreviation', 'name')


class ServiceTypeModelAdmin(ModelAdmin):
    model = ServiceType
    menu_label = 'Service Type'
    menu_icon = 'site'
    list_display = ('service_type',)


class JobLengthModelAdmin(ModelAdmin):
    model = JobLength
    menu_label = 'Job Length'
    menu_icon = 'site'
    list_display = ('job_length',)


@modeladmin_register
class MyModelAdminGroup(ModelAdminGroup):
    menu_label = 'Job listings'
    menu_icon = 'folder-open-inverse'
    items = (
        ApplicantTypeModelAdmin,
        JobCategoryModelAdmin,
        JobGradeModelAdmin,
<<<<<<< HEAD
        ServiceTypeModelAdmin,
        JobLengthModelAdmin,
        JobRegionModelAdmin,
=======
        JobOfficeModelAdmin,
        JobRegionModelAdmin
>>>>>>> 11015da1
    )<|MERGE_RESOLUTION|>--- conflicted
+++ resolved
@@ -7,14 +7,8 @@
 
 from tinymce.widgets import TinyMCE
 
-<<<<<<< HEAD
-from jobmanager.models import (ApplicantType, Grade, JobCategory, JobRegion,
-    ServiceType, JobLength)
-=======
-from jobmanager.models import (
-    ApplicantType, Grade, JobCategory, Region, Office
-)
->>>>>>> 11015da1
+from jobmanager.models import (ApplicantType, Grade, JobCategory,
+    Region, Office, ServiceType, JobLength)
 
 
 class ApplicantTypeModelAdmin(ModelAdmin):
@@ -108,12 +102,8 @@
         ApplicantTypeModelAdmin,
         JobCategoryModelAdmin,
         JobGradeModelAdmin,
-<<<<<<< HEAD
         ServiceTypeModelAdmin,
         JobLengthModelAdmin,
-        JobRegionModelAdmin,
-=======
         JobOfficeModelAdmin,
         JobRegionModelAdmin
->>>>>>> 11015da1
     )