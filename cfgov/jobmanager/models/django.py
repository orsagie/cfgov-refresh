--- conflicted
+++ resolved
@@ -46,20 +46,6 @@
         ordering = ['job_category']
 
 
-class JobLocation(ClusterableModel):
-    abbreviation = models.CharField(
-        max_length=2,
-        primary_key=True)
-    name = models.CharField(max_length=255)
-
-    def __unicode__(self):
-        return self.name
-
-    class Meta:
-        ordering = ('abbreviation',)
-
-
-<<<<<<< HEAD
 class ServiceType(models.Model):
     service_type = models.CharField(max_length=255)
 
@@ -78,7 +64,21 @@
 
     class Meta:
         ordering = ['job_length']
-=======
+
+
+class JobLocation(ClusterableModel):
+    abbreviation = models.CharField(
+        max_length=2,
+        primary_key=True)
+    name = models.CharField(max_length=255)
+
+    def __unicode__(self):
+        return self.name
+
+    class Meta:
+        ordering = ('abbreviation',)
+
+
 class Region(JobLocation):
     panels = [
         FieldPanel('abbreviation'),
@@ -133,5 +133,4 @@
         ordering = ('state_id', 'name')
 
     def __unicode__(self):
-        return '{}, {}'.format(self.name, self.state.abbreviation)
->>>>>>> 11015da1
+        return '{}, {}'.format(self.name, self.state.abbreviation)