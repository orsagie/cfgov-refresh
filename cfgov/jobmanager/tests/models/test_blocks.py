--- conflicted
+++ resolved
@@ -11,14 +11,8 @@
 from jobmanager.models.panels import GradePanel, RegionPanel
 from scripts._atomic_helpers import job_listing_list
 from v1.models import SublandingPage
-<<<<<<< HEAD
 from v1.tests.wagtail_pages.helpers import save_new_page
 from v1.util.migrations import set_stream_data
-=======
-from v1.tests.wagtail_pages.helpers import (
-    save_new_page, set_page_stream_data
-)
->>>>>>> f27fb6d0
 
 
 def make_job_listing_page(title, close_date=None, grades=[], regions=[],
@@ -131,11 +125,7 @@
         """
         page = SublandingPage(title='title', slug='slug')
         save_new_page(page)
-<<<<<<< HEAD
         set_stream_data(page, 'sidebar_breakout', [job_listing_list])
-=======
-        set_page_stream_data(page, 'sidebar_breakout', [job_listing_list])
->>>>>>> f27fb6d0
 
         self.assertPageIncludesHtml(page, (
             '><aside class="m-jobs-list" data-qa-hook="openings-section">'
