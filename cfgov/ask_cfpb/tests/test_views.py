from __future__ import unicode_literals

import json
import mock

<<<<<<< HEAD
=======
from model_mommy import mommy

from ask_cfpb.models.pages import AnswerResultsPage
>>>>>>> 062cd9d8
from django.apps import apps
from django.core.urlresolvers import reverse, NoReverseMatch
from django.http import HttpRequest
import django.test
from django.test import Client
from django.utils import timezone
<<<<<<< HEAD

from ask_cfpb.models.pages import AnswerResultsPage
=======
from v1.util.migrations import get_or_create_page, get_free_path
>>>>>>> 062cd9d8

client = Client()
now = timezone.now()


class AnswerViewTestCase(django.test.TestCase):

    def setUp(self):
        from v1.models import HomePage
<<<<<<< HEAD
        self.ROOT_PAGE = HomePage.objects.get(slug='cfgov')
=======
        from ask_cfpb.models import ENGLISH_PARENT_SLUG, SPANISH_PARENT_SLUG
        ROOT_PAGE = HomePage.objects.get(slug='cfgov')
        self.english_parent_page = get_or_create_page(
            apps,
            'ask_cfpb',
            'AnswerLandingPage',
            'Ask CFPB',
            ENGLISH_PARENT_SLUG,
            ROOT_PAGE,
            language='en',
            live=True)
        self.spanish_parent_page = get_or_create_page(
            apps,
            'ask_cfpb',
            'AnswerLandingPage',
            'Obtener respuestas',
            SPANISH_PARENT_SLUG,
            ROOT_PAGE,
            language='es',
            live=True)

    def create_answer_results_page(self, **kwargs):
        kwargs.setdefault(
            'path', get_free_path(apps, self.english_parent_page))
        kwargs.setdefault('depth', self.english_parent_page.depth + 1)
        kwargs.setdefault('slug', 'mock-answer-page-en-1234')
        kwargs.setdefault('title', 'Mock answer page title')
        page = mommy.prepare(AnswerResultsPage, **kwargs)
        page.save()
        return page
>>>>>>> 062cd9d8

    def test_bad_language_search(self):
        with self.assertRaises(NoReverseMatch):
            client.get(reverse(
                'ask-search-en',
                kwargs={'language': 'zz'}), {'q': 'payday'})

    @mock.patch('ask_cfpb.views.SearchQuerySet.filter')
    def test_en_search_no_such_page(self, mock_query):
        response = client.get(reverse(
            'ask-search-en'), {'q': 'payday'})
        self.assertEqual(mock_query.call_count, 1)
        self.assertTrue(mock_query.called_with(language='en', q='payday'))
        self.assertEqual(response.status_code, 404)

    @mock.patch('ask_cfpb.views.SearchQuerySet.filter')
    def test_en_search(self, mock_query):
        from v1.util.migrations import get_or_create_page
        mock_page = get_or_create_page(
            apps,
            'ask_cfpb',
            'AnswerResultsPage',
            'Mock results page',
            'ask-cfpb-search-results',
            self.ROOT_PAGE,
            language='en')
        mock_return = mock.Mock()
        mock_return.url = 'mockcfpb.gov'
        mock_return.autocomplete = 'A mock question'
        mock_return.text = 'Mock answer text.'
        mock_query.return_value = [mock_return]
        response = client.get(reverse(
            'ask-search-en'), {'q': 'payday'})
        self.assertEqual(mock_query.call_count, 1)
        self.assertTrue(mock_query.called_with(language='en', q='payday'))
        self.assertEqual(response.status_code, 200)
        self.assertEqual(
            response.context_data['page'],
            mock_page)

    @mock.patch('ask_cfpb.views.SearchQuerySet.filter')
    def test_es_search(self, mock_query):
        client.get(reverse(
            'ask-search-es', kwargs={'language': 'es'}), {'q': 'payday'})
        self.assertEqual(mock_query.call_count, 1)
        self.assertTrue(mock_query.called_with(language='es', q='payday'))

    @mock.patch('ask_cfpb.views.SearchQuerySet.filter')
    def test_search_page_en_selection(self, mock_query):
        return_mock = mock.Mock()
        mock_query.return_value = [return_mock]
        return_mock.url = 'url'
        return_mock.autocomplete = 'question text'
        page = self.create_answer_results_page(language='en')
        client.get(reverse(
            'ask-search-en'))
        self.assertEqual(mock_query.call_count, 1)
        self.assertEqual(page.language, 'en')
        self.assertEqual(page.answers, [])
        self.assertEqual(
            page.get_template(HttpRequest()),
            'ask-cfpb/answer-search-results.html')

    @mock.patch('ask_cfpb.views.SearchQuerySet.filter')
    def test_search_page_es_selection(self, mock_query):
        return_mock = mock.Mock()
        mock_query.return_value = [return_mock]
        return_mock.url = 'url'
        return_mock.autocomplete = 'question text'
        page = self.create_answer_results_page(language='es')
        client.get(reverse(
            'ask-search-es',
            kwargs={'language': 'es'}))
        self.assertEqual(mock_query.call_count, 1)
        self.assertEqual(page.language, 'es')
        self.assertEqual(page.answers, [])
        self.assertEqual(
            page.get_template(HttpRequest()),
            'ask-cfpb/answer-search-spanish-results.html')

    @mock.patch('ask_cfpb.views.SearchQuerySet.filter')
    def test_en_search_as_json(self, mock_query):
        mock_query.autocomplete.return_value = ['question text']
        mock_query.url.return_value = ['answer/url']
        client.get(reverse(
            'ask-search-en-json',
            kwargs={'as_json': 'json'}))
        self.assertEqual(mock_query.call_count, 1)
        self.assertTrue(
            mock_query.called_with(
                language='en',
                as_json='json'))

    @mock.patch('ask_cfpb.views.SearchQuerySet.autocomplete')
    def test_autocomplete_en(self, mock_autocomplete):
        mock_autocomplete.return_value = json.dumps({'url': 'url',
                                                     'question': 'question'})
        result = client.get(reverse(
            'ask-autocomplete-en'), {'q': 'payday'})
        self.assertEqual(mock_autocomplete.call_count, 1)
        self.assertTrue(
            mock_autocomplete.called_with(language='en', q='payday'))
        output = json.loads(result.content)
        self.assertEqual(
            sorted(json.loads(output).keys()),
            ['question', 'url'])

    @mock.patch('ask_cfpb.views.SearchQuerySet.autocomplete')
    def test_autocomplete_es(self, mock_autocomplete):
        mock_autocomplete.return_value = json.dumps({'url': 'url',
                                                     'question': 'question'})
        result = client.get(reverse(
            'ask-autocomplete-es',
            kwargs={'language': 'es'}), {'q': 'payday'})
        self.assertEqual(mock_autocomplete.call_count, 1)
        self.assertTrue(
            mock_autocomplete.called_with(language='es', q='payday'))
        output = json.loads(result.content)
        self.assertEqual(
            sorted(json.loads(output).keys()),
            ['question', 'url'])<|MERGE_RESOLUTION|>--- conflicted
+++ resolved
@@ -3,24 +3,18 @@
 import json
 import mock
 
-<<<<<<< HEAD
-=======
 from model_mommy import mommy
 
-from ask_cfpb.models.pages import AnswerResultsPage
->>>>>>> 062cd9d8
 from django.apps import apps
 from django.core.urlresolvers import reverse, NoReverseMatch
 from django.http import HttpRequest
 import django.test
 from django.test import Client
 from django.utils import timezone
-<<<<<<< HEAD
 
-from ask_cfpb.models.pages import AnswerResultsPage
-=======
+from ask_cfpb.models import (
+    AnswerResultsPage, ENGLISH_PARENT_SLUG, SPANISH_PARENT_SLUG)
 from v1.util.migrations import get_or_create_page, get_free_path
->>>>>>> 062cd9d8
 
 client = Client()
 now = timezone.now()
@@ -30,18 +24,14 @@
 
     def setUp(self):
         from v1.models import HomePage
-<<<<<<< HEAD
         self.ROOT_PAGE = HomePage.objects.get(slug='cfgov')
-=======
-        from ask_cfpb.models import ENGLISH_PARENT_SLUG, SPANISH_PARENT_SLUG
-        ROOT_PAGE = HomePage.objects.get(slug='cfgov')
         self.english_parent_page = get_or_create_page(
             apps,
             'ask_cfpb',
             'AnswerLandingPage',
             'Ask CFPB',
             ENGLISH_PARENT_SLUG,
-            ROOT_PAGE,
+            self.ROOT_PAGE,
             language='en',
             live=True)
         self.spanish_parent_page = get_or_create_page(
@@ -50,7 +40,7 @@
             'AnswerLandingPage',
             'Obtener respuestas',
             SPANISH_PARENT_SLUG,
-            ROOT_PAGE,
+            self.ROOT_PAGE,
             language='es',
             live=True)
 
@@ -63,7 +53,6 @@
         page = mommy.prepare(AnswerResultsPage, **kwargs)
         page.save()
         return page
->>>>>>> 062cd9d8
 
     def test_bad_language_search(self):
         with self.assertRaises(NoReverseMatch):
