from __future__ import unicode_literals
import json
from urlparse import urljoin

from bs4 import BeautifulSoup as bs
from haystack.query import SearchQuerySet
from haystack.inputs import Clean
from wagtail.wagtailcore.models import Site

<<<<<<< HEAD
from django.shortcuts import get_object_or_404, redirect, render
from django.http import HttpResponse, Http404
=======
from django.shortcuts import get_object_or_404, redirect  # render_to_response
from django.http import HttpResponse, JsonResponse
>>>>>>> fb6f4b2d

from ask_cfpb.models import (
    Answer,
    AnswerPage,
    AnswerResultsPage,
    EnglishAnswerProxy,
    SpanishAnswerProxy)


def annotate_links(answer_text):
    """
    Parse and annotate links from answer text and return the annotated answer
    and an enumerated list of links as footnotes.
    """

    try:
        SITE = Site.objects.get(is_default_site=True)
    except Site.DoesNotExist:
        raise RuntimeError('no default wagtail site configured')

    footnotes = []
    soup = bs(answer_text, 'lxml')
    links = soup.findAll('a')
    index = 1
    for link in links:
        if not link.get('href'):
            continue
        footnotes.append(
            (index, urljoin(SITE.root_url, link.get('href'))))
        parent = link.parent
        link_location = parent.index(link)
        super_tag = soup.new_tag('sup')
        super_tag.string = str(index)
        parent.insert(link_location + 1, super_tag)
        index += 1
    return (unicode(soup), footnotes)


def print_answer(request, slug, language, answer_id):
    answer = get_object_or_404(Answer, id=answer_id)
    field_map = {
        'es': {'slug': answer.slug_es,
               'title': answer.question_es,
               'answer_text': answer.answer_es},
        'en': {'slug': answer.slug,
               'title': answer.question,
               'answer_text': answer.answer},
    }
    _map = field_map[language]
    if not _map['answer_text']:
        raise Http404
    (text, footnotes) = annotate_links(_map['answer_text'])

    print_context = {
        'answer': text,
        'title': _map['title'],
        'slug': _map['slug'],
        'footnotes': footnotes
    }
    return render(
        request,
        'ask-cfpb/answer-page-spanish-printable.html',
        context=print_context)


def view_answer(request, slug, language, answer_id):
    answer_page = get_object_or_404(
        AnswerPage, language=language, answer_base__id=answer_id)
    if answer_page.redirect_to:
        new_page = answer_page.redirect_to.answer_pages.get(language=language)
        return redirect(new_page.url)
    if "{}-{}-{}".format(slug, language, answer_id) != answer_page.slug:
        return redirect(answer_page.url)
    else:
        return answer_page.serve(request)


def ask_search(request, language='en', as_json=False):
    language_map = {
        'en': {'slug': 'ask-cfpb-search-results',
               'query': SearchQuerySet().models(EnglishAnswerProxy)},
        'es': {'slug': 'respuestas',
               'query': SearchQuerySet().models(SpanishAnswerProxy)}
    }
    _map = language_map[language]
    sqs = _map['query']
    query = Clean(request.GET.get('q', ''))
    sqs = sqs.filter(content=query)

    if as_json:
        results = [{'question': result.autocomplete,
                    'url': result.url,
                    'text': result.text}
                   for result in sqs]
        json_results = json.dumps(results)
        return HttpResponse(json_results, content_type='application/json')
    else:
        page = get_object_or_404(
            AnswerResultsPage,
            language=language,
            slug=_map['slug'])
        page.query = query
        page.answers = []

        for result in sqs:
            page.answers.append((result.url, result.autocomplete, result.text))
        return page.serve(request)


def ask_autocomplete(request, language='en'):
    term = request.GET.get(
        'term', '').strip().replace('<', '')
<<<<<<< HEAD
    if language == 'en':
        sqs = SearchQuerySet().models(EnglishAnswerProxy)
    elif language == 'es':
        sqs = SearchQuerySet().models(SpanishAnswerProxy)
    sqs = sqs.autocomplete(autocomplete=term)
    return HttpResponse(json.dumps(sqs), content_type="application/json")
=======
    if language == 'es':
        sqs = SearchQuerySet().models(SpanishAnswerProxy)
    else:
        sqs = SearchQuerySet().models(EnglishAnswerProxy)
    sqs = sqs.autocomplete(autocomplete=term)
    results = [{'question': result.autocomplete,
                'url': result.url}
               for result in sqs[:20]]
    return JsonResponse(results, safe=False)
>>>>>>> fb6f4b2d
<|MERGE_RESOLUTION|>--- conflicted
+++ resolved
@@ -3,17 +3,11 @@
 from urlparse import urljoin
 
 from bs4 import BeautifulSoup as bs
+from django.shortcuts import get_object_or_404, redirect, render
+from django.http import HttpResponse, Http404, JsonResponse
 from haystack.query import SearchQuerySet
 from haystack.inputs import Clean
 from wagtail.wagtailcore.models import Site
-
-<<<<<<< HEAD
-from django.shortcuts import get_object_or_404, redirect, render
-from django.http import HttpResponse, Http404
-=======
-from django.shortcuts import get_object_or_404, redirect  # render_to_response
-from django.http import HttpResponse, JsonResponse
->>>>>>> fb6f4b2d
 
 from ask_cfpb.models import (
     Answer,
@@ -126,14 +120,6 @@
 def ask_autocomplete(request, language='en'):
     term = request.GET.get(
         'term', '').strip().replace('<', '')
-<<<<<<< HEAD
-    if language == 'en':
-        sqs = SearchQuerySet().models(EnglishAnswerProxy)
-    elif language == 'es':
-        sqs = SearchQuerySet().models(SpanishAnswerProxy)
-    sqs = sqs.autocomplete(autocomplete=term)
-    return HttpResponse(json.dumps(sqs), content_type="application/json")
-=======
     if language == 'es':
         sqs = SearchQuerySet().models(SpanishAnswerProxy)
     else:
@@ -142,5 +128,4 @@
     results = [{'question': result.autocomplete,
                 'url': result.url}
                for result in sqs[:20]]
-    return JsonResponse(results, safe=False)
->>>>>>> fb6f4b2d
+    return JsonResponse(results, safe=False)