from __future__ import absolute_import, unicode_literals

import json

from django.core.paginator import Paginator
from django.db import models
from django.http import Http404
from django.template.response import TemplateResponse
from django.template.defaultfilters import slugify
from django.utils import timezone
from django.utils.text import Truncator
from django.utils.translation import ugettext_lazy as _
from haystack.query import SearchQuerySet


from wagtail.wagtailadmin.edit_handlers import (
    FieldPanel, ObjectList, StreamFieldPanel, TabbedInterface)
from wagtail.contrib.wagtailroutablepage.models import (
    RoutablePageMixin, route)
from wagtail.wagtailcore.fields import RichTextField
from wagtail.wagtailcore.models import Page
from wagtail.wagtailsearch import index
from wagtail.wagtailcore.fields import StreamField

from v1 import blocks as v1_blocks
from v1.models import CFGOVPage, CFGOVPageManager, LandingPage
<<<<<<< HEAD
from v1.util.filterable_list import FilterableListMixin
from v1.models.snippets import ReusableText
=======
>>>>>>> 8b631f69

SPANISH_ANSWER_SLUG_BASE = '/es/obtener-respuestas/slug-es-{}/'
ENGLISH_ANSWER_SLUG_BASE = '/ask-cfpb/slug-en-{}/'
ABOUT_US_SNIPPET_TITLE = 'About us (For consumers)'


def get_valid_spanish_tags():
    from ask_cfpb.models import AnswerTagProxy
    try:
        sqs = SearchQuerySet().models(AnswerTagProxy)
        valid_spanish_tags = sqs.filter(content='tags')[0].valid_spanish
    except (IndexError, AttributeError):  # ES not available; go to plan B
        valid_spanish_tags = AnswerTagProxy.valid_spanish_tags()
    return valid_spanish_tags


<<<<<<< HEAD
def get_reusable_text_snippet(snippet_title):
    try:
        return ReusableText.objects.get(
            title=snippet_title)
    except ReusableText.DoesNotExist:
        pass
=======
def get_ask_nav_items(request, current_page):
    from ask_cfpb.models import Category
    return [
        {
            'title': cat.name,
            'url': '/ask-cfpb/category-' + cat.slug,
            'active': False if not hasattr(current_page, 'ask_category')
            else cat.name == current_page.ask_category.name
        }
        for cat in Category.objects.all()
    ], True
>>>>>>> 8b631f69


class AnswerLandingPage(LandingPage):
    """
    Page type for Ask CFPB's landing page.
    """
    content_panels = [
        StreamFieldPanel('header')
    ]
    edit_handler = TabbedInterface([
        ObjectList(content_panels, heading='Content'),
        ObjectList(LandingPage.settings_panels, heading='Configuration'),
    ])
    objects = CFGOVPageManager()

    def get_context(self, request, *args, **kwargs):
        from ask_cfpb.models import Category, Audience
        context = super(AnswerLandingPage, self).get_context(request)
        context['categories'] = Category.objects.all()
<<<<<<< HEAD
        context['audiences'] = Audience.objects.all()
        if self.language == 'en':
            context['about_us'] = get_reusable_text_snippet(
                ABOUT_US_SNIPPET_TITLE)
=======
        context['audiences'] = [
            {'text': audience.name,
             'url': '/ask-cfpb/audience-{}'.format(
                    slugify(audience.name))}
            for audience in Audience.objects.all()]
>>>>>>> 8b631f69
        return context

    def get_template(self, request):
        if self.language == 'es':
            return 'ask-cfpb/landing-page-spanish.html'

        return 'ask-cfpb/landing-page.html'


class AnswerCategoryPage(CFGOVPage):
    """
    Page type for Ask CFPB parent-category pages.
    """
    from ask_cfpb.models import Answer, Audience, Category, SubCategory

    objects = CFGOVPageManager()
    content = StreamField([], null=True)
    ask_category = models.ForeignKey(
        Category,
        blank=True,
        null=True,
        on_delete=models.PROTECT,
        related_name='category_page')
    content_panels = CFGOVPage.content_panels + [
        FieldPanel('ask_category', Category),
        StreamFieldPanel('content'),
    ]

    edit_handler = TabbedInterface([
        ObjectList(content_panels, heading='Content'),
        ObjectList(CFGOVPage.settings_panels, heading='Configuration'),
    ])

    def get_template(self, request):
        if self.language == 'es':
            return 'ask-cfpb/category-page-spanish.html'

        return 'ask-cfpb/category-page.html'

    def add_page_js(self, js):
        if self.language == 'en':
            super(AnswerCategoryPage, self).add_page_js(js)
            js['template'] += ['secondary-navigation.js']

    def get_context(self, request, *args, **kwargs):
        context = super(
            AnswerCategoryPage, self).get_context(request, *args, **kwargs)
        sqs = SearchQuerySet().models(self.Category)
        if self.language == 'es':
            sqs = sqs.filter(content=self.ask_category.name_es)
        else:
            sqs = sqs.filter(content=self.ask_category.name)
        if sqs:
            facet_map = sqs[0].facet_map
        else:
            facet_map = self.ask_category.facet_map
        facet_dict = json.loads(facet_map)
        subcat_ids = facet_dict['subcategories'].keys()
        answer_ids = facet_dict['answers'].keys()
        audience_ids = facet_dict['audiences'].keys()
        subcats = self.SubCategory.objects.filter(
            pk__in=subcat_ids).values(
                'id', 'slug', 'slug_es', 'name', 'name_es')
        answers = self.Answer.objects.filter(
            pk__in=answer_ids).order_by('-pk').values(
                'id', 'question', 'question_es',
                'slug', 'slug_es', 'answer_es')
        for a in answers:
            a['answer_es'] = Truncator(a['answer_es']).words(
                40, truncate=' ...')
        audiences = self.Audience.objects.filter(
            pk__in=audience_ids).values('id', 'name')
        page = request.GET.get('page', 1)
        paginator = Paginator(answers, 20)
        context.update({
            'answers': answers,
            'audiences': audiences,
            'facet_map': facet_map,
            'choices': subcats,
            'current_page': int(page),
            'paginator': paginator,
            'questions': paginator.page(page),
            'results_count': answers.count(),
            'get_secondary_nav_items': get_ask_nav_items
        })
        if self.language == 'en':
            context['about_us'] = get_reusable_text_snippet(
                ABOUT_US_SNIPPET_TITLE)
        return context


class AnswerResultsPage(CFGOVPage):

    objects = CFGOVPageManager()
    answers = []

    content = StreamField([
    ], null=True)

    content_panels = CFGOVPage.content_panels + [
        StreamFieldPanel('content'),
    ]

    edit_handler = TabbedInterface([
        ObjectList(content_panels, heading='Content'),
        ObjectList(CFGOVPage.settings_panels, heading='Configuration'),
    ])

    def add_page_js(self, js):
        if self.language == 'en':
            super(AnswerResultsPage, self).add_page_js(js)
            js['template'] += ['secondary-navigation.js']

    def get_context(self, request, **kwargs):
        context = super(
            AnswerResultsPage, self).get_context(request, **kwargs)
        context.update(**kwargs)
        paginator = Paginator(self.answers, 20)
        page = int(request.GET.get('page', 1))

        context['current_page'] = page
        context['paginator'] = paginator
        context['results'] = paginator.page(page)
        context['results_count'] = len(self.answers)
<<<<<<< HEAD
        if self.language == 'en':
            context['about_us'] = get_reusable_text_snippet(
                ABOUT_US_SNIPPET_TITLE)
=======
        context['get_secondary_nav_items'] = get_ask_nav_items
>>>>>>> 8b631f69

        return context

    def get_template(self, request):
        if self.language == 'en':
            return 'ask-cfpb/answer-search-results.html'
        elif self.language == 'es':
            return 'ask-cfpb/answer-search-spanish-results.html'


class AnswerAudiencePage(CFGOVPage):
    from ask_cfpb.models import Audience

    objects = CFGOVPageManager()
    content = StreamField([
    ], null=True)
    ask_audience = models.ForeignKey(
        Audience,
        blank=True,
        null=True,
        on_delete=models.PROTECT,
        related_name='audience_page')
    content_panels = CFGOVPage.content_panels + [
        FieldPanel('ask_audience', Audience),
        StreamFieldPanel('content'),
    ]

    edit_handler = TabbedInterface([
        ObjectList(content_panels, heading='Content'),
        ObjectList(CFGOVPage.settings_panels, heading='Configuration'),
    ])

    def add_page_js(self, js):
        if self.language == 'en':
            super(AnswerAudiencePage, self).add_page_js(js)
            js['template'] += ['secondary-navigation.js']

    def get_context(self, request, *args, **kwargs):
        from .django import Answer
        context = super(AnswerAudiencePage, self).get_context(request)
        page_audience = self.ask_audience.name
        answers = Answer.objects.filter(audiences__name__exact=page_audience)
        page = request.GET.get('page', 1)
        paginator = Paginator(answers, 20)

        context.update({
            'answers': paginator.page(page),
            'current_page': int(page),
            'paginator': paginator,
            'results_count': len(answers),
            'get_secondary_nav_items': get_ask_nav_items
        })

        return context

    template = 'ask-cfpb/audience-page.html'


class TagResultsPage(RoutablePageMixin, AnswerResultsPage):
    """A routable page for serving Answers by tag"""

    objects = CFGOVPageManager()
    language = 'es'

    def get_template(self, request):
        """We only offer tag search on Spanish pages"""
        return 'ask-cfpb/answer-tag-spanish-results.html'

    @route(r'^$')
    def spanish_tag_base(self, request):
        raise Http404

    @route(r'^(?P<tag>[^/]+)/$')
    def buscar_por_etiqueta(self, request, **kwargs):
        from ask_cfpb.models import Answer
        valid_tags = get_valid_spanish_tags()
        tag = kwargs.get('tag').replace('_', ' ')
        if not tag or tag not in valid_tags:
            raise Http404
        self.answers = [
            (SPANISH_ANSWER_SLUG_BASE.format(a.id),
             a.question_es,
             Truncator(a.answer_es).words(40, truncate=' ...'))
            for a in Answer.objects.filter(search_tags_es__contains=tag)
        ]
        context = self.get_context(request)
        context['tag'] = tag

        page = int(request.GET.get('page', 1))
        paginator = Paginator(self.answers, 20)

        context['current_page'] = page
        context['paginator'] = paginator
        context['results'] = paginator.page(page)
        context['results_count'] = len(self.answers)

        return TemplateResponse(
            request,
            self.get_template(request),
            context)


class AnswerPage(CFGOVPage):
    """
    Page type for Ask CFPB answers.
    """
    from ask_cfpb.models import Answer
    question = RichTextField(blank=True, editable=False)
    answer = RichTextField(blank=True, editable=False)
    snippet = RichTextField(
        blank=True, help_text='Optional answer intro', editable=False)
    created_at = models.DateTimeField(auto_now_add=True)
    updated_at = models.DateTimeField(auto_now=True)
    publish_date = models.DateTimeField(default=timezone.now)
    answer_base = models.ForeignKey(
        Answer,
        blank=True,
        null=True,
        related_name='answer_pages',
        on_delete=models.SET_NULL)
    redirect_to = models.ForeignKey(
        Answer,
        blank=True,
        null=True,
        on_delete=models.SET_NULL,
        related_name='redirected_pages',
        help_text="Choose another Answer to redirect this page to")

    content = StreamField([
        ('feedback', v1_blocks.Feedback()),
    ], blank=True)

    content_panels = CFGOVPage.content_panels + [
        FieldPanel('redirect_to'),
    ]

    search_fields = Page.search_fields + [
        index.SearchField('question'),
        index.SearchField('answer'),
        index.SearchField('answer_base'),
        index.FilterField('language')
    ]

    edit_handler = TabbedInterface([
        ObjectList(content_panels, heading='Content'),
        ObjectList(CFGOVPage.settings_panels, heading='Configuration'),
    ])

    objects = CFGOVPageManager()

    def get_context(self, request, *args, **kwargs):
        context = super(AnswerPage, self).get_context(request)
        context['related_questions'] = self.answer_base.related_questions.all()
        context['category'] = self.answer_base.category.first()
        context['subcategories'] = self.answer_base.subcategory.all()
        context['description'] = self.snippet if self.snippet \
            else Truncator(self.answer).words(40, truncate=' ...')
        context['audiences'] = [
            {'text': audience.name,
             'url': '/ask-cfpb/audience-{}'.format(
                    slugify(audience.name))}
            for audience in self.answer_base.audiences.all()]
        if self.language == 'es':
            context['tags_es'] = [tag for tag in self.answer_base.tags_es
                                  if tag in get_valid_spanish_tags()]
        elif self.language == 'en':
            context['about_us'] = get_reusable_text_snippet(
                ABOUT_US_SNIPPET_TITLE)
        return context

    def get_template(self, request):
        printable = request.GET.get('print', False)
        if self.language == 'es':
            if printable == 'true':
                return 'ask-cfpb/answer-page-spanish-printable.html'

            return 'ask-cfpb/answer-page-spanish.html'

        return 'ask-cfpb/answer-page.html'

    def __str__(self):
        if self.answer_base:
            return '{}: {}'.format(self.answer_base.id, self.title)
        else:
            return self.title

    @property
    def status_string(self):
        if self.redirect_to:
            if not self.live:
                return _("redirected but not live")
            else:
                return _("redirected")
        else:
            return super(AnswerPage, self).status_string<|MERGE_RESOLUTION|>--- conflicted
+++ resolved
@@ -24,11 +24,7 @@
 
 from v1 import blocks as v1_blocks
 from v1.models import CFGOVPage, CFGOVPageManager, LandingPage
-<<<<<<< HEAD
-from v1.util.filterable_list import FilterableListMixin
 from v1.models.snippets import ReusableText
-=======
->>>>>>> 8b631f69
 
 SPANISH_ANSWER_SLUG_BASE = '/es/obtener-respuestas/slug-es-{}/'
 ENGLISH_ANSWER_SLUG_BASE = '/ask-cfpb/slug-en-{}/'
@@ -45,14 +41,14 @@
     return valid_spanish_tags
 
 
-<<<<<<< HEAD
 def get_reusable_text_snippet(snippet_title):
     try:
         return ReusableText.objects.get(
             title=snippet_title)
     except ReusableText.DoesNotExist:
         pass
-=======
+
+
 def get_ask_nav_items(request, current_page):
     from ask_cfpb.models import Category
     return [
@@ -64,7 +60,6 @@
         }
         for cat in Category.objects.all()
     ], True
->>>>>>> 8b631f69
 
 
 class AnswerLandingPage(LandingPage):
@@ -84,18 +79,14 @@
         from ask_cfpb.models import Category, Audience
         context = super(AnswerLandingPage, self).get_context(request)
         context['categories'] = Category.objects.all()
-<<<<<<< HEAD
-        context['audiences'] = Audience.objects.all()
         if self.language == 'en':
             context['about_us'] = get_reusable_text_snippet(
                 ABOUT_US_SNIPPET_TITLE)
-=======
         context['audiences'] = [
             {'text': audience.name,
              'url': '/ask-cfpb/audience-{}'.format(
                     slugify(audience.name))}
             for audience in Audience.objects.all()]
->>>>>>> 8b631f69
         return context
 
     def get_template(self, request):
@@ -220,13 +211,10 @@
         context['paginator'] = paginator
         context['results'] = paginator.page(page)
         context['results_count'] = len(self.answers)
-<<<<<<< HEAD
         if self.language == 'en':
             context['about_us'] = get_reusable_text_snippet(
                 ABOUT_US_SNIPPET_TITLE)
-=======
         context['get_secondary_nav_items'] = get_ask_nav_items
->>>>>>> 8b631f69
 
         return context
 
