--- conflicted
+++ resolved
@@ -24,19 +24,13 @@
 
 from v1 import blocks as v1_blocks
 from v1.models import CFGOVPage, CFGOVPageManager, LandingPage
-<<<<<<< HEAD
-<<<<<<< HEAD
-from v1.util.filterable_list import FilterableListMixin
 from v1.models.snippets import ReusableText
-=======
->>>>>>> origin/master
-=======
-from v1.models.snippets import ReusableText
->>>>>>> 39bc4215
+
 
 SPANISH_ANSWER_SLUG_BASE = '/es/obtener-respuestas/slug-es-{}/'
 ENGLISH_ANSWER_SLUG_BASE = '/ask-cfpb/slug-en-{}/'
 ABOUT_US_SNIPPET_TITLE = 'About us (For consumers)'
+DISCLAIMER_SNIPPET_TITLE = 'Legal disclaimer for educational materials'
 
 
 def get_valid_spanish_tags():
@@ -49,17 +43,6 @@
     return valid_spanish_tags
 
 
-<<<<<<< HEAD
-<<<<<<< HEAD
-def get_disclaimer(language):
-    if language == 'en':
-        try:
-            return ReusableText.objects.get(
-                title='Legal disclaimer for educational materials')
-        except ReusableText.DoesNotExist:
-            pass
-=======
-=======
 def get_reusable_text_snippet(snippet_title):
     try:
         return ReusableText.objects.get(
@@ -68,7 +51,6 @@
         pass
 
 
->>>>>>> 39bc4215
 def get_ask_nav_items(request, current_page):
     from ask_cfpb.models import Category
     return [
@@ -80,7 +62,6 @@
         }
         for cat in Category.objects.all()
     ], True
->>>>>>> origin/master
 
 
 class AnswerLandingPage(LandingPage):
@@ -100,22 +81,16 @@
         from ask_cfpb.models import Category, Audience
         context = super(AnswerLandingPage, self).get_context(request)
         context['categories'] = Category.objects.all()
-<<<<<<< HEAD
-<<<<<<< HEAD
-        context['audiences'] = Audience.objects.all()
-        context['disclaimer'] = get_disclaimer(self.language)
-=======
-=======
         if self.language == 'en':
             context['about_us'] = get_reusable_text_snippet(
                 ABOUT_US_SNIPPET_TITLE)
->>>>>>> 39bc4215
-        context['audiences'] = [
-            {'text': audience.name,
-             'url': '/ask-cfpb/audience-{}'.format(
-                    slugify(audience.name))}
-            for audience in Audience.objects.all()]
->>>>>>> origin/master
+            context['disclaimer'] = get_reusable_text_snippet(
+                DISCLAIMER_SNIPPET_TITLE)
+            context['audiences'] = [
+                {'text': audience.name,
+                 'url': '/ask-cfpb/audience-{}'.format(
+                        slugify(audience.name))}
+                for audience in Audience.objects.all()]
         return context
 
     def get_template(self, request):
@@ -199,19 +174,14 @@
             'paginator': paginator,
             'questions': paginator.page(page),
             'results_count': answers.count(),
-<<<<<<< HEAD
-            'disclaimer': get_disclaimer(self.language)
-=======
             'get_secondary_nav_items': get_ask_nav_items
->>>>>>> origin/master
         })
-<<<<<<< HEAD
-
-=======
+
         if self.language == 'en':
             context['about_us'] = get_reusable_text_snippet(
                 ABOUT_US_SNIPPET_TITLE)
->>>>>>> 39bc4215
+            context['disclaimer'] = get_reusable_text_snippet(
+                DISCLAIMER_SNIPPET_TITLE)
         return context
 
 
@@ -248,18 +218,14 @@
         context['paginator'] = paginator
         context['results'] = paginator.page(page)
         context['results_count'] = len(self.answers)
-<<<<<<< HEAD
-<<<<<<< HEAD
-        context['disclaimer'] = get_disclaimer(self.language)
-=======
-=======
+        context['get_secondary_nav_items'] = get_ask_nav_items
+
         if self.language == 'en':
             context['about_us'] = get_reusable_text_snippet(
                 ABOUT_US_SNIPPET_TITLE)
->>>>>>> 39bc4215
-        context['get_secondary_nav_items'] = get_ask_nav_items
-
->>>>>>> origin/master
+            context['about_us'] = get_reusable_text_snippet(
+                DISCLAIMER_SNIPPET_TITLE)
+
         return context
 
     def get_template(self, request):
@@ -311,6 +277,12 @@
             'results_count': len(answers),
             'get_secondary_nav_items': get_ask_nav_items
         })
+
+        if self.language == 'en':
+            context['about_us'] = get_reusable_text_snippet(
+                ABOUT_US_SNIPPET_TITLE)
+            context['disclaimer'] = get_reusable_text_snippet(
+                DISCLAIMER_SNIPPET_TITLE)
 
         return context
 
@@ -424,14 +396,13 @@
         if self.language == 'es':
             context['tags_es'] = [tag for tag in self.answer_base.tags_es
                                   if tag in get_valid_spanish_tags()]
-<<<<<<< HEAD
-        context['disclaimer'] = get_disclaimer(self.language)
-        context['last_edited'] = self.answer_base.last_edited
-=======
+
         elif self.language == 'en':
             context['about_us'] = get_reusable_text_snippet(
                 ABOUT_US_SNIPPET_TITLE)
->>>>>>> 39bc4215
+            context['disclaimer'] = get_reusable_text_snippet(
+                DISCLAIMER_SNIPPET_TITLE)
+            context['last_edited'] = self.answer_base.last_edited
         return context
 
     def get_template(self, request):
