--- conflicted
+++ resolved
@@ -153,22 +153,14 @@
 } %}
 
 {% set consumer_tools_group_three = {
-<<<<<<< HEAD
-    'title': 'Guides',
-    'nav_items': [
-        {'text': 'Buying a House', 'url': '/owning-a-home/'},
-        {'text': 'Getting an Auto Loan', 'url': '/consumer-tools/getting-an-auto-loan/'},
-        {'text': 'Managing Someone Else’s Money', 'url': '/consumer-tools/managing-someone-elses-money/'},
-        {'text': 'Money as You Grow', 'url': '/consumer-tools/money-as-you-grow/'},
-        {'text': 'Navigating the Military Financial Lifecycle', 'url': '/consumer-tools/military-financial-lifecycle/'},
-        {'text': 'Paying for College', 'url': '/paying-for-college/'},
-        {'text': 'Planning for Retirement', 'url': '/consumer-tools/retirement/'},
-    ]
-=======
     'type': 'nav_group',
     'value': {
         'group_title': 'Guides',
         'nav_items': [
+            {'link':{
+                'link_text': 'Buying a House',
+                'external_link': '/owning-a-home/'
+            }},
             {'link':{
                 'link_text': 'Getting an Auto Loan',
                 'external_link': '/consumer-tools/getting-an-auto-loan/'
@@ -186,10 +178,6 @@
                 'external_link': '/consumer-tools/military-financial-lifecycle/'
             }},
             {'link':{
-                'link_text': 'Buying a House',
-                'external_link': '/owning-a-home/'
-            }},
-            {'link':{
                 'link_text': 'Paying for College',
                 'external_link': '/paying-for-college/'
             }},
@@ -199,7 +187,6 @@
             }},
         ]
     }
->>>>>>> 6f9f492f
 } %}
 
 {% set consumer_tools = {
@@ -266,19 +253,14 @@
     }
 } %}
 {% set practitioner_resources_group_three = {
-<<<<<<< HEAD
-    'title': 'Programs',
-    'nav_items': [
-        {'text': 'Financial Well-Being Questionnaire', 'url': '/consumer-tools/financial-well-being/'},
-        {'text': 'Resources for Libraries', 'url': '/practitioner-resources/library-resources/'},
-        {'text': 'Resources for Tax Preparers', 'url': '/practitioner-resources/resources-for-tax-preparers/'},
-        {'text': 'Your Money, Your Goals', 'url': '/practitioner-resources/your-money-your-goals/'},
-    ]
-=======
     'type': 'nav_group',
     'value': {
         'group_title': 'Programs',
         'nav_items': [
+            {'link':{
+                'link_text': 'Financial Well-Being Questionnaire',
+                'external_link': '/consumer-tools/financial-well-being/'
+            }},
             {'link':{
                 'link_text': 'Resources for Libraries',
                 'external_link': '/practitioner-resources/library-resources/'
@@ -293,7 +275,6 @@
             }},
         ]
     }
->>>>>>> 6f9f492f
 } %}
 
 {% if flag_enabled('FINANCIAL_COACHING', request) %}
