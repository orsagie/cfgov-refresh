{#
  Navigation and Sub-Navigation menu items,
  used to populate the contents of the site's navigation menus (Mega Menu).

  Format:

  media_items:     Array of tuples containing a media item lookup map.
  media_items.url: The URL of the menu item.
                   Used to look up the featured menu content.
  media_item.fmc:  Featured Menu Content.

  nav_groups:                      Array of nav_groups.

  nav_group:                       Properties for group of nav_items
  nav_group.title:                 Title for group of nav_items
  nav_group.hide_title:            Hides title of group of nav_items
                                   Use if group shares title with prev group
  nav_group.nav_items:             Array of nav_items.

  nav_item:                        Properties of a nav_item.
  nav_item.text:                   Nav item link text.
  nav_item.url:                    Nav item link URL.
  nav_item.footer:                 Array of nav item footer content.
  nav_item.nav_groups:             Array of nav item submenus,
                                   recursively repeats nav_group structure.
#}

{% import 'molecules/featured-menu-content.html' as featured_menu_content %}

{# Featured Menu Content #}

{% set poly_com_content = {
<<<<<<< HEAD
    'value': {
        'link': {
            'text': 'Resources to help you comply',
            'url':  '/policy-compliance/guidance/implementation-guidance/',
        },
        'image': {
            'url': 'img/fmc-poly-com-540x300.jpg',
            'alt': '',
        },
        'body': 'The TILA-RESPA integrated disclosure rule ' +
                'replaces four disclosure forms with two new ones. ' +
                'We have resources to help you comply.',
    }
    
} %}

{% set consumer_tools_content = {
    'value': {
        'link': {
            'text': 'Get your financial well-being score',
            'url':  '/consumer-tools/financial-well-being/',
        },
        'image': {
            'url': 'img/fmc-consumer-tools-540x300.png',
            'alt': '',
        },
        'body': 'Answer ten questions and see your financial well-being score, ' +
                'along with national averages.',
    }
} %}

{% set resources_content = {
    'value': {
        'link': {
            'text': 'Explore financial well-being survey results',
            'url':  '/data-research/research-reports/financial-well-being-america/',
        },
        'image': {
            'url': 'img/fmc-resources-540x300.png',
            'alt': '',
        },
        'body': 'See national survey results on financial well-being and how it ' +
                'relates to other factors in a person’s financial life.',
    }
} %}

{% set data_research_content = {
    'value': {
        'link': {
            'text': 'Help advance financial well-being',
            'url':  '/data-research/financial-well-being-survey-data/',
        },
        'image': {
            'url': 'img/fmc-data-research-540x300.png',
            'alt': '',
        },
        'body': 'Explore our national survey data and think about ways to empower ' +
                'families to achieve higher financial well-being.',
    }
=======
    'link': {
        'text': 'Resources to help you comply',
        'url':  '/policy-compliance/guidance/implementation-guidance/',
    },
    'image_src': 'img/fmc-poly-com-540x300.jpg',
    'body': 'The TILA-RESPA integrated disclosure rule ' +
            'replaces four disclosure forms with two new ones. ' +
            'We have resources to help you comply.',
} %}

{% set consumer_tools_content = {
    'link': {
        'text': 'Get your financial well-being score',
        'url':  '/consumer-tools/financial-well-being/',
    },
    'image_src': 'img/fmc-consumer-tools-540x300.png',
    'body': 'Answer ten questions and see your financial well-being score, ' +
            'along with national averages.',
} %}

{% set resources_content = {
    'link': {
        'text': 'Explore financial well-being survey results',
        'url':  '/data-research/research-reports/financial-well-being-america/',
    },
    'image_src': 'img/fmc-resources-540x300.png',
    'body': 'See national survey results on financial well-being and how it ' +
            'relates to other factors in a person’s financial life.',
} %}

{% set data_research_content = {
    'link': {
        'text': 'Help advance financial well-being',
        'url':  '/data-research/financial-well-being-survey-data/',
    },
    'image_src': 'img/fmc-data-research-540x300.png',
    'body': 'Explore our national survey data and think about ways to empower ' +
            'families to achieve higher financial well-being.',
>>>>>>> 07846647
} %}

{# Consumer Tools menu items #}

{% set consumer_tools_group_one =  {
    'type': 'nav_group',
    'value': {
        'group_title': 'Money Topics',
        'nav_items': [
            {'link': {
                'link_text': 'Auto Loans',
                'external_link': '/consumer-tools/auto-loans/'
            }},
            {'link': {
                'link_text': 'Bank Accounts & Services',
                'external_link': '/consumer-tools/bank-accounts/'
            }},
            {'link':{
                'link_text': 'Credit Cards',
                'external_link': '/ask-cfpb/category-credit-cards/'
            }},
            {'link':{
                'link_text': 'Credit Reports & Scores',
                'external_link': '/consumer-tools/credit-reports-and-scores/'
            }},
            {'link':{
                'link_text': 'Debt Collection',
                'external_link': '/consumer-tools/debt-collection/'
            }},
        ]
    }
} %}

{% set consumer_tools_group_two = {
    'type': 'nav_group',
    'value': {
        'group_title': 'Money Topics',
        'hide_group_title': 'true',
        'nav_items': [
            {'link':{
                'link_text': 'Money Transfers',
                'external_link': '/sending-money/'
            }},
            {'link':{
                'link_text': 'Mortgages',
                'external_link': '/consumer-tools/mortgages/'
            }},
            {'link':{
                'link_text': 'Payday Loans',
                'external_link': '/ask-cfpb/category-payday-loans/'
            }},
            {'link':{
                'link_text': 'Prepaid Cards',
                'external_link': '/consumer-tools/prepaid-cards/'
            }},
            {'link':{
                'link_text': 'Student Loans',
                'external_link': '/consumer-tools/student-loans/'
            }},
        ]
    }
} %}

{% set consumer_tools_group_three = {
    'type': 'nav_group',
    'value': {
        'group_title': 'Guides',
        'nav_items': [
            {'link':{
                'link_text': 'Getting an Auto Loan',
                'external_link': '/consumer-tools/getting-an-auto-loan/'
            }},
            {'link':{
                'link_text': 'Managing Someone Else’s Money',
                'external_link': '/consumer-tools/managing-someone-elses-money/'
            }},
            {'link':{
                'link_text': 'Money as You Grow',
                'external_link': '/consumer-tools/money-as-you-grow/'
            }},
            {'link':{
                'link_text': 'Navigating the Military Financial Lifecycle',
                'external_link': '/consumer-tools/military-financial-lifecycle/'
            }},
            {'link':{
                'link_text': 'Owning a Home',
                'external_link': '/owning-a-home/'
            }},
            {'link':{
                'link_text': 'Paying for College',
                'external_link': '/paying-for-college/'
            }},
            {'link':{
                'link_text': 'Planning for Retirement',
                'external_link': '/consumer-tools/retirement/'
            }},
        ]
    }
} %}

{% set consumer_tools = {
    'link_text': 'Consumer Tools',
    'external_link': '#',
    'featured_content': consumer_tools_content,
    'footer': {
        'value': {
            'content': 
                '<p>Browse answers to hundreds of financial questions. <a href="/ask-cfpb/" class="o-mega-menu_content-link">Ask CFPB</a></p>
                <p>Have an issue with a financial product? <a href="/complaint/" class="o-mega-menu_content-link">Submit a complaint</a></p>',
        }
    },
    'nav_groups': [
        consumer_tools_group_one,
        consumer_tools_group_two,
        consumer_tools_group_three,
    ],
} %}


{# Practitioner Resources menu items #}

{% set practitioner_resources_group_one = {
    'type': 'nav_group',
    'value': {
        'group_title': 'Populations Served',
        'nav_items': [
            {'link':{
                'link_text': 'Adult Financial Education',
                'external_link': '/practitioner-resources/adult-financial-education/'
            }},
            {'link':{
                'link_text': 'Economically Vulnerable Consumers',
                'external_link': '/practitioner-resources/economically-vulnerable/'
            }},
            {'link':{
                'link_text': 'Older Adults & Their Families',
                'external_link': '/practitioner-resources/resources-for-older-adults/'
            }}
        ]
    }
} %}
{% set practitioner_resources_group_two = {
    'type': 'nav_group',
    'value': {
        'group_title': 'Populations Served',
        'hide_group_title': 'true',
        'nav_items': [
            {'link':{
                'link_text': 'Servicemembers & Veterans',
                'external_link': '/practitioner-resources/servicemembers/'
            }},
            {'link':{
                'link_text': 'Students & Student Loan Borrowers',
                'external_link': '/practitioner-resources/students/'
            }},
            {'link':{
                'link_text': 'Youth Financial Education',
                'external_link': '/practitioner-resources/youth-financial-education/'
            }}
        ]
    }
} %}
{% set practitioner_resources_group_three = {
    'type': 'nav_group',
    'value': {
        'group_title': 'Programs',
        'nav_items': [
            {'link':{
                'link_text': 'Resources for Libraries',
                'external_link': '/practitioner-resources/library-resources/'
            }},
            {'link':{
                'link_text': 'Resources for Tax Preparers',
                'external_link': '/practitioner-resources/resources-for-tax-preparers/'
            }},
            {'link':{
                'link_text': 'Your Money, Your Goals',
                'external_link': '/practitioner-resources/your-money-your-goals/'
            }},
        ]
    }
} %}

{% if flag_enabled('FINANCIAL_COACHING', request) %}
    {% set practitioner_resources_group_three = {
        'title': 'Programs',
        'nav_items': [
            {'text': 'Financial Coaching', 'url': '/practitioner-resources/financial-coaching/'},
            {'text': 'Resources for Libraries', 'url': '/practitioner-resources/library-resources/'},
            {'text': 'Resources for Tax Preparers', 'url': '/practitioner-resources/resources-for-tax-preparers/'},
            {'text': 'Your Money, Your Goals', 'url': '/practitioner-resources/your-money-your-goals/'},
        ]
    } %}
{% endif %}

{% set practitioner_resources = {
    'link_text': 'Practitioner Resources',
    'external_link': '#',
    'featured_content': resources_content,
    'footer': {
        'value': {
            'content':'<p><a href="https://pueblo.gpo.gov/CFPBPubs/CFPBPubs.php" class="o-mega-menu_content-link">Order free brochures</a></p>'
        }
    },
    'nav_groups': [
        practitioner_resources_group_one,
        practitioner_resources_group_two,
        practitioner_resources_group_three,
    ],
} %}


{# Data & Research menu items #}

{% if flag_disabled('MORTGAGE_PERFORMANCE_RELEASE', request) %}
  {% set data_research_group_one = {
      'type': 'nav_group',
      'value': {
          'nav_items': [
                {'link':{
                    'link_text': 'Research & Reports',
                    'external_link': '/data-research/research-reports/'
                }},
                {'link':{
                    'link_text': 'CFPB Research Conference',
                    'external_link': '/data-research/cfpb-research-conference/'
                }},
                {'link':{
                    'link_text': 'CFPB Researchers',
                    'external_link': '/data-research/cfpb-researchers/'
                }},
          ]
      }
  } %}
  {% set data_research_group_two = {
      'type': 'nav_group',
      'value': {
          'nav_items': [
                {'link':{
                    'link_text': 'Consumer Complaint Database',
                    'external_link': '/data-research/consumer-complaints/'
                }},
                {'link':{
                    'link_text': 'Mortgage Database (HMDA)',
                    'external_link': '/data-research/mortgage-data-hmda/'
                }},
          ]
      }
    
  } %}
  {% set data_research_group_three = {
      'type': 'nav_group',
      'value': {
          'nav_items': [
                {'link':{
                    'link_text': 'Consumer Credit Trends',
                    'external_link': '/data-research/consumer-credit-trends/'
                }},
                {'link':{
                    'link_text': 'Credit Card Surveys & Agreements',
                    'external_link': '/data-research/credit-card-data/'
                }},
                {'link':{
                    'link_text': 'Financial Well-Being Survey',
                    'external_link': '/data-research/financial-well-being-survey-data/'
                }},
          ]
      }
  } %}
{% endif %}

{% if flag_enabled('MORTGAGE_PERFORMANCE_RELEASE', request) %}
  {% set data_research_group_one = {
      'type': 'nav_group',
      'value': {
          'nav_items': [
                {'link':{
                    'link_text': 'Research & Reports',
                    'external_link': '/data-research/research-reports/'
                }},
                {'link':{
                    'link_text': 'Consumer Complaint Database',
                    'external_link': '/data-research/consumer-complaints/'
                }},
                {'link':{
                    'link_text': 'Mortgage Database (HMDA)',
                    'external_link': '/data-research/mortgage-data-hmda/'
                }},
          ]
      }
  } %}
  {% set data_research_group_two = {
      'type': 'nav_group',
      'value': {
          'nav_items': [
                {'link':{
                    'link_text': 'Consumer Credit Trends',
                    'external_link': '/data-research/consumer-credit-trends/'
                }},
                {'link':{
                    'link_text': 'Mortgage Performance Trends',
                    'external_link': '/data-research/mortgage-performance-trends/'
                }},
                {'link':{
                    'link_text': 'Financial Well-Being Survey',
                    'external_link': '/data-research/financial-well-being-survey-data/'
                }},
          ]
     }
  } %}
  {% set data_research_group_three = {
      'type': 'nav_group',
      'value': {
          'nav_items': [
                {'link':{
                    'link_text': 'Credit Card Surveys & Agreements',
                    'external_link': '/data-research/credit-card-data/'
                }},
                {'link':{
                    'link_text': 'CFPB Research Conference',
                    'external_link': '/data-research/cfpb-research-conference/'
                }},
                {'link':{
                    'link_text': 'CFPB Researchers',
                    'external_link': '/data-research/cfpb-researchers/'
                }},
          ]
     }
  } %}
{% endif %}

{% set data_research = {
    'link_text': 'Data & Research',
    'external_link': '/data-research/',
    'featured_content': data_research_content,
    'nav_groups': [
        data_research_group_one,
        data_research_group_two,
        data_research_group_three,
    ],
} %}

{# Policy & Compliance menu items #}

{% set policy_compliance_group_one = {
    'type': 'nav_group',
    'value': {
        'nav_items': [
            {
                'link_text': 'Rulemaking',
                'external_link': '/policy-compliance/rulemaking/',
                'nav_groups': [{
                    'value': {
                        'nav_items': [
                            {'link':{
                                'link_text': 'Final Rules',
                                'external_link': '/policy-compliance/rulemaking/final-rules/'
                            }},
                            {'link':{
                                'link_text': 'Rules Under Development',
                                'external_link': '/policy-compliance/rulemaking/rules-under-development/'
                            }},
                            {'link':{
                                'link_text': 'Regulatory Agenda',
                                'external_link': '/policy-compliance/rulemaking/regulatory-agenda/'
                            }},
                            {'link':{
                                'link_text': 'Small Business Review Panels',
                                'external_link': '/policy-compliance/rulemaking/small-business-review-panels/'
                            }},
                        ]
                    }
                }]
            },
        ]
    }
} %}

{% set policy_compliance_group_two = {
    'type': 'nav_group',
    'value': {
        'nav_items': [
            {
                'link_text': 'Compliance & Guidance',
                'external_link': '/policy-compliance/guidance/',
                'nav_groups': [{
                    'value': { 
                        'nav_items': [
                            {'link':{
                                'link_text': 'Implementation & Guidance',
                                'external_link': '/policy-compliance/guidance/implementation-guidance/'
                            }},
                            {'link':{
                                'link_text': 'Supervision & Examinations',
                                'external_link': '/policy-compliance/guidance/supervision-examinations/'
                            }},
                            {'link':{
                                'link_text': 'Supervisory Highlights',
                                'external_link': '/policy-compliance/guidance/supervisory-highlights/'
                            }},
                        ]
                    }
                }]
            },
            {
                'link_text': 'Enforcement',
                'external_link': '/policy-compliance/enforcement/',
                'nav_groups': [{
                    'value': {
                        'nav_items': [
                            {'link':{
                                'link_text': 'Enforcement Actions',
                                'external_link': '/policy-compliance/enforcement/actions/'
                            }},
                            {'link':{
                                'link_text': 'Petitions to Modify or Set Aside',
                                'external_link': '/policy-compliance/enforcement/petitions/'
                            }},
                            {'link':{
                                'link_text': 'Warning Letters',
                                'external_link': '/policy-compliance/enforcement/warning-letters/'
                            }},
                        ]
                    }
                }]
            },
        ]
    }
} %}

{% set policy_compliance_group_three = {
    'type': 'nav_group',
    'value': {
        'nav_items': [
            {
                'link_text': 'Notices & Opportunities to Comment',
                'external_link': '/policy-compliance/notice-opportunities-comment/',
                'nav_groups': [{
                    'value': {
                        'nav_items': [
                            {'link':{
                                'link_text': 'Open Notices',
                                'external_link': '/policy-compliance/notice-opportunities-comment/open-notices/'
                            }},
                            {'link':{
                                'link_text': 'Archive of Closed Notices',
                                'external_link': '/policy-compliance/notice-opportunities-comment/archive-closed/'
                            }},
                        ]
                    }
                }]
            },
            {
                'link_text': 'Amicus Program',
                'external_link': '/policy-compliance/amicus/',
                'nav_groups': [{
                    'value': {
                        'nav_items': [
                            {'link':{
                                'link_text': 'Filed Briefs',
                                'external_link': '/policy-compliance/amicus/briefs/'
                            }},
                            {'link':{
                                'link_text': 'Suggest a Case',
                                'external_link': '/policy-compliance/amicus/suggest/'
                            }},
                        ]
                    }
                }]
            },
        ]
    }
} %}

{% set policy_compliance = {
    'link_text': 'Policy & Compliance',
    'external_link': '/policy-compliance/',
    'featured_content': poly_com_content,
    'nav_groups': [
        policy_compliance_group_one,
        policy_compliance_group_two,
        policy_compliance_group_three,
    ],
} %}


{# About Us menu items #}

{% set about_us_group_one = {
    'type': 'nav_group',
    'value': {
        'nav_items': [
            {'link':{
                'link_text': 'The Bureau',
                'external_link': '/about-us/the-bureau/'
            }},
            {'link':{
                'link_text': 'Budget & Strategy',
                'external_link': '/about-us/budget-strategy/'
            }},
            {'link':{
                'link_text': 'Payments to Harmed Consumers',
                'external_link': '/about-us/payments-harmed-consumers/'
            }},
        ]
    }
} %}

{% set about_us_group_two = {
    'type': 'nav_group',
    'value': {
        'nav_items': [
            {'link':{
                'link_text': 'Recent Updates',
                'external_link': '/activity-log/'
            }},
            {'link':{
                'link_text': 'Blog',
                'external_link': '/about-us/blog/'
            }},
            {'link':{
                    'link_text': 'Newsroom',
                    'external_link': '/about-us/newsroom/'
            }},
            {'link':{
                'link_text': 'Events',
                'external_link': '/about-us/events/'
            }},
        ]
    }
} %}

{% set about_us_group_three = {
    'type': 'nav_group',
    'value': {
        'nav_items': [
            {'link':{
                'link_text': 'Careers',
                'external_link': '/about-us/careers/',
                'nav_groups': [{
                    'value': {
                        'nav_items': [
                            {'link':{
                                'link_text': 'Working @ CFPB',
                                'external_link': '/about-us/careers/working-at-cfpb/'
                            }},
                            {'link':{
                                'link_text': 'Job Application Process',
                                'external_link': '/about-us/careers/application-process/'
                            }},
                            {'link':{
                                'link_text': 'Students & Recent Graduates',
                                'external_link': '/about-us/careers/students-and-graduates/'
                            }},
                            {'link':{
                                'link_text': 'All Current Openings',
                                'external_link': '/about-us/careers/current-openings/'
                            }},
                        ]
                    }
                }]
        
            }},
            {'link':{
                'link_text': 'Doing Business With Us',
                'external_link': '/about-us/doing-business-with-us/'
            }},
            {'link':{
                'link_text': 'Advisory Groups',
                'external_link': '/about-us/advisory-groups/'
            }},
            {'link':{
                'link_text': 'Project Catalyst',
                'external_link': '/about-us/project-catalyst/'
            }},
            {'link':{
                'link_text': 'Contact Us',
                'external_link': '/about-us/contact-us/'
            }},
        ]
    }
} %}

{% set about_us = {
    'link_text': 'About Us',
    'external_link': '/about-us/',
    'nav_groups': [
        about_us_group_one,
        about_us_group_two,
        about_us_group_three,
    ],
} %}


{# Top level group configuration #}

{% set menu_items = [
        consumer_tools,
        practitioner_resources,
        data_research,
        policy_compliance,
        about_us,
    ]
%}<|MERGE_RESOLUTION|>--- conflicted
+++ resolved
@@ -30,7 +30,6 @@
 {# Featured Menu Content #}
 
 {% set poly_com_content = {
-<<<<<<< HEAD
     'value': {
         'link': {
             'text': 'Resources to help you comply',
@@ -90,46 +89,6 @@
         'body': 'Explore our national survey data and think about ways to empower ' +
                 'families to achieve higher financial well-being.',
     }
-=======
-    'link': {
-        'text': 'Resources to help you comply',
-        'url':  '/policy-compliance/guidance/implementation-guidance/',
-    },
-    'image_src': 'img/fmc-poly-com-540x300.jpg',
-    'body': 'The TILA-RESPA integrated disclosure rule ' +
-            'replaces four disclosure forms with two new ones. ' +
-            'We have resources to help you comply.',
-} %}
-
-{% set consumer_tools_content = {
-    'link': {
-        'text': 'Get your financial well-being score',
-        'url':  '/consumer-tools/financial-well-being/',
-    },
-    'image_src': 'img/fmc-consumer-tools-540x300.png',
-    'body': 'Answer ten questions and see your financial well-being score, ' +
-            'along with national averages.',
-} %}
-
-{% set resources_content = {
-    'link': {
-        'text': 'Explore financial well-being survey results',
-        'url':  '/data-research/research-reports/financial-well-being-america/',
-    },
-    'image_src': 'img/fmc-resources-540x300.png',
-    'body': 'See national survey results on financial well-being and how it ' +
-            'relates to other factors in a person’s financial life.',
-} %}
-
-{% set data_research_content = {
-    'link': {
-        'text': 'Help advance financial well-being',
-        'url':  '/data-research/financial-well-being-survey-data/',
-    },
-    'image_src': 'img/fmc-data-research-540x300.png',
-    'body': 'Explore our national survey data and think about ways to empower ' +
-            'families to achieve higher financial well-being.',
->>>>>>> 07846647
 } %}
 
 {# Consumer Tools menu items #}
