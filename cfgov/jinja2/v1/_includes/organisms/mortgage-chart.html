--- conflicted
+++ resolved
@@ -143,13 +143,8 @@
         </form>
         <h3 id="mp-line-chart-title" class="u-mt20">Percentage of mortgages {{ time_frame }} {% if time_frame == '90' %} or more {% endif %} days delinquent:<br/>
             <span id="mp-line-chart-title-status">
-<<<<<<< HEAD
-                <strong><span id="mp-line-chart-title-status-geo">national average</span></strong><span id="mp-line-chart-title-status-comparison"> versus <strong>national average</strong></span></span>, {{ from_month_formatted }}-{{ thru_month_formatted }}
-        </h3>
-=======
                 <strong><span id="mp-line-chart-title-status-geo">national average</span></strong><span id="mp-line-chart-title-status-comparison"> versus <strong>national average</strong></span></span>, {{ from_month_formatted|safe }}-{{ thru_month_formatted|safe }}
         </h2>
->>>>>>> 5d4eec68
     </div>
     <div class="cfpb-chart" data-chart-ignore="true" data-chart-color="blue" data-chart-type="line-comparison" id="mp-line-chart">
         {{ value.description }}
