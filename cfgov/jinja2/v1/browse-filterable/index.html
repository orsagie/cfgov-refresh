{% extends 'layout-side-nav.html' %}

{# Import organisms and molecules used in the template. #}
{% import 'organisms/post-preview.html' as post_preview %}

<<<<<<< HEAD
{% if not page %}
    {% set prototype = true %}
{% endif %}
=======
{% set breadcrumb_items = [('#', '#', 'Sample Breadcrumb')] %}
>>>>>>> c18175b6

{% block title -%}
    TODO: This is a prototype page for testing landing page layouts.
    Remove when fully implemented elsewhere.
{%- endblock %}

{# TODO: Remove lipsumText when and if it is no longer needed. #}
{% set lipsumText = lipsum(1, false, 10, 25) | safe %}

{% block content_main %}
    <div class="block
                block__flush-top">
        {# TODO: Add main molecules and organisms. #}
        {% if prototype %}
            {% include 'molecules/text-introduction.html' %}
        {% endif %}
    </div>
    <div class="block">
        {{ post_preview.render({
            'heading': 'This is a blog post',
            'body': lipsumText,
            'published_date': '20030805T213611',
            'image_url': 'http://www.placehold.it/160x90',
            'post_category': ['Info for Consumers', 'At the CFPB'],
            'author': ['Tom', 'Jerry'],
            'post_tags': ['FOIA', 'Mortgage']
            },
            '/blog/') }}
    </div>
    <div class="block">
        {{ post_preview.render({
            'heading': 'This is a newsroom post',
            'body': lipsumText,
            'published_date': '20030805T213611',
            'post_category': ['Press Release'],
            'author': ['Tom', 'Jerry'],
            'post_tags': ['FOIA', 'Mortgage']
            },
            '/newsroom/') }}
    </div>
    <div class="block">
        {{ post_preview.render({
            'heading': 'This is a event post',
            'body': lipsumText,
            'published_date': '20030805T213611',
            'event_venue': 'The White House',
            'event_street': '1600 pennsylvania avenue',
            'event_city': 'Washington',
            'event_state': 'DC',
            'event_zip': '20500',
            'event_start_dt':'20030805T213611',
            'post_category': ['Speech'],
            'post_tags': ['FOIA', 'Mortgage']
            },
            '/events/') }}
    </div>
    <div class="block">
        {{ post_preview.render({
            'heading': 'This is a event livestream post',
            'body': lipsumText,
            'published_date': '20030805T213611',
            'event_stream_link': 'http://www.whitehouse.gov',
            'event_start_dt':'20030805T213611',
            'post_category': ['Speech'],
            'post_tags': ['FOIA', 'Mortgage']
            },
            '/events/') }}
    </div>
    <div class="block">
        {{ post_preview.render({
            'heading': 'This is a notice & comment post',
            'body': lipsumText,
            'published_date': '20030805T213611',
            'post_category': ['Notice of request for public comment'],
            'external_link': 'Submit a comment',
            'external_link_url': 'http://www.google.com/',
            'comments_close_date': '20030805T213611'
            },
            '') }}
    </div>
{% endblock %}

{% block content_sidebar scoped -%}
    <aside>
        {# TODO: Add sidebar organisms. #}
        Side Navigation
    </aside>
{%- endblock %}<|MERGE_RESOLUTION|>--- conflicted
+++ resolved
@@ -3,13 +3,10 @@
 {# Import organisms and molecules used in the template. #}
 {% import 'organisms/post-preview.html' as post_preview %}
 
-<<<<<<< HEAD
 {% if not page %}
     {% set prototype = true %}
 {% endif %}
-=======
 {% set breadcrumb_items = [('#', '#', 'Sample Breadcrumb')] %}
->>>>>>> c18175b6
 
 {% block title -%}
     TODO: This is a prototype page for testing landing page layouts.
