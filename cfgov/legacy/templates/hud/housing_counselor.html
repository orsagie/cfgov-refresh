--- conflicted
+++ resolved
@@ -82,112 +82,6 @@
             </p>
         </div><!-- end .cfpb_hud_hca_api_print_text -->
 
-<<<<<<< HEAD
-{% if zipcode %}
-<div id="hud_hca_api_results_container" class="hud_hca_api_results">
-  {% if not zipcode_valid %}
-  <div id="hud_hca_api_message" role="alert" class="hud_hca_api_message">
-    <p>Sorry, you have entered an invalid zip code.</p>
-    <p>Please enter a valid five-digit ZIP code above.</p>
-  </div>
-  {% else %}
-    <div id="hud_hca_api_results_meta_container" class="hud_hca_api_results_meta clearfix">
-        <div id="hud_hca_api_results_info" class="hud_hca_api_results_info hud_hca_api_print_hide clearfix">
-            <div class="hud_hca_api_results_total">
-              <p>Displaying the {{ api_json.counseling_agencies|length }} locations closest to ZIP code <span class="hud_hca_api_search_zip">{{ zipcode|escape }}</span></p>
-            </div><!-- end .hud_hca_api_results_total -->
-            <div class="hud_hca_api_results_actions">
-                <p>
-                    <span class="icon-print"></span>
-                    <span class="hud_hca_api_results_print"></span>
-                    <span class="icon-save"></span>
-                    <span class="hud_hca_api_results_save">
-                      <a id="generate-pdf-link"
-                         href="{{ pdf_url }}"
-                         target="_blank"
-                         rel="noopener noreferrer"
-                         class="icon-link icon-link__download">
-                        <span class="icon-link_text">Save list as PDF</span>
-                      </a></span>
-                </p>
-            </div><!-- end .hud_hca_api_results_actions -->
-        </div><!-- end .hud_hca_api_results_info -->
-        <div id="hud_hca_api_results_list_container" class="hud_hca_api_results_list">
-          <div id="hud_hca_api_the_results" class="hud_hca_api_the_results_list_container">
-          <table id="hud_hca_api_results_table" class="hud_hca_api_results_listing hud_hca_api_print">
-          <thead class="hud_hca_api_print_hide">
-            <tr>
-              <th scope="col" class="hud_hca_api_titles hud_hca_api_titles_left">Agency</th>
-              <th scope="col" class="hud_hca_api_titles hud_hca_api_titles_middle">Services</th>
-              <th scope="col" class="hud_hca_api_titles hud_hca_api_titles_right">Distance</th>
-            </tr>
-          </thead>
-          <tbody>
-            {% for counselor in api_json.counseling_agencies %}
-            {% with valid_url=counselor.weburl|is_url signed_url=counselor.weburl|signed_redirect %}
-            <tr class="hud_hca_api_result" id="hud-result-{{ forloop.counter|stringformat:"02d" }}">
-              <td class="hud_hca_api_result hud_hca_api_counselors_td">
-                <div class="hud_hca_api_num">{{ forloop.counter }}.</div>
-                <div class="hud_hca_api_counselor_info_container">
-                  <div class="hud_hca_api_counselor">
-                    {% if valid_url %}<a href="{{ signed_url }}" class="icon-link icon-link__external-link">{% endif %}
-                      <span class="icon-link_text">{{ counselor.nme }}</span>
-                    {% if valid_url %}</a>{% endif %}
-                  </div>
-                  <div class="hud_hca_api_counselor_address">
-                    <span class="hud_hca_api_adr">{{ counselor.adr1 }}</span>
-                    {% if counselor.adr2 and counselor.adr2 != ' '  %}
-                        </br>{{ counselor.adr2 }}
-                    {% endif %}
-                    <span class="hud_hca_api_region">{{ counselor.city }}, {{ counselor.statecd }} {{ counselor.zipcd }}</span>
-                  </div>
-                  <div class="hud_hca_api_counselor_meta">
-                    <span class="hud_hca_api_results_listing_title">Website: <span class="hud_hca_api_site">
-                        {% if valid_url %}<a href="{{ signed_url }}" class="icon-link icon-link__external-link">{% endif %}
-                          <span class="icon-link_text">{{ counselor.weburl }}</span>
-                          {% if valid_url %}</a>{% endif %}
-                    </span>
-                    <span class="hud_hca_api_results_listing_title">Phone: <span class="hud_hca_api_tel">{{ counselor.phone1 }}</span></span>
-                    <span class="hud_hca_api_results_listing_title">Email Address: <span class="hud_hca_api_email">{{ counselor.email }}</span></span>
-                    <span class="hud_hca_api_results_listing_title">Languages: <span class="hud_hca_api_lang">{{ counselor.languages|join:', ' }}</span></span>
-                  </div>
-                </div>
-              </td>
-              <td class="hud_hca_api_result hud_hca_api_services_td">
-                <div class="hud_hca_api_services">
-                  <span class="hud_hca_api_results_listing_title cfpb_hide hud_hca_api_print_show">Services: </span>
-                  <span class="hud_hca_api_serv">
-                    {% for service in counselor.services %}
-                      <span class="hud_hca_api_serv_item">{{ service }}</span>
-                    {% endfor %}
-                  </span>
-                </div>
-              </td>
-              <td class="hud_hca_api_result hud_hca_api_distances_td">
-                <div class="hud_hca_api_distance">
-                  <span class="hud_hca_api_results_listing_title cfpb_hide hud_hca_api_print_show">Distance</span>
-                  <span class="hud_hca_api_the_distance"><span class="hud_hca_api_miles">{{ counselor.distance|floatformat }}</span> miles</span>
-                </div>
-              </td>
-            </tr>
-            {% endwith %}
-            {% endfor %}
-          </tbody>
-        </table><!-- end .hud_hca_api_results_listing -->
-          </div>
-          <div class="show-hide default-hidden hud_hca_api_print_hide hud_hca_api_pras">
-            <div>
-              <h3>Paperwork Reduction Act statement</h3>
-
-              <p>According to the Paperwork Reduction Act of 1995, an agency may not conduct or sponsor, and a person is not required to respond to a collection of information unless it displays a valid OMB control number.  The OMB control number for this collection is <a href="http://www.reginfo.gov/public/do/PRAOMBHistory?ombControlNumber=3170-0025">3170-0025</a>. It expires on 04/30/2016.  Using this tool to generate a list of HUD-Approved Housing Counseling Agencies is voluntary however, if you are an entity subject to 12 CFR § 1024 (78 FR 6856 (Jan. 31, 2013)), you are required to provide this list as specified in the regulation. Comments regarding this collection of information, including suggestions for improving the usefulness of the information, or suggestions for reducing the burden to respond to this collection should be submitted to Bureau at the Consumer Financial Protection Bureau (Attention:  PRA Office), 1700 G Street NW, Washington, DC 20552, or by email to <a href="mailto:PRA@cfpb.gov">PRA@cfpb.gov</a>.</p>
-            </div>
-          </div><!-- end .show-hide-mod default-hidden hud_hca_api_print_hide -->
-        </div><!-- end .hud_hca_api_results_list -->
-    </div><!-- end .hud_hca_api_results_meta -->
-    {% endif %}
-</div><!-- end .hud_hca_api_results -->           </div><!-- end .hud_hca_api_interactions -->
-{% endif %}
-=======
             <div class="hud_hca_api_print border">
                 <div class="hud_hca_api_print_full">
                     <div id="hud_hca_api_interactions_container" class="hud_hca_api_interactions">
@@ -209,7 +103,6 @@
                                         official list of housing counselors.
                                         We encourage you to leverage it in your own applications.
                                     </p>
->>>>>>> 8e6e2d3a
 
                                     <p>
                                         If you notice errors in the housing counselor data,
@@ -316,40 +209,11 @@
                                             </table><!-- end .hud_hca_api_results_listing -->
                                         </div>
                                         <div class="show-hide default-hidden hud_hca_api_print_hide hud_hca_api_pras">
-                                            <span class="show-hide-icon icon-plus-alt"></span>
-                                            <button class="a-btn a-btn__link show-hide-link" data-texthide="Hide" data-textshow="View">
-                                                <span class="show-hide-name">View</span>
-                                                Paperwork Reduction Act statement
-                                            </button>
-                                            <div class="show-hide-content" style="display: none;">
-                                                <p>
-                                                    According to the Paperwork Reduction Act of 1995,
-                                                    an agency may not conduct or sponsor,
-                                                    and a person is not required to respond
-                                                    to a collection of information unless it
-                                                    displays a valid OMB control number.
-                                                    The OMB control number for this collection is
-                                                    <a href="https://www.reginfo.gov/public/do/PRAOMBHistory?ombControlNumber=3170-0025">3170-0025</a>.
-                                                    It expires on 04/30/2016.
-                                                    Using this tool to generate a list
-                                                    of HUD-Approved Housing Counseling
-                                                    Agencies is voluntary however,
-                                                    if you are an entity subject to 12
-                                                    CFR § 1024 (78 FR 6856 (Jan. 31, 2013)),
-                                                    you are required to provide this list
-                                                    as specified in the regulation.
-                                                    Comments regarding this collection
-                                                    of information, including suggestions
-                                                    for improving the usefulness of the
-                                                    information, or suggestions for
-                                                    reducing the burden to respond to
-                                                    this collection should be submitted
-                                                    to Bureau at the Consumer Financial
-                                                    Protection Bureau (Attention: PRA Office),
-                                                    1700 G Street NW, Washington, DC 20552,
-                                                    or by email to <a href="mailto:PRA@cfpb.gov">PRA@cfpb.gov</a>.
-                                                </p>
-                                            </div>
+                                          <div>
+                                            <h3>Paperwork Reduction Act statement</h3>
+
+                                            <p>According to the Paperwork Reduction Act of 1995, an agency may not conduct or sponsor, and a person is not required to respond to a collection of information unless it displays a valid OMB control number.  The OMB control number for this collection is <a href="https://www.reginfo.gov/public/do/PRAOMBHistory?ombControlNumber=3170-0025">3170-0025</a>. It expires on 04/30/2016.  Using this tool to generate a list of HUD-Approved Housing Counseling Agencies is voluntary however, if you are an entity subject to 12 CFR § 1024 (78 FR 6856 (Jan. 31, 2013)), you are required to provide this list as specified in the regulation. Comments regarding this collection of information, including suggestions for improving the usefulness of the information, or suggestions for reducing the burden to respond to this collection should be submitted to Bureau at the Consumer Financial Protection Bureau (Attention:  PRA Office), 1700 G Street NW, Washington, DC 20552, or by email to <a href="mailto:PRA@cfpb.gov">PRA@cfpb.gov</a>.</p>
+                                          </div>
                                         </div><!-- end .show-hide-mod default-hidden hud_hca_api_print_hide -->
                                     </div><!-- end .hud_hca_api_results_list -->
                                 </div><!-- end .hud_hca_api_results_meta -->
