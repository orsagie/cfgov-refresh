// Required modules.
import Analytics from '../modules/Analytics';
import {
  checkDom,
  instantiateAll,
  setInitFlag
} from '../modules/util/atomic-helpers';
import ERROR_MESSAGES from '../config/error-messages-config';
import { closest } from '../modules/util/dom-traverse';
import Multiselect from '../molecules/Multiselect';
import Notification from '../molecules/Notification';
import { UNDEFINED } from '../modules/util/standard-type';
import * as validators from '../modules/util/validators';
import Expandable from 'cf-expandables/src/Expandable';
let _expandable;

/* eslint-disable max-lines-per-function */
// TODO: Reduce lines in FilterableListControls
/**
 * FilterableListControls
 * @class
 *
 * @classdesc Initializes a new Filterable-List-Controls organism.
 *
 * @param {HTMLNode} element
 *   The DOM element within which to search for the organism.
 * @returns {FilterableListControls} An instance.
 */
function FilterableListControls( element ) {
  const BASE_CLASS = 'o-filterable-list-controls';
  const _dom = checkDom( element, BASE_CLASS );
  const _form = _dom.querySelector( 'form' );
  let _notification;
  let _fieldGroups;

  const _defaults = {
    ignoreFieldTypes: [
      'hidden',
      'button',
      'submit',
      'reset',
      'fieldset'
    ],
    groupFieldTypes: [
      'radio',
      'checkbox'
    ]
  };

  /**
   * @returns {FilterableListControls|undefined} An instance,
   *   or undefined if it was already initialized.
   */
  function init() {
    if ( !setInitFlag( _dom ) ) {
      return UNDEFINED;
    }

    /* instantiate multiselects before their containing expandable
       so height of any 'selected choice' buttons is included when
       expandable height is calculated initially */
    const multiSelects = instantiateAll( 'select[multiple]', Multiselect );

    const _expandables = Expandable.init();
    _expandable = _expandables[0];

    if ( _dom.classList.contains( 'o-filterable-list-controls' ) ) {
      multiSelects.forEach( function( multiSelect ) {
        multiSelect.addEventListener( 'expandBegin', function refresh() {
          window.setTimeout(
            _expandable.transition.expand.bind( _expandable.transition ),
            250
          );
        } );

        multiSelect.addEventListener( 'expandEnd', function refresh() {
          window.setTimeout(
            _expandable.transition.expand.bind( _expandable.transition ),
            250
          );
        } );
      } );
    }

    _notification = new Notification( _dom );
    _notification.init();

    _initEvents();

    return this;
  }

  /**
   * Initialize FilterableListControls events.
   */
  function _initEvents() {
    const labelDom = _dom.querySelector( '.o-expandable_label' );
    let label;
    const getDataLayerOptions = Analytics.getDataLayerOptions;
    let dataLayerArray = [];
    const cachedFields = {};

    if ( labelDom ) {
      label = labelDom.textContent.trim();
    }

    _expandable.transition.addEventListener(
      'expandBegin',
      function sendEvent() { Analytics.sendEvent( 'Filter:open', label ); }
    );

    _expandable.transition.addEventListener(
      'collapseBegin',
      function sendEvent() { Analytics.sendEvent( 'Filter:close', label ); }
    );

    _form.addEventListener( 'change', function sendEvent( event ) {
      const field = event.target;

      if ( !field ) {
        return;
      }
      const action = field.name + ':change';
      cachedFields[field.name] = getDataLayerOptions( action, field.value );
    } );

    _form.addEventListener( 'submit', function sendEvent( event ) {
      event.preventDefault();
      Object.keys( cachedFields ).forEach( function( key ) {
        dataLayerArray.push( cachedFields[key] );
      } );
      dataLayerArray.push( getDataLayerOptions( 'Filter:submit', label,
        '', _formSubmitted ) );
      Analytics.sendEvents( dataLayerArray );
      dataLayerArray = [];
    } );
  }

  /**
   * Remove Event listeners.
   */
  function destroy() {
    _form.removeEventListener( 'submit', _formSubmitted );
  }

  /**
   * Handle form sumbmission and showing error notification.
   */
  function _formSubmitted( ) {
    const validatedFields = _validateFields( [].slice.call( _form.elements ) );

    if ( validatedFields.invalid.length > 0 ) {
      _setNotification( _notification.ERROR,
        _buildErrorMessage( validatedFields.invalid ) );
    } else {
      _form.submit();
    }
  }

  /**
   * Build the error message to display within the notification.
   * @param {Array} fields A list of form fields.
   * @returns {string} A text to use for the error notification.
   */
  function _buildErrorMessage( fields ) {
    let msg = '';
    fields.forEach( function( validation ) {
      msg += validation.label + ' ' + validation.msg + '<br>';
    } );

    return msg || ERROR_MESSAGES.DEFAULT;
  }

  /**
   * Get the text associated with a form field's label.
   * @param {HTMLNode} field A form field.
   * @param {boolean} isInGroup Flag used determine if field is in group.
   * @returns {string} The label of the field.
   */
  function _getLabelText( field, isInGroup ) {
    let labelText = '';
    let labelDom;

<<<<<<< HEAD
    if ( isInGroup ) {
      labelDom = getClosestElement( field, 'fieldset' );
      if ( labelDom ) {
        labelDom = labelDom.querySelector( 'legend' );
      }
=======
    if ( isInGroup && !selector ) {
      labelDom = closest( field, 'fieldset' );
      if ( labelDom ) labelDom = labelDom.querySelector( 'legend' );
>>>>>>> fe13404b
    } else {
      const selector = `label[for="${ field.getAttribute( 'id' ) }"]`;
      labelDom = _form.querySelector( selector );
    }

    if ( labelDom ) {
      labelText = labelDom.textContent.trim();
    }

    return labelText;
  }

  /**
   * Set the notification type, msg, and visibility.
   * @param {string} type The type of notification to display.
   * @param {string} msg The message to display in the notification.
   * @param {string} methodName The method to use to control visibility
   *                            of the notification.
   */
  function _setNotification( type, msg, methodName ) {
    methodName = methodName || 'show';
    _notification.setTypeAndContent( type, msg );
    _notification[methodName]();
  }

  /* eslint-disable complexity */
  // TODO: Reduce complexity
  /**
   * Determines if you should validate a field.
   * @param {HTMLNode} field A form field.
   * @param {string} type The type of field.
   * @param {boolean} isInGroup A boolean that determines if field in a group.
   * @returns {boolean} True if the field should be validated, false otherwise.
   */
  function shouldValidateField( field, type, isInGroup ) {
    const isDisabled = field.getAttribute( 'disabled' ) !== null;
    const isIgnoreType = _defaults.ignoreFieldTypes.indexOf( type ) > -1;
    let shouldValidate = isDisabled === false && isIgnoreType === false;

    if ( shouldValidate && isInGroup ) {
      const name = field.getAttribute( 'data-group' ) ||
                   field.getAttribute( 'name' );
      const isRequired = field.getAttribute( 'data-required' ) !== null;
      const groupExists = _fieldGroups.indexOf( name ) > -1;
      if ( groupExists || isRequired === false ) {
        shouldValidate = false;
      } else {
        _fieldGroups.push( name );
      }
    }

    return shouldValidate;
  }
  /* eslint-enable complexity */

  /**
   * Validate the fields of our form.
   * @param {Array} fields A list of form fields.
   * @returns {Object}
   *   The tested list of fields broken into valid and invalid blocks.
   */
  function _validateFields( fields ) {
    const validatedFields = {
      invalid: [],
      valid:   []
    };
    let validatedField;

    _fieldGroups = [];

    /* eslint-disable complexity */
    // TODO: Reduce complexity
    fields.forEach( function loopFields( field ) {
      let fieldIsValid = true;
      const type = field.getAttribute( 'data-type' ) ||
                   field.getAttribute( 'type' ) ||
                   field.tagName.toLowerCase();
      const isGroupField = _defaults.groupFieldTypes.indexOf( type ) > -1;

      if ( shouldValidateField( field, type, isGroupField ) === false ) return;

      validatedField = _validateField( field, type, isGroupField );

      for ( const prop in validatedField.status ) {
        if ( validatedField.status[prop] === false ) fieldIsValid = false;
      }

      if ( fieldIsValid ) {
        validatedFields.valid.push( validatedField );
      } else {
        validatedFields.invalid.push( validatedField );
      }
    } );
    /* eslint-enable complexity */

    return validatedFields;
  }

  /* eslint-disable complexity */
  // TODO: Reduce complexity
  /**
   * Validate the specific field types.
   * @param {HTMLNode} field A form field.
   * @param {string} type The type of field.
   * @param {boolean} isInGroup A boolean that determines if field in a group.
   * @returns {Object} An object with a status and message properties.
   */
  function _validateField( field, type, isInGroup ) {
    let fieldset;
    const validation = {
      field:  field,
      // TODO: Change layout of field groups to use fieldset.
      label:  _getLabelText( field, false || isInGroup ),
      msg:    '',
      status: null
    };

    if ( isInGroup ) {
      const groupName = field.getAttribute( 'data-group' ) ||
                        field.getAttribute( 'name' );
      const groupSelector = '[name=' + groupName + ']:checked,' +
                            '[data-group=' + groupName + ']:checked';
      fieldset = _form.querySelectorAll( groupSelector ) || [];
    }

    if ( validators[type] ) {
      validation.status = validators[type]( field, validation, fieldset );
    }

    return validators.empty( field, validation );
  }
  /* eslint-enable complexity */

  this.init = init;
  this.destroy = destroy;
  return this;
}
/* eslint-enable max-lines-per-function */

export default FilterableListControls;<|MERGE_RESOLUTION|>--- conflicted
+++ resolved
@@ -181,17 +181,11 @@
     let labelText = '';
     let labelDom;
 
-<<<<<<< HEAD
     if ( isInGroup ) {
-      labelDom = getClosestElement( field, 'fieldset' );
+      labelDom = closest( field, 'fieldset' );
       if ( labelDom ) {
         labelDom = labelDom.querySelector( 'legend' );
       }
-=======
-    if ( isInGroup && !selector ) {
-      labelDom = closest( field, 'fieldset' );
-      if ( labelDom ) labelDom = labelDom.querySelector( 'legend' );
->>>>>>> fe13404b
     } else {
       const selector = `label[for="${ field.getAttribute( 'id' ) }"]`;
       labelDom = _form.querySelector( selector );
