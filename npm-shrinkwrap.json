--- conflicted
+++ resolved
@@ -22,11 +22,6 @@
       "from": "accessibility-developer-tools@>=2.9.0-rc.0 <3.0.0",
       "resolved": "https://registry.npmjs.org/accessibility-developer-tools/-/accessibility-developer-tools-2.10.0.tgz"
     },
-    "accessibility-developer-tools": {
-      "version": "2.10.0",
-      "from": "accessibility-developer-tools@>=2.9.0-rc.0 <3.0.0",
-      "resolved": "https://registry.npmjs.org/accessibility-developer-tools/-/accessibility-developer-tools-2.10.0.tgz"
-    },
     "accord": {
       "version": "0.20.5",
       "from": "accord@>=0.20.1 <0.21.0",
@@ -73,11 +68,6 @@
       "from": "adm-zip@0.4.7",
       "resolved": "https://registry.npmjs.org/adm-zip/-/adm-zip-0.4.7.tgz"
     },
-    "adm-zip": {
-      "version": "0.4.4",
-      "from": "adm-zip@0.4.4",
-      "resolved": "https://registry.npmjs.org/adm-zip/-/adm-zip-0.4.4.tgz"
-    },
     "after": {
       "version": "0.8.1",
       "from": "after@0.8.1",
@@ -861,43 +851,11 @@
       "from": "base64-js@>=1.0.2 <2.0.0",
       "resolved": "https://registry.npmjs.org/base64-js/-/base64-js-1.1.2.tgz"
     },
-    "base64-url": {
-      "version": "1.3.2",
-      "from": "base64-url@>=1.2.1 <2.0.0",
-      "resolved": "https://registry.npmjs.org/base64-url/-/base64-url-1.3.2.tgz"
-    },
     "base64id": {
       "version": "0.1.0",
       "from": "base64id@0.1.0",
       "resolved": "https://registry.npmjs.org/base64id/-/base64id-0.1.0.tgz"
     },
-    "base64url": {
-      "version": "1.0.6",
-      "from": "base64url@>=1.0.4 <1.1.0",
-      "resolved": "https://registry.npmjs.org/base64url/-/base64url-1.0.6.tgz",
-      "dependencies": {
-        "concat-stream": {
-          "version": "1.4.10",
-          "from": "concat-stream@>=1.4.7 <1.5.0",
-          "resolved": "https://registry.npmjs.org/concat-stream/-/concat-stream-1.4.10.tgz"
-        },
-        "meow": {
-          "version": "2.0.0",
-          "from": "meow@>=2.0.0 <2.1.0",
-          "resolved": "https://registry.npmjs.org/meow/-/meow-2.0.0.tgz"
-        },
-        "object-assign": {
-          "version": "1.0.0",
-          "from": "object-assign@>=1.0.0 <2.0.0",
-          "resolved": "https://registry.npmjs.org/object-assign/-/object-assign-1.0.0.tgz"
-        },
-        "readable-stream": {
-          "version": "1.1.14",
-          "from": "readable-stream@>=1.1.9 <1.2.0",
-          "resolved": "https://registry.npmjs.org/readable-stream/-/readable-stream-1.1.14.tgz"
-        }
-      }
-    },
     "batch": {
       "version": "0.5.3",
       "from": "batch@0.5.3",
@@ -1091,11 +1049,6 @@
       "from": "buffer-crc32@>=0.2.3 <0.3.0",
       "resolved": "https://registry.npmjs.org/buffer-crc32/-/buffer-crc32-0.2.5.tgz"
     },
-    "buffer-equal-constant-time": {
-      "version": "1.0.1",
-      "from": "buffer-equal-constant-time@>=1.0.1 <2.0.0",
-      "resolved": "https://registry.npmjs.org/buffer-equal-constant-time/-/buffer-equal-constant-time-1.0.1.tgz"
-    },
     "buffer-shims": {
       "version": "1.0.0",
       "from": "buffer-shims@>=1.0.0 <2.0.0",
@@ -1169,16 +1122,9 @@
       "resolved": "https://registry.npmjs.org/caniuse-db/-/caniuse-db-1.0.30000525.tgz"
     },
     "capital-framework": {
-<<<<<<< HEAD
-      "version": "3.4.0",
-      "from": "capital-framework@3.4.0",
-      "resolved": "https://registry.npmjs.org/capital-framework/-/capital-framework-3.4.0.tgz",
-      "dependencies": {}
-=======
       "version": "3.6.1",
       "from": "capital-framework@3.6.1",
       "resolved": "https://registry.npmjs.org/capital-framework/-/capital-framework-3.6.1.tgz"
->>>>>>> 811c7af8
     },
     "capitalize": {
       "version": "1.0.0",
@@ -1222,14 +1168,11 @@
         }
       }
     },
-<<<<<<< HEAD
-=======
     "chai": {
       "version": "3.5.0",
       "from": "chai@3.5.0",
       "resolved": "http://registry.npmjs.org/chai/-/chai-3.5.0.tgz"
     },
->>>>>>> 811c7af8
     "chalk": {
       "version": "1.1.3",
       "from": "chalk@>=1.1.1 <2.0.0",
@@ -2094,37 +2037,6 @@
         }
       }
     },
-<<<<<<< HEAD
-    "documentation-theme-default": {
-      "version": "3.0.0-beta",
-      "from": "documentation-theme-default@3.0.0-beta",
-      "resolved": "https://registry.npmjs.org/documentation-theme-default/-/documentation-theme-default-3.0.0-beta.tgz",
-      "dependencies": {
-        "async": {
-          "version": "0.2.10",
-          "from": "async@>=0.2.6 <0.3.0",
-          "resolved": "https://registry.npmjs.org/async/-/async-0.2.10.tgz"
-        },
-        "camelcase": {
-          "version": "2.1.1",
-          "from": "camelcase@>=2.0.0 <3.0.0",
-          "resolved": "https://registry.npmjs.org/camelcase/-/camelcase-2.1.1.tgz"
-        },
-        "doctrine": {
-          "version": "0.7.2",
-          "from": "doctrine@>=0.7.2 <0.8.0",
-          "resolved": "https://registry.npmjs.org/doctrine/-/doctrine-0.7.2.tgz"
-        },
-        "documentation-theme-utils": {
-          "version": "1.3.1",
-          "from": "documentation-theme-utils@>=1.2.1 <2.0.0",
-          "resolved": "https://registry.npmjs.org/documentation-theme-utils/-/documentation-theme-utils-1.3.1.tgz"
-        },
-        "glob": {
-          "version": "6.0.4",
-          "from": "glob@>=6.0.1 <7.0.0",
-          "resolved": "https://registry.npmjs.org/glob/-/glob-6.0.4.tgz"
-=======
     "documentation": {
       "version": "4.0.0-beta5",
       "from": "documentation@4.0.0-beta5",
@@ -2134,24 +2046,16 @@
           "version": "5.0.15",
           "from": "glob@>=5.0.3 <6.0.0",
           "resolved": "https://registry.npmjs.org/glob/-/glob-5.0.15.tgz"
->>>>>>> 811c7af8
         },
         "glob-stream": {
           "version": "5.3.2",
           "from": "glob-stream@>=5.3.2 <6.0.0",
           "resolved": "https://registry.npmjs.org/glob-stream/-/glob-stream-5.3.2.tgz",
           "dependencies": {
-<<<<<<< HEAD
-            "glob": {
-              "version": "5.0.15",
-              "from": "glob@>=5.0.3 <6.0.0",
-              "resolved": "https://registry.npmjs.org/glob/-/glob-5.0.15.tgz"
-=======
             "micromatch": {
               "version": "2.3.11",
               "from": "micromatch@>=2.3.7 <3.0.0",
               "resolved": "https://registry.npmjs.org/micromatch/-/micromatch-2.3.11.tgz"
->>>>>>> 811c7af8
             },
             "readable-stream": {
               "version": "1.0.34",
@@ -2165,22 +2069,6 @@
             }
           }
         },
-<<<<<<< HEAD
-        "handlebars": {
-          "version": "3.0.3",
-          "from": "handlebars@>=3.0.3 <4.0.0",
-          "resolved": "https://registry.npmjs.org/handlebars/-/handlebars-3.0.3.tgz"
-        },
-        "micromatch": {
-          "version": "2.3.8",
-          "from": "micromatch@>=2.3.7 <3.0.0",
-          "resolved": "https://registry.npmjs.org/micromatch/-/micromatch-2.3.8.tgz"
-        },
-        "minimatch": {
-          "version": "3.0.0",
-          "from": "minimatch@>=3.0.0 <4.0.0",
-          "resolved": "https://registry.npmjs.org/minimatch/-/minimatch-3.0.0.tgz"
-=======
         "isarray": {
           "version": "0.0.1",
           "from": "isarray@0.0.1",
@@ -2200,7 +2088,6 @@
           "version": "1.3.4",
           "from": "mime@>=1.3.4 <2.0.0",
           "resolved": "https://registry.npmjs.org/mime/-/mime-1.3.4.tgz"
->>>>>>> 811c7af8
         },
         "minimist": {
           "version": "0.0.8",
@@ -2209,20 +2096,12 @@
         },
         "mkdirp": {
           "version": "0.5.1",
-<<<<<<< HEAD
-          "from": "mkdirp@^0.5.0",
-=======
           "from": "mkdirp@>=0.5.0 <0.6.0",
->>>>>>> 811c7af8
           "resolved": "https://registry.npmjs.org/mkdirp/-/mkdirp-0.5.1.tgz"
         },
         "object-assign": {
           "version": "4.1.0",
-<<<<<<< HEAD
-          "from": "object-assign@^4.0.0",
-=======
           "from": "object-assign@>=4.0.0 <5.0.0",
->>>>>>> 811c7af8
           "resolved": "https://registry.npmjs.org/object-assign/-/object-assign-4.1.0.tgz"
         },
         "ordered-read-streams": {
@@ -2230,63 +2109,26 @@
           "from": "ordered-read-streams@>=0.3.0 <0.4.0",
           "resolved": "https://registry.npmjs.org/ordered-read-streams/-/ordered-read-streams-0.3.0.tgz"
         },
-<<<<<<< HEAD
-        "remark": {
-          "version": "3.2.3",
-          "from": "remark@>=3.0.0 <4.0.0",
-          "resolved": "https://registry.npmjs.org/remark/-/remark-3.2.3.tgz"
-=======
         "parse-filepath": {
           "version": "0.6.3",
           "from": "parse-filepath@>=0.6.3 <0.7.0",
           "resolved": "https://registry.npmjs.org/parse-filepath/-/parse-filepath-0.6.3.tgz"
->>>>>>> 811c7af8
         },
         "strip-bom": {
           "version": "2.0.0",
           "from": "strip-bom@>=2.0.0 <3.0.0",
           "resolved": "https://registry.npmjs.org/strip-bom/-/strip-bom-2.0.0.tgz"
         },
-<<<<<<< HEAD
-        "uglify-js": {
-          "version": "2.3.6",
-          "from": "uglify-js@>=2.3.0 <2.4.0",
-          "resolved": "https://registry.npmjs.org/uglify-js/-/uglify-js-2.3.6.tgz",
-          "dependencies": {
-            "optimist": {
-              "version": "0.3.7",
-              "from": "optimist@>=0.3.5 <0.4.0",
-              "resolved": "https://registry.npmjs.org/optimist/-/optimist-0.3.7.tgz"
-            }
-          }
-=======
         "strip-json-comments": {
           "version": "2.0.1",
           "from": "strip-json-comments@>=2.0.0 <3.0.0",
           "resolved": "https://registry.npmjs.org/strip-json-comments/-/strip-json-comments-2.0.1.tgz"
->>>>>>> 811c7af8
         },
         "unique-stream": {
           "version": "2.2.1",
           "from": "unique-stream@>=2.0.2 <3.0.0",
           "resolved": "https://registry.npmjs.org/unique-stream/-/unique-stream-2.2.1.tgz"
         },
-<<<<<<< HEAD
-        "user-home": {
-          "version": "2.0.0",
-          "from": "user-home@>=2.0.0 <3.0.0",
-          "resolved": "https://registry.npmjs.org/user-home/-/user-home-2.0.0.tgz"
-        },
-        "vinyl": {
-          "version": "1.1.1",
-          "from": "vinyl@^1.0.0",
-          "resolved": "https://registry.npmjs.org/vinyl/-/vinyl-1.1.1.tgz"
-        },
-        "vinyl-fs": {
-          "version": "2.4.3",
-          "from": "vinyl-fs@^2.0.0",
-          "resolved": "https://registry.npmjs.org/vinyl-fs/-/vinyl-fs-2.4.3.tgz"
-=======
         "vinyl": {
           "version": "1.2.0",
           "from": "vinyl@>=1.1.0 <2.0.0",
@@ -2306,7 +2148,6 @@
           "version": "4.8.1",
           "from": "yargs@>=4.3.1 <5.0.0",
           "resolved": "https://registry.npmjs.org/yargs/-/yargs-4.8.1.tgz"
->>>>>>> 811c7af8
         }
       }
     },
@@ -2470,11 +2311,6 @@
       "from": "ecc-jsbn@>=0.1.1 <0.2.0",
       "resolved": "https://registry.npmjs.org/ecc-jsbn/-/ecc-jsbn-0.1.1.tgz"
     },
-    "ecdsa-sig-formatter": {
-      "version": "1.0.7",
-      "from": "ecdsa-sig-formatter@>=1.0.0 <2.0.0",
-      "resolved": "https://registry.npmjs.org/ecdsa-sig-formatter/-/ecdsa-sig-formatter-1.0.7.tgz"
-    },
     "ee-first": {
       "version": "1.1.1",
       "from": "ee-first@1.1.1",
@@ -2585,6 +2421,11 @@
       "version": "0.10.12",
       "from": "es5-ext@>=0.10.11 <0.11.0",
       "resolved": "https://registry.npmjs.org/es5-ext/-/es5-ext-0.10.12.tgz"
+    },
+    "es5-shim": {
+      "version": "4.5.7",
+      "from": "es5-shim@4.5.7",
+      "resolved": "https://registry.npmjs.org/es5-shim/-/es5-shim-4.5.7.tgz"
     },
     "es6-iterator": {
       "version": "2.0.0",
@@ -3792,11 +3633,6 @@
       "from": "function-bind@>=1.0.2 <2.0.0",
       "resolved": "https://registry.npmjs.org/function-bind/-/function-bind-1.1.0.tgz"
     },
-    "gapitoken": {
-      "version": "0.1.5",
-      "from": "gapitoken@>=0.1.5 <0.2.0",
-      "resolved": "http://registry.npmjs.org/gapitoken/-/gapitoken-0.1.5.tgz"
-    },
     "gaze": {
       "version": "0.5.2",
       "from": "gaze@>=0.5.1 <0.6.0",
@@ -3869,8 +3705,6 @@
       "from": "glob@>=7.0.5 <8.0.0",
       "resolved": "https://registry.npmjs.org/glob/-/glob-7.0.5.tgz"
     },
-<<<<<<< HEAD
-=======
     "glob-all": {
       "version": "3.0.1",
       "from": "glob-all@3.0.1",
@@ -3888,7 +3722,6 @@
         }
       }
     },
->>>>>>> 811c7af8
     "glob-base": {
       "version": "0.3.0",
       "from": "glob-base@>=0.3.0 <0.4.0",
@@ -4015,85 +3848,6 @@
       "from": "glogg@>=1.0.0 <2.0.0",
       "resolved": "https://registry.npmjs.org/glogg/-/glogg-1.0.0.tgz"
     },
-    "google-auth-library": {
-      "version": "0.9.8",
-      "from": "google-auth-library@>=0.9.7 <0.10.0",
-      "resolved": "https://registry.npmjs.org/google-auth-library/-/google-auth-library-0.9.8.tgz",
-      "dependencies": {
-        "async": {
-          "version": "1.4.2",
-          "from": "async@>=1.4.2 <1.5.0",
-          "resolved": "http://registry.npmjs.org/async/-/async-1.4.2.tgz"
-        },
-        "aws-sign2": {
-          "version": "0.5.0",
-          "from": "aws-sign2@>=0.5.0 <0.6.0",
-          "resolved": "http://registry.npmjs.org/aws-sign2/-/aws-sign2-0.5.0.tgz"
-        },
-        "bluebird": {
-          "version": "2.10.2",
-          "from": "bluebird@>=2.9.30 <3.0.0",
-          "resolved": "http://registry.npmjs.org/bluebird/-/bluebird-2.10.2.tgz"
-        },
-        "har-validator": {
-          "version": "1.8.0",
-          "from": "har-validator@>=1.6.1 <2.0.0",
-          "resolved": "http://registry.npmjs.org/har-validator/-/har-validator-1.8.0.tgz"
-        },
-        "qs": {
-          "version": "4.0.0",
-          "from": "qs@>=4.0.0 <4.1.0",
-          "resolved": "http://registry.npmjs.org/qs/-/qs-4.0.0.tgz"
-        },
-        "request": {
-          "version": "2.60.0",
-          "from": "request@>=2.60.0 <2.61.0",
-          "resolved": "https://registry.npmjs.org/request/-/request-2.60.0.tgz"
-        },
-        "string-template": {
-          "version": "0.2.1",
-          "from": "string-template@>=0.2.0 <0.3.0",
-          "resolved": "http://registry.npmjs.org/string-template/-/string-template-0.2.1.tgz"
-        }
-      }
-    },
-    "google-p12-pem": {
-      "version": "0.1.0",
-      "from": "google-p12-pem@>=0.1.0 <0.2.0",
-      "resolved": "https://registry.npmjs.org/google-p12-pem/-/google-p12-pem-0.1.0.tgz"
-    },
-    "googleapis": {
-      "version": "7.1.0",
-      "from": "googleapis@>=7.1.0 <8.0.0",
-      "resolved": "https://registry.npmjs.org/googleapis/-/googleapis-7.1.0.tgz",
-      "dependencies": {
-        "assert-plus": {
-          "version": "0.2.0",
-          "from": "assert-plus@^0.2.0",
-          "resolved": "https://registry.npmjs.org/assert-plus/-/assert-plus-0.2.0.tgz"
-        },
-        "bl": {
-          "version": "1.1.2",
-          "from": "bl@~1.1.2",
-          "resolved": "https://registry.npmjs.org/bl/-/bl-1.1.2.tgz"
-        },
-        "http-signature": {
-          "version": "1.1.1",
-          "from": "http-signature@~1.1.0",
-          "resolved": "https://registry.npmjs.org/http-signature/-/http-signature-1.1.1.tgz"
-        },
-        "qs": {
-          "version": "6.1.0",
-          "from": "qs@>=6.1.0 <6.2.0",
-          "resolved": "https://registry.npmjs.org/qs/-/qs-6.1.0.tgz"
-        },
-        "request": {
-          "version": "2.72.0",
-          "from": "request@>=2.72.0 <2.73.0",
-          "resolved": "https://registry.npmjs.org/request/-/request-2.72.0.tgz"
-        }
-      }
-    },
     "got": {
       "version": "5.6.0",
       "from": "got@>=5.0.0 <6.0.0",
@@ -4165,48 +3919,6 @@
         }
       }
     },
-    "gtoken": {
-      "version": "1.2.1",
-      "from": "gtoken@>=1.1.0 <2.0.0",
-      "resolved": "https://registry.npmjs.org/gtoken/-/gtoken-1.2.1.tgz",
-      "dependencies": {
-        "assert-plus": {
-          "version": "0.2.0",
-          "from": "assert-plus@>=0.2.0 <0.3.0",
-          "resolved": "https://registry.npmjs.org/assert-plus/-/assert-plus-0.2.0.tgz"
-        },
-        "bl": {
-          "version": "1.1.2",
-          "from": "bl@>=1.1.2 <1.2.0",
-          "resolved": "https://registry.npmjs.org/bl/-/bl-1.1.2.tgz"
-        },
-        "http-signature": {
-          "version": "1.1.1",
-          "from": "http-signature@>=1.1.0 <1.2.0",
-          "resolved": "https://registry.npmjs.org/http-signature/-/http-signature-1.1.1.tgz"
-        },
-        "mime": {
-          "version": "1.3.4",
-          "from": "mime@>=1.2.11 <2.0.0",
-          "resolved": "https://registry.npmjs.org/mime/-/mime-1.3.4.tgz"
-        },
-        "qs": {
-          "version": "6.2.1",
-          "from": "qs@>=6.2.0 <6.3.0",
-          "resolved": "https://registry.npmjs.org/qs/-/qs-6.2.1.tgz"
-        },
-        "request": {
-          "version": "2.74.0",
-          "from": "request@>=2.72.0 <3.0.0",
-          "resolved": "https://registry.npmjs.org/request/-/request-2.74.0.tgz"
-        },
-        "tough-cookie": {
-          "version": "2.3.1",
-          "from": "tough-cookie@>=2.3.0 <2.4.0",
-          "resolved": "https://registry.npmjs.org/tough-cookie/-/tough-cookie-2.3.1.tgz"
-        }
-      }
-    },
     "gulp": {
       "version": "3.9.1",
       "from": "gulp@3.9.1",
@@ -4222,8 +3934,6 @@
       "from": "gulp-changed@1.3.0",
       "resolved": "https://registry.npmjs.org/gulp-changed/-/gulp-changed-1.3.0.tgz"
     },
-<<<<<<< HEAD
-=======
     "gulp-concat": {
       "version": "2.6.0",
       "from": "gulp-concat@2.6.0",
@@ -4268,7 +3978,6 @@
         }
       }
     },
->>>>>>> 811c7af8
     "gulp-cssmin": {
       "version": "0.1.7",
       "from": "gulp-cssmin@0.1.7",
@@ -4376,6 +4085,11 @@
       "from": "gulp-decompress@>=1.2.0 <2.0.0",
       "resolved": "https://registry.npmjs.org/gulp-decompress/-/gulp-decompress-1.2.0.tgz"
     },
+    "gulp-eslint": {
+      "version": "3.0.1",
+      "from": "gulp-eslint@3.0.1",
+      "resolved": "https://registry.npmjs.org/gulp-eslint/-/gulp-eslint-3.0.1.tgz"
+    },
     "gulp-header": {
       "version": "1.7.1",
       "from": "gulp-header@1.7.1",
@@ -4386,6 +4100,11 @@
       "from": "gulp-imagemin@3.0.2",
       "resolved": "https://registry.npmjs.org/gulp-imagemin/-/gulp-imagemin-3.0.2.tgz"
     },
+    "gulp-istanbul": {
+      "version": "0.10.3",
+      "from": "gulp-istanbul@0.10.3",
+      "resolved": "http://registry.npmjs.org/gulp-istanbul/-/gulp-istanbul-0.10.3.tgz"
+    },
     "gulp-less": {
       "version": "3.0.5",
       "from": "gulp-less@3.0.5",
@@ -4419,6 +4138,11 @@
           "resolved": "https://registry.npmjs.org/minimatch/-/minimatch-2.0.10.tgz"
         }
       }
+    },
+    "gulp-mocha": {
+      "version": "2.2.0",
+      "from": "gulp-mocha@2.2.0",
+      "resolved": "http://registry.npmjs.org/gulp-mocha/-/gulp-mocha-2.2.0.tgz"
     },
     "gulp-modernizr": {
       "version": "1.0.0-alpha",
@@ -4650,6 +4374,11 @@
         }
       }
     },
+    "gulp-plumber": {
+      "version": "1.1.0",
+      "from": "gulp-plumber@1.1.0",
+      "resolved": "http://registry.npmjs.org/gulp-plumber/-/gulp-plumber-1.1.0.tgz"
+    },
     "gulp-rename": {
       "version": "1.1.0",
       "from": "gulp-rename@>=1.1.0 <1.2.0",
@@ -4853,17 +4582,10 @@
       "from": "https-browserify@0.0.0",
       "resolved": "https://registry.npmjs.org/https-browserify/-/https-browserify-0.0.0.tgz"
     },
-<<<<<<< HEAD
-    "humanize-url": {
-      "version": "1.0.1",
-      "from": "humanize-url@>=1.0.1 <2.0.0",
-      "resolved": "https://registry.npmjs.org/humanize-url/-/humanize-url-1.0.1.tgz"
-=======
     "https-proxy-agent": {
       "version": "1.0.0",
       "from": "https-proxy-agent@>=1.0.0 <2.0.0",
       "resolved": "https://registry.npmjs.org/https-proxy-agent/-/https-proxy-agent-1.0.0.tgz"
->>>>>>> 811c7af8
     },
     "iconv-lite": {
       "version": "0.4.13",
@@ -5424,8 +5146,6 @@
         }
       }
     },
-<<<<<<< HEAD
-=======
     "jasmine": {
       "version": "2.4.1",
       "from": "jasmine@2.4.1",
@@ -5470,7 +5190,6 @@
       "from": "jasminewd2@0.0.9",
       "resolved": "https://registry.npmjs.org/jasminewd2/-/jasminewd2-0.0.9.tgz"
     },
->>>>>>> 811c7af8
     "jodid25519": {
       "version": "1.0.2",
       "from": "jodid25519@>=1.0.0 <2.0.0",
@@ -5481,8 +5200,6 @@
       "from": "jpegtran-bin@>=3.0.0 <4.0.0",
       "resolved": "https://registry.npmjs.org/jpegtran-bin/-/jpegtran-bin-3.1.0.tgz"
     },
-<<<<<<< HEAD
-=======
     "jquery": {
       "version": "1.11.3",
       "from": "jquery@>=1.11.0 <1.12.0",
@@ -5493,7 +5210,6 @@
       "from": "jquery.easing@>=1.3.0 <1.4.0",
       "resolved": "https://registry.npmjs.org/jquery.easing/-/jquery.easing-1.3.2.tgz"
     },
->>>>>>> 811c7af8
     "js-base64": {
       "version": "2.1.9",
       "from": "js-base64@>=2.1.9 <3.0.0",
@@ -5514,12 +5230,6 @@
       "from": "jsbn@>=0.1.0 <0.2.0",
       "resolved": "https://registry.npmjs.org/jsbn/-/jsbn-0.1.0.tgz"
     },
-<<<<<<< HEAD
-    "jsdoc-inline-lex": {
-      "version": "1.0.1",
-      "from": "jsdoc-inline-lex@>=1.0.1 <2.0.0",
-      "resolved": "https://registry.npmjs.org/jsdoc-inline-lex/-/jsdoc-inline-lex-1.0.1.tgz"
-=======
     "jsdom": {
       "version": "8.3.0",
       "from": "jsdom@8.3.0",
@@ -5531,7 +5241,6 @@
           "resolved": "https://registry.npmjs.org/acorn/-/acorn-2.7.0.tgz"
         }
       }
->>>>>>> 811c7af8
     },
     "jsesc": {
       "version": "0.5.0",
@@ -5593,23 +5302,6 @@
       "from": "jsprim@>=1.2.2 <2.0.0",
       "resolved": "https://registry.npmjs.org/jsprim/-/jsprim-1.3.0.tgz"
     },
-    "jwa": {
-      "version": "1.0.2",
-      "from": "jwa@>=1.0.0 <1.1.0",
-      "resolved": "http://registry.npmjs.org/jwa/-/jwa-1.0.2.tgz",
-      "dependencies": {
-        "base64url": {
-          "version": "0.0.6",
-          "from": "base64url@>=0.0.4 <0.1.0",
-          "resolved": "http://registry.npmjs.org/base64url/-/base64url-0.0.6.tgz"
-        }
-      }
-    },
-    "jws": {
-      "version": "3.0.0",
-      "from": "jws@>=3.0.0 <3.1.0",
-      "resolved": "http://registry.npmjs.org/jws/-/jws-3.0.0.tgz"
-    },
     "kind-of": {
       "version": "3.0.4",
       "from": "kind-of@>=3.0.2 <4.0.0",
@@ -5974,22 +5666,10 @@
       "from": "lodash.mergewith@>=4.3.1 <5.0.0",
       "resolved": "https://registry.npmjs.org/lodash.mergewith/-/lodash.mergewith-4.6.0.tgz"
     },
-<<<<<<< HEAD
-    "lodash.noop": {
-      "version": "3.0.1",
-      "from": "lodash.noop@>=3.0.0 <3.1.0",
-      "resolved": "https://registry.npmjs.org/lodash.noop/-/lodash.noop-3.0.1.tgz"
-    },
-    "lodash.rest": {
-      "version": "4.0.2",
-      "from": "lodash.rest@>=4.0.0 <5.0.0",
-      "resolved": "https://registry.npmjs.org/lodash.rest/-/lodash.rest-4.0.2.tgz"
-=======
     "lodash.pick": {
       "version": "4.4.0",
       "from": "lodash.pick@>=4.2.1 <5.0.0",
       "resolved": "https://registry.npmjs.org/lodash.pick/-/lodash.pick-4.4.0.tgz"
->>>>>>> 811c7af8
     },
     "lodash.restparam": {
       "version": "3.6.1",
@@ -6242,6 +5922,11 @@
         }
       }
     },
+    "mocha-jsdom": {
+      "version": "1.1.0",
+      "from": "mocha-jsdom@1.1.0",
+      "resolved": "https://registry.npmjs.org/mocha-jsdom/-/mocha-jsdom-1.1.0.tgz"
+    },
     "modernizr": {
       "version": "3.3.1",
       "from": "modernizr@>=3.0.0-alpha <4.0.0",
@@ -6360,11 +6045,6 @@
       "from": "node-emoji@>=0.1.0 <0.2.0",
       "resolved": "https://registry.npmjs.org/node-emoji/-/node-emoji-0.1.0.tgz"
     },
-    "node-forge": {
-      "version": "0.6.41",
-      "from": "node-forge@>=0.6.33 <0.7.0",
-      "resolved": "https://registry.npmjs.org/node-forge/-/node-forge-0.6.41.tgz"
-    },
     "node-libs-browser": {
       "version": "0.6.0",
       "from": "node-libs-browser@>=0.4.0 <=0.6.0",
@@ -6459,29 +6139,6 @@
       "from": "normalize-uri@>=1.0.0 <2.0.0",
       "resolved": "https://registry.npmjs.org/normalize-uri/-/normalize-uri-1.0.0.tgz"
     },
-<<<<<<< HEAD
-    "normalize-url": {
-      "version": "1.6.0",
-      "from": "normalize-url@>=1.0.0 <2.0.0",
-      "resolved": "https://registry.npmjs.org/normalize-url/-/normalize-url-1.6.0.tgz",
-      "dependencies": {
-        "object-assign": {
-          "version": "4.1.0",
-          "from": "object-assign@^4.0.1",
-          "resolved": "https://registry.npmjs.org/object-assign/-/object-assign-4.1.0.tgz"
-        },
-        "query-string": {
-          "version": "4.2.2",
-          "from": "query-string@>=4.1.0 <5.0.0",
-          "resolved": "https://registry.npmjs.org/query-string/-/query-string-4.2.2.tgz"
-        }
-      }
-    },
-    "npm": {
-      "version": "2.15.5",
-      "from": "npm@>=2.1.12 <3.0.0",
-      "resolved": "https://registry.npmjs.org/npm/-/npm-2.15.5.tgz",
-=======
     "npm-prefix": {
       "version": "1.2.0",
       "from": "npm-prefix@>=1.0.1 <2.0.0",
@@ -6566,7 +6223,6 @@
       "version": "3.0.3",
       "from": "opn@>=3.0.2 <4.0.0",
       "resolved": "https://registry.npmjs.org/opn/-/opn-3.0.3.tgz",
->>>>>>> 811c7af8
       "dependencies": {
         "object-assign": {
           "version": "4.1.0",
@@ -6925,8 +6581,6 @@
       "from": "protocols@>=1.1.0 <2.0.0",
       "resolved": "https://registry.npmjs.org/protocols/-/protocols-1.4.1.tgz"
     },
-<<<<<<< HEAD
-=======
     "protractor": {
       "version": "4.0.2",
       "from": "protractor@4.0.2",
@@ -6989,7 +6643,6 @@
       "from": "git://github.com/cfpb/protractor-accessibility-plugin.git#7319a881e222d9f3588f6d5d8a3d9848bc38c859",
       "resolved": "git://github.com/cfpb/protractor-accessibility-plugin.git#7319a881e222d9f3588f6d5d8a3d9848bc38c859"
     },
->>>>>>> 811c7af8
     "prr": {
       "version": "0.0.0",
       "from": "prr@>=0.0.0 <0.1.0",
@@ -7486,14 +7139,11 @@
       "from": "signal-exit@>=3.0.0 <4.0.0",
       "resolved": "https://registry.npmjs.org/signal-exit/-/signal-exit-3.0.0.tgz"
     },
-<<<<<<< HEAD
-=======
     "sinon": {
       "version": "1.17.3",
       "from": "sinon@1.17.3",
       "resolved": "http://registry.npmjs.org/sinon/-/sinon-1.17.3.tgz"
     },
->>>>>>> 811c7af8
     "slash": {
       "version": "1.0.0",
       "from": "slash@>=1.0.0 <2.0.0",
@@ -7670,16 +7320,6 @@
         }
       }
     },
-    "sort-keys": {
-      "version": "1.1.2",
-      "from": "sort-keys@>=1.0.0 <2.0.0",
-      "resolved": "https://registry.npmjs.org/sort-keys/-/sort-keys-1.1.2.tgz"
-    },
-    "sort-on": {
-      "version": "1.3.0",
-      "from": "sort-on@>=1.2.2 <2.0.0",
-      "resolved": "https://registry.npmjs.org/sort-on/-/sort-on-1.3.0.tgz"
-    },
     "source-list-map": {
       "version": "0.1.6",
       "from": "source-list-map@>=0.1.0 <0.2.0",
@@ -7828,11 +7468,6 @@
       "from": "string-length@>=1.0.0 <2.0.0",
       "resolved": "https://registry.npmjs.org/string-length/-/string-length-1.0.1.tgz"
     },
-    "string-template": {
-      "version": "1.0.0",
-      "from": "string-template@>=1.0.0 <1.1.0",
-      "resolved": "https://registry.npmjs.org/string-template/-/string-template-1.0.0.tgz"
-    },
     "string-width": {
       "version": "1.0.2",
       "from": "string-width@>=1.0.1 <2.0.0",
@@ -7907,11 +7542,6 @@
       "from": "strip-outer@>=1.0.0 <2.0.0",
       "resolved": "https://registry.npmjs.org/strip-outer/-/strip-outer-1.0.0.tgz"
     },
-    "strip-url-auth": {
-      "version": "1.0.1",
-      "from": "strip-url-auth@>=1.0.0 <2.0.0",
-      "resolved": "https://registry.npmjs.org/strip-url-auth/-/strip-url-auth-1.0.1.tgz"
-    },
     "subarg": {
       "version": "1.0.0",
       "from": "subarg@>=1.0.0 <2.0.0",
@@ -8577,8 +8207,6 @@
         }
       }
     },
-<<<<<<< HEAD
-=======
     "wcag": {
       "version": "0.2.2",
       "from": "wcag@0.2.2",
@@ -8611,7 +8239,6 @@
         }
       }
     },
->>>>>>> 811c7af8
     "webidl-conversions": {
       "version": "3.0.1",
       "from": "webidl-conversions@>=3.0.1 <4.0.0",
