--- conflicted
+++ resolved
@@ -6,38 +6,25 @@
 cache: pip
 
 install:
-<<<<<<< HEAD
   - pip install -r requirements/travis.txt
-=======
-  # Project configuration requirements.
->>>>>>> 228c4049
   - export CXX=clang++
   - curl -o- https://raw.githubusercontent.com/creationix/nvm/v0.31.0/install.sh | bash
   - nvm install 5.5.0
   - nvm use 5.5.0
   - npm install -g gulp
-<<<<<<< HEAD
-=======
-
-  # Project initialization.
-  - pip install -r requirements/travis.txt
->>>>>>> 228c4049
   - chmod +x ./frontend.sh
   - ./frontend.sh test
 
 env:
-<<<<<<< HEAD
   global:
     - TOXENV=py27
     - DJANGO_SETTINGS_MODULE=cfgov.settings.test
     - DJANGO_STAGING_HOSTNAME=content.localhost
     - COVERALLS_PARALLEL=true
+
   matrix:
     - RUNTEST=frontend
     - RUNTEST=backend
-=======
-  - TOXENV=py27 DJANGO_SETTINGS_MODULE=cfgov.settings.test DJANGO_STAGING_HOSTNAME=content.localhost
->>>>>>> 228c4049
 
 script:
   - ./run_travis.sh
