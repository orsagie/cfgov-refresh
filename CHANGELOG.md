All notable changes to this project will be documented in this file.

## How this repo is versioned

We use an adaptation of [Semantic Versioning 2.0.0](http://semver.org).
Given the `MAJOR.MINOR.PATCH` pattern, here is how we decide to increment:

- The MAJOR number will be incremented for major redesigns that require the user
  to relearn how to accomplish tasks on the site.
- The MINOR number will be incremented when new content or features are added.
- The PATCH number will be incremented for all other changes that do not rise
  to the level of a MAJOR or MINOR update.

---------------------------------------

## Unreleased

## Added
- New AWS_S3_ROOT setting to specify root S3 path.
- New PlaceholderFieldBlock and PlaceholderCharBlock to set block placeholder text.
- Add RSS subscription button to newsroom posts.

## Changed
- external-site redirector now requires URLs to either be whitelisted or signed
- Move logic for activity snippets out of template
- Update privacy policy URL
- Upgrade npm shrinkwrap endpoints to HTTPS
- Upgrade to Wagtail 1.7
- Added redirect for `Leadership Calendar` Wagtail Page.

## Removed
- Removed deprecated Django careers-related models, views, and templates.
- Removed layout.less enhancements that have been moved to Capital Framework.
- Wagtail pages from the Django admin
- Delete option from Wagtail templates
- Removed deprecated fellowship view/model.
- Removed deprecated fellowship notification sign up form.

### Fixed
- Fixed bug stopping videos in HTTPS pages.
- bug that wasn't signing links already coded to /external-site.
- Sort activity snippets by latest date
- Added missing uniqueness constraint on CFGOVRendition.
<<<<<<< HEAD
- Fix for Youtube API failures
- Fix for Wagtail admin page status string when live but not shared.
=======
- Fix for YouTube API failures
- Now correctly allows for hyphens in the video ID of a Video Player's `video_url` field.
- Fix blog post RSS subscription links

>>>>>>> b911f741

## 4.3.2

### Changed
- Updated Owning-a-home feedback modules to use Ajax form submission


## 4.3.1

### Changed
- Fix incorrect django settings for picard
- Bump picard to 1.5.5 to fix false positive error report


## 4.3.0

### Added
- Add ability to individually customize the content of social media share links
- Code to convert S3 HTTP image links to HTTPS during sheerlike imports
- New Wagtail video player module that can be added to Learn pages
- Add settings to settings/base.py enabling picard to integrate with Jenkins
- Credit Market Trends to mega menu with a feature flag
- New category support for stories (categorized by type of financial product)
- Ability to output filterable list items as 50/50 info units
- New `add_images` management command to programmaticaly add images to Wagtail.

### Changed
- Removed feedback-form default text and clarified help_text
- Adjusted Django admin page for v1_feedback objects
- Updated owning-a-home-api dependency to v0.9.91 for security update
- Modified 25 / 75 Organisms to add Boolean `should_link_image` flag.
- Credit card agreements database updated to 2.2.4
- Picard upgraded to version 1.5.4.
- CFGOVImage renditions behavior changed to always return original source image for GIFs.
- Change table organism to be in line with design manual
- Split Google Tag Manager code between page head and body

### Fixed
- Fixed file type link icons within info-units
- Wordpress page processor properly uses WORDPRESS environment variable.


## 4.2.1

### Changed
- Limit Activity Log posts to appropriate page categories.
- Flush Akamai when unpublishing or unsharing a page so those changes propagate immediately


## 4.2.0

### Added
- Forms and other bits for two new Owning a Home feedback modules
- django.middleware.locale.LocaleMiddleware, which controls translation in a current thread context.
- `conference_export` management command added to export conference registrations.
- Add ability to individually customize the content of social media share links
- Added CSV download option to v1_feedback django_admin page

### Changed
- Eregs/ip updated to version 1.0.3.
- Simplified Akamai cache flushing logic to always flush on publish.
- Conference Registration Form display element improvements.
- Conference Registration Form submission success message replaced.
- Improved job listings view in Wagtail admin.
- college-costs updated to version 2.2.8 for new URL field
- Updated the analytics code to send events on form submission.
- Fixed issue surrounding event venue not displaying on event page.
- Limit Activity Log posts to appropriate page categories.
- Flush Akamai when unpublishing or unsharing a page so those changes propagate immediately


## 4.1.9

### Changed
- Bumping version of College Comparison Tool to 1.2.9


## 4.1.8

### Changed
- roll complaints back to 1.2.6


## 4.1.7

### Changed
- moved data_research into the db_router.py whitelist


## 4.1.6

### Changed
- Fixed broken static assets on Technology and Innovation Fellowship page.
- Conference Registration Form configurable error and success messages.


## 4.1.5

### Changed
- update complaints to 1.2.7


## 4.1.4

### Fixed
- an improved fix for the newsroom issue (see 4.1.2 and 4.1.3)


## 4.1.3

### Fixed
- backed-out 4.1.2's newsroom fix


## 4.1.2

### Fixed
- exclude reports from newsroom

### Changed
- Conference Registration Form display element improvements.
- Conference Registration Form submission success message replaced.


## 4.1.0

### Added
- DownStreamCacheControl middleware, which sets the `Edge-Control: no-store` header pages use csrf_token.
- django.middleware.locale.LocaleMiddleware, which controls translation in a current thread context.

### Changed
- Fixed issue surrounding table link download / external icons not appearing.
- Frontend: replaced `documentation` npm module with `jsdoc`.
- Refactoring email signup to remove validate.js.
- Frontend: update `browser-sync` to version `2.17.5` from `2.11.2`.
- Frontend: update `mkdirp` to version `0.5.1` from `0.3.0`.
- Fixed broken `manage.py check` command when using `cfgov.settings.test`.
- Fixed conference registration form capacity logic.
- Update `snyk` to version `1.19.1` from `1.13.2`.
- Disable logging below CRITICAL when running Python unit tests.
- Fixed empty `heading` value in link blobs
- Picard upgraded to version 1.5.2.
- Eregs/ip updated to version 1.0.3.
- Simplified Akamai cache flushing logic to always flush on publish.
- Conference Registration Form display element improvements.
- Conference Registration Form submission success message replaced.
- Conference Registration Form configurable error and success messages.
- Fixed broken static assets on Technology and Innovation Fellowship page.
- Updated the analytics code to send events on form submission.
- Fixed issue surrounding event venue not displaying on event page.
- Limit Newsroom posts to appropriate page categories.

### Removed
- `tax-time-saving` reference in `base.py` (it moved to Wagtail)
- all references to `django-htmlmin`


## 4.0.0

### Added
- Added smoke-test scripts to check static assets and base page responses.
- new dependency: django-htmlmin, which compresses outgoing HTML
- Added Wagtail StreamField migration utilities
- Tests for `FilterableListForm`

### Changed
- Update base.html to conditionally include es5 script.
- Wagtail upgraded to version 1.6.3.
- Picard upgraded to version 1.5.1.
- Moved site root setup from Django data migration into 'initial_data' script.
- Graduated line lengths feature flag to main stylesheet.
- Unit tests run via tox now include optional app tests, if optional apps are present.
- Frontend: upgrade `gulp-sourcemaps` from `1.6.0` to `2.1.1`.
- Modified org structure to change the Assistant Director to `Stacy Canan`.
- `FilterableListForm` and related code, e.g. `get_page_set`
- Updated "Standing up for you" stats on the homepage.
- Use secure URLs for files stored on S3
- Fixed grade ordering on job listing posts.
- Updating Bureau Structure so Christopher D’Angelo isn't marked as "acting".

### Removed
- Removed Handlebars from `package.json` and `cf_notifier.js`.
- `NewsroomFilterForm` and `ActivityLogFilterForm` and related tests
- Removed `gulp-load-plugins` from `package.json`.
- Removed  Laura Van Dyke from the press resources page.

## 3.11.1

### Changed
- comparisontool updated to 1.2.7

## 3.11.0

### Added
- New unit test checks for missing migrations that need to be generated using `makemigrations`.
- Ability to run using HTTP locally with `./runserver.sh ssl`.
- Load DigitalGov Search JS using HTTPS.

### Changed
- Improved the help text in the Featured Content module in Wagtail.
- JS form validation messages and Conference module validation messages
- complaints app updated to 1.2.5
- retirement app updated to 0.5.3
- knowledgebase app updated to: v2.1.3
- college-costs app updated to: 2.2.6
- Moved careers page creation from Django data migrations to standalone Python scripts.
- Use HTTPS when linking to search.consumerfinance.gov.

## 3.10.10

### Fixed
- incorrectly used static tag on housing counselor page

## 3.10.9

### Added
- robots.txt

### Fixed
- Update links in TableBlocks that reference internal documents or pages & have no href


## 3.10.8

### Added
- enable the `USE_ETAGS` Django setting

## 3.10.7

### Fixes
- Corrected a typo introduced in 3.10.7

## 3.10.6

### Fixes
- replace a few remaining `STATIC_PREFIX` references with the `static` tag

## 3.10.5

### Fixes
- adds missing `{% load staticfiles %}` tags

## 3.10.4

### Added
- Added Prepaid Cards to mega menu. (Requires feature flag for now.)


## 3.10.3

### Removals
- This removes the current version number from built assets, like main.css


## 3.10.2

### Changed
- fixed typo in mission statement


## 3.10.1

### Changed
- retirement app updated 0.5.1
- restored css file 'cr-003-theme.css'


## 3.10.0

### Added
- Created new `WAGTAIL_CAREERS` feature flag to toggle from Django to Wagtail careers pages.
- Production settings now use ManifestStaticFilesStorage
- New environment variable to store the Akamai object ID
- Added a 'run_travis.sh' script to enable separate JS and Python test coverage reporting
- AbstractFormBlock to be used as a base class for modules requiring Django Forms
- wagtail_hooks.py function `form_module_handlers` used by `CFGOVPage.get_context()`
- Feedback module
- `data_research` app to project
- Conference Registration form, block, model, handler, and template
- Added TableBlock definition to organisms and models that use Table
- Added `cfgov/templates/wagtailadmin/js/table-block.js` to override the default form TableBlock inputs. ( This file was copied from Wagtail ).
- Added `cfgov/templates/wagtailadmin/table_input.html` to override the default form TableBlock inputs. ( This file was copied from Wagtail ).

### Changed
- Refactored heroes to support the new "bleeding" format.
- In templates, ALL static file references now use Django's `static` tag/function
- In CSS/Less, references to other assets are now relative
- Optimized Travis build by removing unnecessary steps.
- `flush_akamai` function to call Akamai API endpoint that flushes entire site instead, since this is faster than flushing an individual page
- Only proceed with an Akamai flush if it is an existing page
- Refactored heroes to support the new "bleeding" format.
- `CFGOVPage.get_context()` now uses wagtail hooks to call functions registered with the hook name `cfgovpage_context_handlers`
- `CFGOVPage.serve()` calls `CFGOVPage.serve_post()` to handle POST requests
- Changed label names for the half-width / third-width link blobs.
- Mega menu `Free Brochures` link
- Migrated previous Table data to new TableBlocks
- Modified `cfgov/cfgov/settings/base.py` to add wagtailadmin to the STATICFILES_DIRS path.
- Modified `cfgov/jinja2/v1/_includes/organisms/table.html` to work with the Wagtail TableBlock component.
- Modified `cfgov/v1/__init__.py` to add the linebreaksbr.
- Modified `cfgov/v1/atomic_elements/organisms.py` to create classes which inherit from the TableBlock classes. This allowed us to control which templates where used for rendering the Wagtail admin and table.
- Modified `cfgov/v1/models/browse_page.py`, `cfgov/v1/models/learn_page.py`, and `cfgov/v1/models/sublanding_page.py` to use the new AtomicTableBlock.
- Modified `cfgov/v1/wagtail_hooks.py` to add load new script for the admin.

### Removed
- `max-height` styling on info unit images
- Reference to publish_eccu repo
- `tax-time-saving` rules from `urls.py`
- Removed Owning a Home homepage from urls being pulled from sheersites.
- Removed duplicate caching configuration
- Icon for old Table from admin panel (this field will need to be removed in a future release)


### Fixed
- Corrected Spanish-language label for sharing module
- Typo on success message for form subscription


## 3.9.0

### Added
- Logging configuration to `local.py`
- Author names are now displayed in alphabetical order by last name, falls back on first name if necessary
- Ability to output sharing links within an Image and Text 50/50 Group module
- Added a test for get_browsefilterable_posts function of the sublanding page
- Data migration sets up site root and careers pages
- Wagtail User editor now enforces unique email addresses when creating/editing users.
- Default button text color and spacing overrides to `.m-global-search_trigger` in nemo stylesheet so that search button will be visible on pages that use `base_nonresponsive` template
- New `@flag_required` decorator for Django views


### Changed
- Special characters no longer break the multiselect in the filter form
- Updated gulp-istanbul npm module to version `1.1.1` from `0.10.3`.
- Updated del npm module to version `2.2.2` from `2.2.0`.
- Updated gulp-autoprefixer npm module to version `3.1.1` from `3.1.0`.
- Updated gulp-changed npm module to version `1.3.2` from `1.3.0`.
- Updated gulp-header npm module to version `1.8.8` from `1.7.1`.
- Updated gulp-imagemin npm module to version `3.0.3` from `3.0.2`.
- Updated gulp-less npm module to version `3.1.0` from `3.0.5`.
- Updated gulp-load-plugins npm module to version `1.2.4` from `1.2.0`.
- Updated validate.js npm module to version `0.10.0` from `0.9.0`.
- Updated webpack npm module to version `1.13.2` from `1.12.14`.
- Updated webpack-stream npm module to version `3.2.0` from `3.1.0`.
- Updated es5-shim npm module to version `4.5.9` from `4.5.7`.
- Updated gulp-rename npm module to version `1.2.2` from `1.1.0`.
- Replaces deprecated gulp-cssmin with gulp-clean-css.
- Updated admin page sidefoot 'Related links' label and icon to read 'Related content'
- Feature flag methods now take an explicit `request` object to determine what site to check the flag against



### Removed
- Unused functions `author_name` and `item_author_name` from `v1/feeds.py`
- Unused npm module map-stream.
- Custom method `most_common` since python lib offers similar function


### Fixed
- Post preview organism template used tag/author names instead of slugs that
caused bad link formation
- Fixed an issue w/ the email signup not utilizing the Gov Delivery JSON view for instant error/success feedback.
- Fixed an issue w/ the form validation skipping any validation types other than `required`.


## 3.8.2

### Changed
- Updated copy on Students and Recent Graduates Careers page.


## 3.8.1

### Added
- Google Optimize code on `find-a-housing-counselor` page


## 3.8.0

### Added
- Author names are now displayed in alphabetical order by last name, falls back on first name if necessary
- Ability to output sharing links within an Image and Text 50/50 Group module

### Changed

### Removed
- Unused functions `author_name` and `item_author_name` from `v1/feeds.py`


## 3.7.2

### Changed
- Added support for Spanish-language cue labels to the Expandables organism.
- Added support for Spanish-language heading to the Social Media molecule.
- Removed the leadership calendar print template from the "base.html" inheritence hiearchy
- restores the django logging config we used before cfgov-refresh


## 3.7.1
- always use "localhost" when setting the base URL for PDFReactor


## 3.7.0

### Added
- Added new conference url in the nav

### Changed
- Updated Protractor to version `4.0.2` from `3.2.1`.
- Updated large checkboxes to match the spec.
- Updated Capital Framework to version `3.6.1` from `3.4.0`.
- Updated imagemin to version `3.0.2` from `2.4.0`.
- Updated documentation npm module to version `4.0.0-beta5` from `4.0.0-beta2`.
- Updated gulp-uglify npm module to version `2.0.0` from `1.5.3`.
- Updated eslintrc dot-notation rule to support `catch` block in a Promise.
- Updated `gulp test:perf` task to use a Promise.
- Added `.eslintrc` override for gulp tasks to allow process.exit and console logging.
- Updated mocha npm module to version `3.0.2` from `2.4.5`.
- Updated gulp-mocha npm module to version `3.0.1` from `2.2.0`.

### Removed
- Unused `sinon-chai` npm package.

### Fixed
- Updated banner-footer-webpack-plugin to use git URL instead of `0.0.1`.


## 3.6.0

### Added
- Page revision management: http://docs.wagtail.io/en/v1.4.1/releases/1.4.html#page-revision-management,available at e.g. http://127.0.0.1:8000/admin/pages/64/revisions/
- Redesigned userbar: http://docs.wagtail.io/en/v1.4.1/releases/1.4.html#redesigned-userbar
- Multiple document uploader: http://docs.wagtail.io/en/v1.4.1/releases/1.4.html#multiple-document-uploader
- Improved link handling: http://docs.wagtail.io/en/v1.5/releases/1.5.html#improved-link-handling-in-rich-text
- New users created via the Wagtail admin will automatically receive a password reset email.

### Changed
- Many browser tests have been rewritten as Python unit tests
- A new spec suite "integration" encompasses tests from a few directories that were not named appropriately.
- Gulp test has been updated as there are no longer any browser tests to run by default
- `content_panels` are no longer defined in `AbstractFilterPage`; defined in its subclasses instead
- Upgraded Wagtail from 1.3 to 1.5.2
- Consolidated all environment variables in config/environment.js.
- Ignored `console.log` in tests and enforced `no-process`.
- Updated `STAGING_HOSTNAME` to `DJANGO_STAGING_HOSTNAME` environment var.
- Allows passing of port to `runserver.sh`.
- Updated browse-filterable test suite to properly nest pagination tests.
- Updated pagination to support multiple pagination molecules on a single page.

### Removed
- Unused `SELENIUM_URL` environment variable.
- Removed unused `interactiveTestPort` test variable.
- Squashed all migrations
- `initial_test_data.py` as the tests create the data they need now.

### Fixed
- Added misnamed and unreferenced environment variables to .env.
- Moved pagination tests from /organisms/ to /molecules/ where they belong.


## 3.4.0 2016-07-12

### Added
- leadership calendar Django app
- Frontend: Added ability to auto-fix linter error with the `--fix`
  flag on the linter task.

### Changed
- Updated ESLint to `2.13.1` from `2.7.0`.
- Fixed job ordering on Careers home page to be consistent with Current Openings page.

### Removed

### Fixed
- Fix scheduled publishing

## 3.0.0-3.3.22 – 2016-06-22

### Added

- Added nonresponsive header script for non-v1 sections of the site

### Changed
- Datetimes are now saved in UTC and rendered in Eastern timezone when displayed in templates.
- Django timezone setting changed to America/New_York.
- Updated home page stats and date.
- Rebuilt Nemo Grunt tasks in Gulp and moved built files to static_built directory.

### Removed

### Fixed

- Fixed layout bug in Latest Updates on Home Page.
- Fixed spacing of Home Hero content.
- Fixed spacing issues in the pre-footer.


## 3.0.0-3.3.21-hotfix – 2016-06-10

### Added
- Added "Getting an Auto Loan" to the mega menu

### Changed
- Invalid filterable list input returns empty paginated object instead of empty list in page_sets

### Removed

### Fixed


## 3.0.0-3.3.21 – 2016-06-08

### Added
- Ability to use Social Media molecule as a Wagtail module in the Sidefoot.
- Frontend: Added task for generating JavaScript code docs with `gulp docs`.
- Test for `most_common` util
- Browser tests for most of the organisms generated by Wagtail
- `cfgov/scripts/_atomic_helpers.py` to provide streamfield data
- Test for present, past, and future event states

### Changes
- Use bare value of RichText field if value type is not RichText.
- Check against Activity Log topics when generating View More link.
- Breadcrumb and sidenav link generation gets most appropriate version of page.
- Made Text Introduction's `has_rule` option have an effect.
- Tidied up some of the template logic around using `render_block`.
- Changed class of FCM category slug to remove extra spacing.
- Updated gulp task to write both responsive and non-responsive styles for ondemand needs.
- Updated the test fixture for ondemand includes to allow for the nonresponsive stylesheet to be loaded for visual testing.
- Use bare value of RichText field if value type is not RichText
- Check against Activity Log topics when generating View More link
- initial_test_data script now uses streamfield block data from a new file called `_atomic_helpers.py`
- `when` now compares datetimes against the current time in ET, not UTC
- `when` optionally uses the event stream's start time, if there is one
- Promotes Expandables from molecule to organism
- Changes global banner expandable Less to resolve cascade issue
- Maintain order and uniqueness in JS file lists by using `OrderedDict` instead of `set`
- `user_save_callback` updated to expire a password if it's for a new user

### Removed
- Event RSVP email link button.
- `atomicName` parameter from `checkDom` atomic helper.
- Unused function `get_related_posts_categories`
- Unused gov delivery view function in jobmanager
- PostPreview organism from streamfield block choices since it was unused
- Custom classes `CFGOVUserEditForm`, `CFGOVUserCreationForm` and functions `create_user` and `edit_user`
- Custom redirects for creating a user and resetting the password
- `convert_to_datetime` since it duplicated logic in `_convert_date`

### Fixed


## 3.0.0-3.3.20 - 2016-05-24

### Added

### Changes

### Removed

### Fixed

- get_browsefilterable_posts() call to get_page_set

## 3.0.0-3.3.19 - 2016-05-23

### Changes
- Frontend: Added `destroyInitFlag()` method to `atomic-helpers.js`.
- Frontend: Added `destroy()` method to `Expandables.js` to allow
  reversing calls to `init()`.
- Frontend: Added extra small tests to bureau structure page.

### Fixed
- Frontend: Fixed issue where cloned expandables were not initializing
  on the bureau structure page.
- Frontend: Removed `self` references in ContentSlider.
- Newsroom fixed to render all categories when no filters are selected.

## 3.0.0-3.3.18 - 2016-05-20

## Added
- missing publish_eccu requirements

### Changes
- Frontend: Added `destroyInitFlag()` method to `atomic-helpers.js`.
- Frontend: Added `destroy()` method to `Expandables.js` to allow
  reversing calls to `init()`.
- Frontend: Added extra small tests to bureau structure page.

### Removed

- Removed activities-block.html

### Fixed
- Frontend: Fixed issue where cloned expandables were not initializing
  on the bureau structure page.
- Frontend: Removed `self` references in ContentSlider.


## 3.0.0-3.3.17 - 2016-05-20

### Added
- Missing token provider for forms submitted by JS
- Ability to refresh akamai cache on page publish
- Adding Acceptance tests for the Video Player
- Adding Validation code and url param fix for Ustream player

### Changes
- Rename Events body field => Subheading
- Switch render location of live/future body fields to under the map (new body location)
- Change date used for post preview from date published to actual event date.
- Fixes issue with spacing after the last item in a full-width component
- Adding Validation code and url param fix for Ustream player.

### Removed

### Fixed

## 3.0.0-3.3.16 - 2016-05-19

### Added
- `parse_links` calls on rich text fields on the rest of the fields
- Add unit tests for filterable list functions
- Added browser tests for the multiselect.
- Fix category filtering
- Ability to refresh akamai cache on page publish

### Changes
- filterable_context.py -> filterable_list.py
- Refactored the filterable list logic for modularity and testability
- Rename Events body field => Subheading
- Switch render location of live/future body fields to under the map (new body location)
- Change date used for post preview from date published to actual event date.

### Removed

### Fixed

- Removed wrapping `<p>` tag on a form field's description field output,
  since it's a rich text field that provides its own markup.
- Fixed issue with single careers layout.

## 3.0.0-3.3.15 - 2016-05-16

### Added

### Changes

- Updated Capital Framework to latest.
- Updated stats on homepage to match CCDB landing.

### Removed

- Removed acting Dept Directors from Leadership calendar filter.
- Removed obsolete module kbclick.js.

### Fixed

- Fixed a validation bug in the Multiselect.
- Fixed issue with spacing after the last-child.


## 3.0.0-3.3.14 - 2016-05-11

### Added

### Changes

- Fixed Password Reset Flow
- Fixed saving of Legacy Blog Pages

### Removed

### Fixed


## 3.0.0-3.3.13 - 2016-05-11

### Added
- Added print styles to hide major site features that aren't print applicable.
- Added base pagination browser tests.
- Image Text 50 50 Organism to Blog Page
- Moved django-commons into the project

### Changed

- Updated static version of the org chart.

### Removed

### Fixed

- Fixed an issue where the header only had 15px of spacing instead of 30.
- Fixed the spacing around info-units groups and breadcrumbs.
- Fixed duplicate Protractor tests.
- Fixed issue with page jump form.

## 3.0.0-3.3.12 - 2016-05-05

### Added
- Additional page template tests
- RegComment organism: New option to use a generic link for commenting at
  Regulations.gov or going directly to the specified document's comment form.
- Additional molecule tests

### Changed
- Updated event times to show EDT.
- Frontend: Added init flag when initializing atomic components.


## 3.0.0-3.3.11 - 2016-05-03

### Added
- Front end: Added No Fear Act link to footer.

### Changed
- RSS Feeds for all Filterable Pages
- Animated Gif Support
- Ensure files uploaded as .PDFs get a download icon
- Handle govdelivery job subscriptions via a Django form
- Refactored HousingCounselor form to use USZipCodeField() in order to not strip leading zeros


## 3.3.0-3.3.10 - 2016-04-28

### Fixed
- Typo in reg comment form


## 3.0.0-3.3.9 - 2016-04-28

### Added

- Added tests for the public methods in the Multiselect
- API client for Regulations.gov Comment API
- reg-comment organism and Wagtail module for adding it to a page

### Changed

- Make further reading and list filter results distinct

### Removed

### Fixed


## 3.0.0-3.3.3 - 2016-04-21

### Added

- Added unit test specs for all files to test (excluding config, polyfills and jQuery plugins).
- Added no-js and js classes to the on-demand header.
- Added link to Livestream FAQ.
- Flag for database routing for content.consumerfinance.gov.
- Added the Digital Gov search script.

### Changed

- Hid overflow-x at mobile sizes on document body.
- Added `halt()` and `clearTransitions()` methods to transition behaviors.
- Updated the content on doing-business-with-us and doing-business-with-us/upcoming-procurement-needs based on EA feedback.

### Removed

- Removed resolved TODOs and old macros replaced by atomic components.

### Fixed

- Fixed an issue where the multiselect couldn't be closed.
- Fixed the browser tests for the recent change to wagtail pages.
- Fixed the mobile menu for on-demand django pages.
- Fixed disappearing search close button when swapping device orientation.


## 3.0.0-3.3.2 - 2016-04-11

### Added

- Adds a max-selections checker to the Multiselect.
- Remove inline CSS when running sheer_index.
- Abstracted dom events for easier reuse throughout the project.
- Added npm shrinkwrap and snyk dependency monitoring
- Tests `share_the_page` wagtail hook and associated functions

### Changed

- Updated Global Search to set search trigger to invisible,
  since hidden is overridden.
- Defaulted Related posts slug title to 'Further Reading' and made it a field in wagtail.
- Enabled gov delivery subscriptions to work on wagtail pages
- randomized formfieldWithButton Id and included name field for post requests.
- Update Director's Bio and Deputy Director's Bio
- Update the leadership calendar copy and links
- Updated the placeholders in wagtail filterable list controls.
- Updated footer to atomic footer.
- Pinned our NPM dependencies.
- Updated Capital Framework to 3.3.0
- Changed U.S. flag image paths to be root-relative
- Refactored wagtail hook `share_the_page`

### Removed

- Removed `gulp beep` task for optional alerting when the build process
  has completed.
- Remove Disqus comments from blog pages
- Removed sitespeed.io gulp task

### Fixed

- Fixed paths to templates that were moved in to /about-us.
- Update biographies for director bios.
- Fixed issue with bad values in the multiselect.
- Fixed the missing logon on IE 8.
- Fixed an issue w/ the spacing on the hero.
- Fixed issue where missing images were breaking the hero layout

## 3.0.0-3.2.1 - 2016-03-21

### Added

- Added Featured Menu Content Molecule.
- Added Global Banner Molecule.
- Added Digital Privacy Policy to the footer.
- Added tests for dom-traverse functions
- Added default values for the View more text and URL.
- Dynamically create the View more URL if there are tags
- Add an EXTERNAL_ICON_PATTERN to handle icons and links separately
- Added specific Blog/Newsroom Categories to Related Post options
- base.html now checks for page (seo) title if exists
- Added a space before the external icon
- Added validation for Youtube URLs.

### Changed

- Abstracted create and queryOneout of the multiselect.
- Simplified array searching in the Multiselect.
- Updated the home hero to it’s own molecule.
- Updated the layout for the level 1 menu items to distribute them more evenly
  across the header.
- Abstracted the string utils from the Multiselect.
- .gov links have an external icon
- Updated the Hero Macro for the new overlay hero styles.
- Updated article template to render all categories
- Append bureau title on every template rendered
- Changing the times we receive for calendar events to match our db.
- Updated `external-site/index.html` to use the full params of whatever's being passed in.
- Changed copy on `/the-bureau/`
- Updated titles and names in the Bureau Structure page

### Removed

- Removed Georgia usage for the time being.
- Removed ICS download placeholder from events.

### Fixed

 - Fixed active filter notification on Browse Filterable pages.
 - Corrected the homepage links.
 - Fixed date range searches on blog page.

## 3.0.0-3.1.1 - 2016-03-21

### Added
- Added Backend sidebar contact
- Add Related Metadata molecule to backend
- Added `ClearableInput` class for clearable input behavior
  in `input-contains-label` CF class.
- Added Github specific Issue and PR templates.
- included paragraph rich text field to related links
- Added new content flush sides on small modifier to fix an issue where margin was set on the molecule level instead of the template.
- Added Info Unit Macro.
- URL field to the Post Preview organism
- Frontend: Added overlay atom.
- Signal receiver function to unpublish all revisions for a page when a page is unpublished
- Backend: HomePage Model
- David Silberman's assets
- Frontend: Added JS init scripts for /offices/, /sub-pages/, and /budget/.
- Frontend: Added data-* attribute JS utility class.
- New manager to query for the most appropriate pages (shared and/or live)
- Enabled Demo Page in flapjack
- Included Password Complexity rules for admin user creation/editing flow
- Enabled email backend for Production settings
- Frontend: Added utility classes for translation and opacity CSS transitions.
- Added SublandingFilterablePage class
- Script to semi-automate importing refresh data
- Provided option to exclude sibling pages in secondary navigation
- Added tests for `external-site-redirect.js`
- Frontend: Added JS Tree data structure and traversal algorithms.
- Add text intro and featured content to SublandingFilterablePage
- Add a script `move_reports.py` to move all reports under a given SublandingFilterablePage
- Add a 'careers_preview' query to limit the results to 5
- Added CFGovLinkHandler to convert richtext internal links to relative links
- Frontend: added `u-hidden-overflow` utility class.

### Changed
- Converted the project to Capital Framework v3
- Updated `protractor` from `3.0.0` to `3.1.1`.
- Included Table organism within full width text
- Changed BrowseFilterablePage and related-metadata.html molecule templates to
  account for new backend
- Abstracted info unit into a helper mixin to make it easier to re-use the inline
  version.
- Moved Home page specific layout changes to it's own file.
- Updated jsdom from `7.2.2` to `8.0.4`.
- Updated secondary-nav to use new expandable molecule in place of old CF
  Expandable.
- Updated gulp-eslint from `1.0.0` to `2.0.0`.
- Converted Link Blob Group, 25/75 Group, and 50/50 Group to single Info Unit Group.
- Converted Link Blob Macro to Info Unit Macro.
- Converted 25/75 Macro to Info Unit Macro.
- Converted 50/50 Macro to Info Unit Macro.
- Updated Home Page to Info Unit Macro.
- Included use of wagtail `classname` meta field for block css modifiers
- Breadcrumbs for Wagtail pages now handled by Wagtail
- Changed Wagtail pages extending from `layout-side-nav.html` to use new side
  navigation handling
- Changed FilterableListControls.js to add validation for email, date, and
  checkbox fields.
- Converted references and asset urls from Fuchs to Silberman.
- Fix blog post template to use sheerlike related posts method.
- Restructured mega menu to include submenus recursively to allow for a
  third-level.
- Renamed atomic-checkers `validateDomElement` to atomic-helpers `checkDom`.
- Add two categories to the Implementation Resource group.
- Updated the homepage based on user feedback.
- Renamed preview_link_url/text => secondary_link_url/text
- Updated Categories for Research & Reports.
- Changes to job listing pages.
- included backend support for Video in FCM
- Changed `external-site-redirect.js` to remove jQuery and fix Regex.
- Updated the global search for no-js and IE 8-10 fixes.
- Frontend: Added all launch-state mega menu links.
- Frontend: Added hover-to-show behavior in desktop mega menu.
- Use the added `careers_preview.json` in the careers sublanding page instead
  of `careers.json`
- Wrap prefooter section in Browse pages in a conditional to prevent empty prefooter
- Frontend: Added behaviors for third level mobile mega menu.
- Frontend: Made Expandables collapse under 600px window size.
- Updated the Mega Menu layout to avoid pointer events for older IE.
- Updated the Mega Menu for devices without JS.
- Disabled GTM tracking for links in menu and return to top link.

### Removed
- Removed normalize and normalize-legacy from main less file because CF
  already includes it.
- Removed old branded list mixin (was causing compile errors).
- Removed unnecessary Wagtail streamdata retrieval function from v1/utils/util.py
- Removed old beta styles.
- Removed prototype language, such as instances of setting `value`, `page`,
  and `global_dict`
- Imports of contact info macros that were breaking the page
- Removed Link Blob, 25/75, and 50/50 styles.
- Removed need for negative margin tweaks after groups.
- Removed need for positive margin tweaks aroung group headings.
- Removed heros from old WordPress pages.
- Removed `show-hide-fields.js` script and reference from common.js.
- Meredith Fuch's assets.
- A couple of Implementation Resource group categories.
- Removed Chosen.js library and custom styles/scripts.
- Removed several size=x params passed to query.search(), which don't do anything
- Removed all the pages and associated code that have been ported to wagtail.

### Fixed
- Fix bug where publised pages were showing shared content
- Fixed Contacts import-data script to set phone numbers correctly
- Fixed an issue where heros were not displaying on new Wagtail pages.
- Fixed an error where the secondary nav script was trying to initialize on
  pages it wasn't used.
- Fixed archive_events script to run in production.
- Fixed issue where form validation clashed with filterable list controls.
- Post preview title now links to page link.
- Fixed a bug where the search input and button in the header were misaligned.
- Fixed urls document type for career pages.
- Fixed stacking bug in header search.
- Fixed page saving bug that would prevent the display of a page's tags
- Fixed ordering for Filterable results to be newest => oldest by published_date.
- Fixed a bug where activiating the clear button wasn't clearing filtered
  results on browse filterable pages.
- Fixes the values for author and tag options to remove special characters.
- Fixes layout issues with filters on sheer pages.
- Fixed failing browser tests due to atomic naming updates.
- Fixed a bug in the multi-select script where value was set before input type.
- Fixed positioning bug in global search.
- Fixed issue where categories without a set icon were showing the speach icon.
- Fixed issue where a filtered page wasn’t showing the selected options in the
  multiselect.
- Fixed an error in the Browser tests for IE 8.
- Fixed an error in the Browser tests when running on Jenkins.

## 3.0.0-3.0.0 - 2016-02-11

### Added
- Added 'sheer_index' manage.py subcommand, to replace usage of 'sheer index'
- Migrated 'sheerlike' project into this codebase
- Added 'watchserver' manage.py subcommand for running Django dev server
  and gulp watch together.
- Added Acceptance tests for the `activity-log` page.
- Added webpack module loader for per-page JavaScript.
- Added external-site page-specific script.
- Added `config/environment.js` for project JS path configuration.
- Added filesystem helper to gulp utilities for retrieving a binary executable.
- Django Server
- Django related urls to access links
- Django-Sheerlike integration
- Added Acceptance tests for `the-bureau` pages.
- Added test utility to retreive QA elements.
- Added ARIA state utility to enable decorating dom elements with ARIA states.
- Added unit test for `aria-state.js`.
- Wagtail CMS
- Added `gulp test:a11y` accessibility testing using node-wcag.
- Added node 4.1.0 engine requirement in `package.json`.
- Added `commonjs`, `jest`, `protractor` environments.
- Added new ESLint `no-useless-concat`, `global-require`,
  `jsx-quotes`, `no-restricted-syntax`, `block-spacing`, `require-jsdoc`,
  `space-before-keywords`, `no-dupe-class-members`, `prefer-arrow-callback`,
  and `prefer-template` rules.
- Added `properties` attribute of `id-length` rule.
- Added `keywords`, `unnecessary`, and `numbers` attributes
  to `quote-props` rules.
- runserver.sh script to collectstatic files and run the server
- Added testing for web-storage-proxy.js
- Added Acceptance tests for `careers` pages.
- CFPBPage model
- Backend for Staging vs Production publishing
- Django template tags
- Added `block__flush` to cf-enhancements to remove margin from all sides.
- Added Acceptance tests for `blog` pages.
- Added Acceptance tests for `newsroom` pages.
- Added Acceptance tests for `doing-business-with-us` pages.
- Added Acceptance tests for `budget` pages.
- Added atomic landing page template prototypes.
- Added `/organisms/` and `/molecules/` directories to includes directory.
- Added `gulp test:perf` task to test for performance rules.
- MYSQL backend to project settings & a database creation script
- Added `gulp test:unit:server` for running Django unit tests via gulp.
- Added templates and CSS for the Text Introduction molecule.
- Added Unit test for `BreakpointHandler.js`.
- EventPage and EventLandingPage
- Management command to convert Wordpress data into Wagtail based Django models
- Script to convert Event WP data into Wagtail specific POST data for wagtailcore view `create()`
- Added half-width-link-blob macro and styles
- Added templates and CSS for the Image and Text 25/75 molecule.
- Added templates and CSS for the Image and Text 50/50 molecule.
- Added templates and CSS for the Call to Action molecule.
- Added `gulp beep` task for optional alerting when the build process
  has completed.
- Added Molecule/Organism Streamfields.
- Added wagtail specific demoPage only available in development for displaying moleclues/organisms.
- Added `license` field to `package.json`.
- EventArchivePage, EventRequestSpeakerPage, and EventFilterForm.
- Added templates and CSS for the Full Width Text organism.
- Added templates and CSS for the Contact Method molecule.
- Added templates and CSS for the Sidebar Contact Info organism.
- Added `/browse-filterable` template page
- Added templates and CSS for the Main Contact Info organism.
- Added templates and CSS for the Related Posts molecule.
- Added templates for the Hero molecule (CSS is in CF-Layout v1.3.0)
- Added template for post-preview molecule
- Added templates and CSS for the Signup Form organism.
- Added templates and CSS for the Content Sidebar organism.
- Added instruction to create superuser for admin access.
- Adds new file to commands module in the core app called `_helpers.py`
- Adds ability to import snippets
- Added ImageText2575 molecule backend model and template
- Added Call to Action backend and template
- Added Contact snippet and molecule backends
- Added temporary folder for converted Jinja2 Wagtail field template files
- Added WP Import Data Contact processor
- Added templates and CSS for the Adding Sidebar Breakout organism.
- Added cf-tables and tables molecule
- Landing Page Type
- Initial Data json file for preloading pages
- Added `/browse-basic` template page.
- Added templates and CSS for Expandable molecule and ExpandableGroup organism.
- Added `classlist` JS polyfill.
- Added `EventObserver` for adding event broadcaster capability to JS classes.
- Added `atomic-checkers.js` and `validateDomElement`
  utility method for checking atomic element DOM nodes.
- Backend Organisms Full Width Text & Post Preview.
- Added Related Posts molecule to the CFGOVPage
- Add Main Contact Info molecule
- Add Sidefoot Streamfield to CFGOVPage for sidebar/footer content
- Add global context variable `global_dict` for easier prototyping
- Add styleguide app to local settings
- Added templates and CSS for the Filterable-List-Controls organism.
- Add Table organism
- Add Sublanding Page
- Add Hyperlink template
- Add icons to Sidefoot Streamfield blocks
- Add ImageText5050Group and HalfWidthLinkGroup templates and organisms
- S3 Image Upload support for Refresh/Prod
- Dev Landing Page Demo
- Add Image Text 25/75 and Full Width Text into SublandingPage
- Add related_posts_function to the global context in Jinja2 for prototyping of related posts
- Added the featured content module molecule and included it in the landing-page prototype
- Add ImageText2575Group organism
- Add ImageText2575Group to Sublanding and Landing pages
- Add the insets Quote and Related Links.
- Added templates and CSS for the Notification molecule.
- Added prototype data to the form-field-with-button molecule
- Added prototype data to the email-signup organism
- Added the email-signup organism to landing-page template
- Added templates and CSS for the Social-Media molecule.
- Add Heading field to Link Blob group
- Add prototype data to Image Text organisms
- Backend Expandable/Expandable Group Molecule & Organisms
- Added Number Block
- Added Form Field with Button to sublanding page
  ([Fixed 1246](https://github.com/cfpb/cfgov-refresh/issues/1246)).
- Added Backend Feature Content Molecule
- Added get_unique_id context method.
- Added templates and CSS for the Item Introduction organism.
- Added templates and CSS for the Pagination molecule.
- Backend Browse Page
- Added Backend Item Intro Organism
- Added Backend: Notification
- `dom-traverse.js` for dom querying not covered by native dom.
- Added Backend Learn Page model
- Added Related Topics molecule.
- Added full_width_sans setting for correct font face usage.
- Added a new nav-link molecule macro and styles.
- Added Related Links to Sidebar/Footer.
- Added Related Metadata molecule.
- Added custom image and rendition models CFGOVImage and CFGOVRendition
- Added AbstractLearnPage for Learn and Doc Detail pages
- Added preview fields to AbstractLearnPage
- Added relevant date fields to AbstractLearnPage
- Added multi-select atom styles and scripting
- Added Frontend: Global Header CTA.
- Added Frontend: Header.
- Added Frontend: Mega Menu.
- Added Frontend: Global Eyebrow.
- Added Frontend: Global Search molecule.
- Added language dropdown for pages, which defaults to english
- Add BrowseFilterablePage model
- Add BaseExpandable class for expandable controls
- Add FilterControls organism using BaseExpandable
- Add url_parameters macro to handle adding existing get URL parameters into links
- Added new info-unit molecule that combines (but doesn't replace) the half width link blob, image and text 50/50, and 25/75 into one base molecule using modifiers.
- Added new (undocumented) card molecule.
- Add wagtailuserbar to the base.html
- Added unit test for beta-banner.js.

### Changed
- Updated the primary nav to move focus as user enters and leaves nav levels
- Moved handlebars from npm to bower.
- Added jQuery CDN with fallback to head to satisfy GTM requirements.
- Changes the location of the /dist folder to cfgov/v1/jinja2/v1
- Server port is now at 8000
- included with context flag for macros that make a call to request object
- Updated Jinja2 shorthand if statements to include an empty else case.
- Added `binaryDirectory` parameter to `fsHelper.getBinary` helper function.
- Updated jsdom from `3.1.2` to `6.5.1`.
- Updated mocha-jsdom from `0.3.0` to `1.0.0`.
- Updated istanbul from `0.3.13` to `0.3.20`.
- Updated TravisCI node version to `4.1.0`.
- Updated ESLint configuration from `1.0.0` to `1.5.1`.
- Vendor related files now sit at the root project location
- Moved templates to reside in v1 app project jinja2 directory
- Added ability to use django static & url functionality in jinja2 templates.
  [More Information](https://docs.djangoproject.com/en/1.8/topics/templates/#django.template.backends.jinja2.Jinja2)
- Refactored web-storage-proxy.js to be less complex and make it testable
- Updated del from `1.2.0` to `2.0.0`.
- Updated chai from `2.3.0` to `3.3.0`.
- Updated sinon-chai from `2.7.0` to `2.8.0`.
- Settings file and template loaders
- Updated gulp-autoprefixer from `2.3.1` to `3.0.2`.
- Added pixel dimensions to Cordrary corner video image.
- Added JS in `./config` directory to `gulp lint:build` task
  and merged that and gulp config together in `config.build`.
- addressed security concerns about query data validation in calendar filter pdf generation,
  and added an option to filters to allow post requests
- fixed url routing for rendering directory cordrays pdf
- explicitly stated jinja2 to autoescape in templates
- Changes `align: value` attribute in ESLint `key-spacing` rule
  to individual mode with `mode: minimum` option set.
- Changes `quote-props` rule attribute to `consistent-as-needed`.
- Added href URL to primary nav top-level menu link.
- Changed DB backend from sqlite ==> MYSQL.
- Govdelivery subscribe view is now exempt from csrf verification
- Fixed issue w/ gulp watch task not compiling JS on change
- Refactored `BreakpointHandler.js` to remove jQuery dependency and unneeded code.
- Changed from single cf import to individual module imports.
- Move handlebars dependency to npm from bower.
- Change Doing Business With Us email to office email
- Updates `gulp-sitespeedio` from `0.0.6` to `0.0.7`.
- CFGOVPage to include tags and authors
- Event import script to include grabbing tags and authors
- Change templates to move logic to Django backend
- Move Event filter over to a Django form.
- Updates `jsdom` to `7.0.2` from `6.5.1`.
- Move staging hostname variable from django settings to be an environment variable
- Uses globally installed Protractor in setup.sh, if available.
- Updated the existing breakpoint variables and values to the ones released in cf-core v1.2.0
- Excludes 3rd-party JS polyfills from linting.
- Abstracts code into helper class `DataImporter`
- Modifies command line options to allow specifying arguments for importing pages or snippets
- Changes the way the processor module is imported so it imports it using the [app] argument
- Moves the processors module from the core.management.commands module to the v1 app
- Contact molecule templates
- Changes .env Project configuration workon control flow to direct stdout and stderr to /dev/null.
- Upgrade wagtail to 1.2
- Cleaned up and rebuilt the secondary nav to reduce complexity and fix bugs
- Routed landing page type related molecules and organisms
  to use `jinja2/v1/_includes/` template locations.
- Updated protractor from 2.5.1 to 3.0.0.
- Updated gulp-sitespeedio from 0.0.7 to 0.0.8.
- Update runserver script to start MYSQL if it isn't running
- Reduced padding on expandables per direction of design.
- Hide cues on expandables when JS is turned off.
- Updated protractor from 2.5.1 to 3.0.0.
- Change name of Settings tab to Configuration
- Move some Promote fields to Configuration tab
- Change Promote to be Sidebar/Footer
- Move Related Posts and Email Signup to sidefoot Streamfield in the Sidebar/Footer tab in CFGOVPage
- Finalize Sidebar Breakout organism template
- Finalize Sublanding Page template
- Fix related post molecule to be used in multiple places
- Convert Sidefoot paragraph streamfield block to Textblock
- Updated headings for changes in Capital Framework
- Temporarily comment out related posts section of single blog post
  browser test until BlogPage's are in Wagtail.
- Add `show_heading` checkbox to Related Posts organism to toggle the heading
  and icon.
- Merge Streamfields in LandingPage
- Landing and Sublanding content blocks render each atomic structure with `div class="block">`
- Added environments to frontend/backend setup scripts.
- Make Full Width Text organism a StreamBlock and add insets
- Converted `external-site.js` to `ExternalSite.js` class and removed 3rd party dependencies.
- Changed the ImageBasic atom to always include an optional alt by default
- Removed field validation on content creation
  ([Fixed 1252](https://github.com/cfpb/cfgov-refresh/issues/1252)).
- Sets npm install on frontend.sh to warning level.
- Updated Jinja2 environment inlcude flag related methods
- Updated ImageText5050 requirements [Fixed 1269] (https://github.com/cfpb/cfgov-refresh/issues/1269)
- Updated `webpack-stream` to `3.1.0` from `2.1.0`.
- Updated `player` to `0.5.1` from `0.6.1`.
- Updated streamchild render method to use default behavior when using default blocks [Fixed 1268] (https://github.com/cfpb/cfgov-refresh/issues/1268)
- Fixes styling and rendering issues [Fixed 1278] (https://github.com/cfpb/cfgov-refresh/issues/1278)
- Upgrade version of Wagtail to 1.3
- Change method of CFGOVPage called `children` to be called `elements`
- Moved html5shiv into modernizr.
- Updated `gulp-load-plugins` to `1.2.0` from `1.1.0`.
- Included breadcrumb data from page context
- Added development environment data initialization
- Pinned jQuery to `1.11.3` due to changes in `1.12.0` that cause errors in jsdom.
- [Fixed 1320] (https://github.com/cfpb/cfgov-refresh/issues/1320)
- Converted the nav-secondary macro and styles to an organism
- Updated the new secondary-nav organism to use the new nav-link molecule
- Updated the secondary-nav-toggle for new classnames
- Changed expandable.html to be a macro for upcoming Filtered List
- Updated browse-filterable demo
- Updated filterable-list-controls organism to allow for multiple option
- Password Policy & Lockout criteria for login, account password change & forgot my password.
- Updated the project to use Avenir font by default
- Updated `mocha` from `2.2.4` to `2.4.2`.
- Updated `sinon` from `1.14.1` to `1.17.3`.
- Updated `lodash` from `3.10.0` to `4.0.1`.
- Change jinja2 templates to handle Wagtail page
- Fixed [1348](https://github.com/cfpb/cfgov-refresh/issues/1348) and [1354](https://github.com/cfpb/cfgov-refresh/issues/1354)
- Updated brand colors to updates in generator-cf.
- Disabled JavaScript in IE8 and earlier.
- Removed max_length validation until [later review](https://github.com/cfpb/cfgov-refresh/issues/1258) after release
- Refactored beta-banner.js to demonstrate general lifecycle.

### Removed
- Removed unused exportsOverride section,
  which was an artifact of the grunt bower task.
- Removed browserify, watchify, and browserify-shim dependencies.
- Removed src directory
- Removed bad CF Notifier tests.
- Removed unnecessary mobile-only expandables
- Removed link from Cordray's corner image `/the-bureau/about-director/`.
- Removed extra Google Analytics code.
- Removed `istanbul` because it's already a dependencies of `gulp-istanbul`.
- Sidebar from LandingPage
- Removed `map` and `filter` array polyfills.
- Removed `event-listener.js` and `query-selector.js` polyfills for IE8.

### Fixed
- Fixed instructions for gulp watch
- New way to run the server documented in the INSTALL.MD
- New way to define url routing, no longer automatically set by file path
- Fixed heading structure throughout website
- Fixed setup.sh to use argument correctly
- Fixed title for Small & Minority Businesses
- Fix page header rendering for Sublanding page
- Fix related post molecule to be used in multiple places
- Fix failing tests relating to Related Posts organism
- Fix related-posts.html logic
- Minor PEP8 compliance changes
- Fixed the markup for the 25/75 organism.


## 3.0.0-2.4.0 - 2015-09-29

### Added
- Added Favicon
- New and improved primary nav (both look and interaction)
- Added expanded-state utility for getting/setting aria-expanded

### Changed
- Updated Video Code to make it usable on Events pages.
- Changed gulp JS unit testing task from `gulp:unit:js` to `gulp:unit:scripts`
- Updated Meredith Fuchs bio and images.
- Added indent rules for `var`, `let`, and `const` in ESLint config file.
- Replaced old Grunt legaccsy plugin with Gulp mq-remove plugin
- Added ability for acceptance --specs test flag to accept list of test files.
- Changes `big_radio` macro to `radio_big` and `checkbox_bg` to `checkbox_big`.
- Updated Dep Dir title to include "Acting"

### Removed
- Disables tests for landing page events, since we don't currently have events.
- Removed Ombudsman from nav for beta freeze.

### Fixed
- Fixed issue with logic displaying the Event summary state.
- Fixed missing IE only stylesheet for older systems/browsers.
- Fixed skip-navigation link for keyboard navigation.


## 3.0.0-2.3.0 - 2015-08-27

### Added
- Added time macro.
- Added `gulp test:unit` and `gulp test:acceptance` tasks for test stages.
- Added support for link buttons to disabled link utility class.
- Added `breakpoints-config.js` config file to use for responsive JS.
- Added breadcrumbs to blog, newsroom, careers, business, bureau
  and budget pages
- Added Meredith Fuchs to Leadership calendar filter.
- Added unit test for `assign` utility.
- Added `get-breakpoint-state.js` to add support for responsive JS.

### Changed
- Moved `.meta-header`, `.jump-link`,
  and `.list__links` to `cf-enhancements.less`.
- Converted time elements to use time template.
- Broke apart format macros into topical macros.
- Updated legacy code to remove old jQuery dependency and
  unnecessary code.
- Updated copy on `about-us` page
- Added copying of `.env_SAMPLE` to `.env` part of `setup.sh`.
- Moved console output messages to the end of the `setup.sh` `init` method.
- Organized `.env_SAMPLE` and made `.env` executable on its own.
- Added `HTTP_HOST`, `HTTP_PORT`, `SELENIUM_URL`, `SAUCE_USERNAME`,
  `SAUCE_ACCESS_KEY`, `SAUCE_SELENIUM_URL`, and `VIRTUAL_ENV`
  constants to `.env_SAMPLE`.
- Moved aggregate `gulp lint` task to bottom of file to avoid duplicate
  lint task entries in `gulp --tasks`.
- Renamed `gulp lint:src` to `gulp lint:scripts` to future-proof type of linting.
- Renamed `gulp test:macro` to `gulp test:unit:macro`.
- Renamed `gulp test:processor` to `gulp test:unit:processor`.
- Renamed `gulp test:browser` to `gulp test:acceptance:browser`.
- Edited `INSTALL.md` to accommodate changes in `.env_SAMPLE`.
- Edited Protractor configuration to include browser groups,
  which by default only run the essentials locally, but the full suite
  (including legacy browsers) on Sauce Labs when Sauce credentials are present.
- Updated test instructions to use the gulp test subtasks.
- Updated Travis CI settings to use `setup.sh`.
- Updated files to use `breakpoints-config.js`.
- Made `/the-bureau/bureau-structure/role-macro.html` private.
- Updated `gulp clean` to leave the `dist` directory and remove the inner
  contents
- Use `HTTP_PORT` environment variable for port in `gulp watch`, if available.
- Removed "optional" text from privacy complaint form
  and added `*` to designate required fields.
- Updated Deputy Director information to Meredith Fuchs.
- Updated `/about-rich-cordray/` URL to `/about-director/`.
- Updated `/about-meredith-fuchs/` URL to `/about-deputy-director/`.
- Normalized director and deputy director photos to be format `NAME-WxH.jpg`.
- Changed name of `shallow-extend` utility to 'assign'.
- Superscripts `st` in `21st` on About Us page.
- Updated `BreakpointHandler.js` to support usage of `breakpoints-config.js`.

### Removed
- Removed styles from codebase that have already been migrated
  to cf-typography.
- Removed duplicate Privacy Policy
- Removed processor tests due to them being outdated.
- Removed failing bureau tests to be debugged later

### Fixed
- Fixed borders on sub-footers across the website
- Fixed 'Return to top' button width on footer
- Fixed default gulp task
- Fixed icon links to match CFPB Design Manual
- Fixed gulp copy task that was missing copying PDFs in subdirectories.
- Fixed issues with active filter logic.
- Fixed testing issue with single pages reloading for every test
- Fixed testing timeouts the first fix didn't correct by updating timeout time


## 3.0.0-2.2.0 - 2015-08-18

### Added
- Transitioned Capital Framework dependency to v1.0.0 in bower.json.
- Added gulp and the required npm plugins
- Added gulp config file to lay out configs for each task
- Added gulp tasks split up into their own files
- Added acceptance tests for `/offices/*` pages accessible through site's menu.
- Added Accessibility page to footer and adds Accessibility page tests.
- Added acceptance tests for `/sub-pages/*`.
- Added `activities-block` shared template for activity feed
  on offices and sub-pages.
- Added accessibility complaint form.
- Added "File an EEO Issue" form.
- Added `/offices/office-of-civil-rights/` page, tests, and link in footer.

### Changed
- Site's "About" text to "About Us".
- Replaced FOIA Records with Coming Soon heading
- Updated setup.sh to use gulp
- Updated travis to use gulp tasks
- Updated main.less to use the paths option in less compiler.
- Moved and renamed contact-macro to contact-layout in macros directory.
- Moved filters macro from `post-macros.html` to `/macros/filter.html`.
- Made filters macro helpers private.
- Moved getViewportDimensions out of utilities.js and into own module.
- Updated ESLint to v1.0.0.

### Removed
- Removed Grunt plugins from package.json
- Removed the Gruntfile.
- Removed homepage progress charts and related content and JS.
- Removed 80px to 120px sizing for the isocon sizes on the-bureau page.
- Removed cf-pagination and other unused JS.

### Fixed
- Fixed margins on site footer.
- Switched the two forms under Privacy to their correct positions
- Fixed incorrect email href reference on offices contact email link.


## 3.0.0-2.1.0 - 2015-08-05

### Added
- Added `map` and `filter` array polyfills.
- Added `about-us` page and tests
- Added `newsroom` type to Activity Snippets
- Created initial career posting template.
- Created 1/4 and 3/4 layout columns.
- Added DL styles to cf-enhancements.
- Added `offices/project-catalyst`.
- Careers processor/mapping/query.
- Added `office_[office slug]` class to offices template.
- Careers to the lookups.py
- Added `media_image__150` modifier for 150 pixel wide images.
- Added `simple-table-row-links.js` for making tables with linkable rows.
- Added `event-listener.js` and `query-selector.js` polyfills for IE8.
- Added `@tr-border` variable to `cf-enhancements.less`
  for simple-table border color.
- Added tests for events and event archive landing pages

### Changed
- Updated primary navigation to match new mega menu design.
- Changed project architecture to having `/src/` and `/dist/` directory.
- Changed `/_tests/` directory name to `/test/`.
- Changed `/_tests/macro_testing` directory name to `/test/macro_tests`.
- Moved `browserify-shims.js` to `/config/` directory.
- Upgraded Travis to container-based infrastructure
- Updated Offices pages to change activity feed logic.
- Updated block-bg padding in cf-enhancements based on JJames feedback.
- Updated Offices sub pages to display related documents.
- Updated Offices sub pages to always display activity feed.
- Updated Expandable macro to update design and add FAQ options.
- Moved `sub-page_[sub-page slug]` class to main content area of sub_pages template.
- Styled unordered lists as branded lists in the `office_intro-text`,
  `sub-page_content`, and `sub-page_content-markup` class areas.
- Updated all careers images to 2x size and have the same markup structure.
- Updated event macros to use Sheer 'when' function in order to
  display content based on state.
- Tied careers data into single template and renamed to _single.html
- Replaced career pages mock jobs data with data from the jobs API.
- Made jobs list table on /careers/current-openings/ have linkable rows.
- Adds eslint ignore lines for polyfills, which will not be changing.
- Moved CF table color overrides to `cf-theme-overrides.less`.
- Updated the existing missions browser test to be stronger
- Updated the browser test specs in conf.js because the shared spec was being
  fired on the desktop test, even though those tests had already been run in
  Chrome. Now the desktop test only runs the desktop spec.
- Separated `grunt test` task from `grunt build`
  and made default task test + build.

### Removed
- Removed requestAnimationFrame polyfill.
- Removed `_tests/browser_tests/README.md`, `_tests/macro_testing/README.md`, `_tests/processor_tests/README.md`.
- Removed `grunt vendor` from `setup.sh`.
- Removed unused CSS on `office.less`
- Removed `/events/archive/_single.html`

### Fixed
- Fixed issue on IE11 when using the dates to filter caused
  by toString method.
- Event tag filtering on archive page
- Added browser tests to linting task
- Fixed MobileOnlyExpandable error on office page.
- Normalized use of jinja quotes to single quote
- Fixed a large chunk of the existing linting errors and warnings
- Fixed issue with active filters on`/the-bureau/leadership-calendar/print/` page.


## 3.0.0-2.0.0 - 2015-07-24

### Added
- Added `sub-pages/civil-penalty-fund-allocation-schedule/` page.
- Added `sub-pages/sub-pages/consumer-education-financial-literacy-programs/` page.
- Added `u-hidden` utility class for fully hiding an element.
- Added `TEST.md` readme file for testing instructions.
- Added `grunt clean` and `grunt copy` tasks.
- Added `grunt clean` step to `setup.sh`.

### Changed
- Updated primary navigation to match new mega menu design.
- Changed project architecture to having `/src/` and `/dist/` directory.
- Changed `/_tests/` directory name to `/test/`.
- Changed `/_tests/macro_testing` directory name to `/test/macro_tests`.
- Moved `browserify-shims.js` to `/config/` directory.

### Removed
- Removed requestAnimationFrame polyfill.
- Removed `_tests/browser_tests/README.md`,
  `_tests/macro_testing/README.md`, `_tests/processor_tests/README.md`.
- Removed `grunt vendor` from `setup.sh`.

### Fixed
- Fixed issue on IE11 when using the dates to filter caused
  by toString method.
- Event tag filtering on archive page


## 3.0.0-1.3.0 - 2015-07-16

### Added
- Added `block__border-left` and `block__border-right` CF enhancements.
- Added `students-and-graduates` page to careers section.
- Added `short_title` to Office/Subpage.
- Added ordering to the navigation on Office/Subpage.
- Added script to index all links on our site.
- Added initial browser test with instructions for testing and adding more
- Added `media_image__100` and `media_image__130-to-150` classes for responsive
  image sizes on mobile carousel.
- Added `u-link__disabled` utility class for styling disabled links.
- Added `/careers/working-at-cfpb/` page.
- Added block templates for LinkedIn info, provide feedback link,
  and career page summaries.
- Added `MobileCarousel.js` module for instantiating the slick carousel
  and added associated `js-mobile-carousel` class as a hook.
  Also added `mobile-carousel` for CSS.
- Added `the-bureau` page wrapper class.
- Added `media-stack` CSS block for stacked media objects.
- Added fixes for `open-government` pages.
- Added `careers/application-process` page.
- Support in Event processor for ICS file generator
- Added `careers/current-openings` page.
- Added `/transcripts/` folder and transcript for job application video
- Added Google Maps image utility macro
- Added `careers/` landing page.
- Added options for toggling each network icon in share macro
- Added LinkedIn sharing (toggled off by default) in share macro

### Changed
- Fixed background and border on secondary navigation.
- Related Links now disable styles links with empty URLs.
- Updated secondary navigation to use true parent/child relationships.
- Events processor/mapping/queries for new Event type structure.
- Changed the way navigation works for Office/Subpage.
- Updated grunt-eslint to version 16.0.0 and updated ESLint config to latest.
- Moved modules that can be instantiated through the `new` keyword
  to a `classes` subdirectory.
- Moved page-sniffing JS code to page scripts for the-bureau
  and working with the CFPB pages.
- Moved carousel to a macro and implemented on the-bureau
  and working at the CFPB pages.
- Moved MobileOnlyExpandable initialization out of MobileCarousel.
- Converted excerpts HTML to articles from sections in the careers section.
- Breaks `macros.html` apart into files in the /macros/ directory.
- Updated events templates to match new data and processor.
- Updated percentages based on recent updates.
- Updated activities_snippet macro to make column markup dynamic.
- Replaced placeholder images on /careers/working-at-cfpb/
- Updated footer to add offices links.
- Moved the disperate arguments into one main options argument with
  key: val pairs for each option in share macro
- Updated email sharing to use mailto: link instead of addthis network
  (removes need for the external privacy notification and consolidates
  email patterns) in share macro

### Removed
- Removed `list_link__disabled` class.
- Removed is_mobile macro and logic from filter.

### Fixed
- Fixed contact-us templates to make them private.
- Fixed issue displaying grandchild pages on sub-pages.


## 3.0.0-1.2.2 - 2015-07-02

### Added

- Add reverse flag back into post preview snapshot for most recent pages

### Changed

### Removed

### Fixed
- Office/Subpage navigation links on beta
- Ordering of subpages in the nav on Office page

## 3.0.0-1.2.1 - 2015-06-29

### Removed
- Event processor to fix indexing error


## 3.0.0-1.2.0 - 2015-06-19

### Added
- Added `setup.sh` script for bootstrapping the project.
- Added insertTarget and insertLocation options to cf_notifier plugins
- Added `box-sizing-polyfill` to `exportsOverride` as needed for
  `grunt-bower-task` to work correctly. `box-sizing-polyfill`
  is installed by cf-grid.
- Added `grunt watch:js` task for completeness.
- Added vendor directory variable to `main.less`.
- Added warning for concat:cf-less Grunt task when sourcefiles are missing.
- Added form for Submit a request FOIA page
- Added styles, JavaScript for hiding and showing additional fields in forms
- Added toplevel navigation items config file for removing hardcoded
  navigation menu items.
- Added external url redirect page, styles, and JavaScript.
- Added `.nav-secondary_link__disabled` style.
- Added `.nav-secondary_item__child` class to visually distinguish sub-pages
  from sibling pages in the sidenav.
- Added `.nav-secondary_item__parent` class to visually distinguish browse
  pages from the subpages below them in the sidenav.
- Added JavaScript utilities for checking types and primitives.
- Added `primary_nav` jinja block to `base.html` template.
- Added FAQ processor and mapping
- Added `use_form` field to sub_pages
- Added `related_faq` field to sub_pages and offices
- Added `inset-divider` class for providing an inset horizontal rule
  independent of the list or list item widths within the side navigation bar.
- Added `preview_text` and `short_title` fields to sub_pages.
- Added `templates/activities-feed.html` HTML template for the activity feed
  area on the offices and sub_pages.
- Added Plain Writing Feedback form.
- Added `cfpb_report` activity type to activities feed macro.
- Added breadcrumbs macro and temporarily set breadcrumbs for all office sub-pages.
- Added download icons to `privacy-impact-assessments-pias`

### Changed
- Relaxed ESLint `key-spacing` rule to warning.
- Refactored breakpoint-handler module into separate class modules
  and utility function.
- PascalCase ContentSlider module to properly designate class status.
- Reduced complexity of validation and notification plugins
- Changed vendor directory to `src/vendor` and updated paths.
- Changed to using `jit-grunt` in place of `load-grunt-tasks`.
- Updated contact us filter to use new notifications
  (replacing type-and-filter messaging with cf_notifier)
- Replaced placeholder Activity Feed on FOIA faq page with actual Activity Feed
- Sped up notification animations
- Added custom template for FOIA records page.
- Refactored code for Wordpress updates
- Initiatives renamed to Sub-pages
- Relaxed ESLint cyclomatic `complexity` rule to max 4 complexity.
- Updates megamenu bureau title to "The Bureau" to fit with sitemap direction.
- Moved Less files to `/src/static/css/` directory.
- Updated `cf-icons` to 0.6.0.
- Update processors.py for FAQ
- Moved HTML templates to `/templates/` subdirectory.
- Breaks header template apart into `header.html`
  and `primary-nav.html` templates.
- Moved external site page header to its own template
  `header-without-nav.html`.
- Minor codefixes on `show-hide-fields.js` along with changing a class name for hiding fields
- Updated side navigation bar to keep page order at mobile sizes and adds
  "IN THIS SECTION" header text to the navigation bar dropdown menu.
- Updated processors to use Elasticsearch bulk indexing
- Office and sub-pages activity feed title to "Latest Activities"
  and contacts to "Contact Information."
- Moved `activity_snippets` macro from `post-macros.html` to `macros/activity-snippet.html`
  and adds render method.
- Made `activity_snippet` macro private.
- Moved `category_icon` macro from `post-macros.html` to `macros/category-icon.html`
  and adds render method.
- Moved `string_length` macro from `macros.html` to `macros/util/text.html`.

### Fixed
- Fixed an issue where scripts were being initialized out of order
- Fixed most of the warnings in validation and notification plugins
- Fixed processor name bug
- Fixed template/processor bugs while indexing and rendering
- Fixed FOIA pages from the template/processor changes
- Fixed missing states from `.nav-secondary_link__disabled` class for
  visited and active links.
- Fixed missing sidebar

### Removed
- Removed `copy:static-legacy` and `grunt-contrib-copy` package.
- Removed unneeded entries from `exportsOverride` in `bower.json`.
- Gitignored CF fonts, "chosen" images, and other vendor files from repo,
  which are slated for eventual removal.
- Removed unused `nav-secondary.html` template.
- Removed unused `cf_inputSplit.js` js module.


## 3.0.0-1.1.0 - 2015-05-20

### Added
- Added `--quiet` grunt CLI flag for suppressing linter warnings.
- Added JS unit testing and code coverage through Mocha and Istanbul.
- Added cf-notifications stylesheet to style notifications
- Added cf_notifier plugin for sending UI notifications
- Added cf_formValidator plugin for validating form inputs
- Added Grunt `build` task and set it as default.
- Added hero and YouTube video functionality to the '/the-bureau/' page.
- Added ajax subscription submission.
- Initiative folder and files for Initiative pages
- Added custom template for FOIA faqs page

### Changed
- Updated grunt-browserify to `^3.8.0`.
- Updated grunt-eslint to `^13.0.0`.
- Moved eslint config file to home directory.
- Moved jQuery download to package.json.
- Updated grunt-banner to `^0.4.0` and updates banner ascii art and format.
- Changed bower.json authors array field to use `homepage` in place of `url`,
  and adds `email` field.
- Adds path variables to Gruntfile.
- Updated form-validation script to use cf_formValidator and cf_notifier
- Changed Grunt `jsdev` and `cssdev` to `js` and `css`.
- Moved testing to build task.
- Updated 404 image to the latest image provided by the design team.
- Office folder and files for Office pages
- Updated template for office pages

### Fixed
- Fixed macro on offices page template
- Fixed subscribe macro in events archive and archive single, and press resources
- Sheer indexing error when related posts are deleted
- Office and Initiative processors
- Slick carousel site-wide JS error.
- Fixed issue with some contacts not showing phone numbers and email addresses

### Removed
- Removed string-replace:static-legacy Grunt task.
- Alert.js plugin
- alert macro
- Unused index.html file from /initiatives/
- Unnecessary setting of template variables


## 3.0.0-1.0.1 - 2015-05-18

### Fixed
- Replaced missing string_score library for the type-and-filter plugin

## 3.0.0-1.0.0

### Added
- Added labels to the phone/email/fax/mail icons on `/contact-us/` page
- Added ability to scrub plural terms in typeAndFilter jQuery plugin
- `.respond-to-retina` mixin for media queries targeting Retina iOS devices
- Scroll to top functionality on footer
- Added `/modules/util/web-storage-proxy.js` utility module.
- Added `/modules/util/js-loader.js` utility module.
- Adds ESLint check for `@todo` jsdoc syntax.
- Updated ESLint configuration to match version `0.20.0.`
  Adds enforcement of `no-dupe-args` and `no-duplicate-case` rules,
  and warnings for `no-continue` and `operator-linebreak` rules.
- Adding mocha tests to `grunt test`

### Changed

- Updated mailing addresses in `/contact-us/` sidebar
- Added `browserify` package and its dependencies
  and refactored codebase to use Browserify for JS modules.
- Added additional ESLint option flags in `space-in-brackets` rule.
- Changed ESLint indent amount to 2 spaces from 4 to match CFPB front-end standards.
- Turns off ESLint `func-names` setting because it's too verbose for the gain it provides.
- Added ability to scrub plural terms in typeAndFilter jQuery plugin
- Updated `grunt` to `~0.4.5`.
- Updated `grunt-eslint` to version `12.0.0.`
- Updated `jquery` to `^1.11.3`.
- Replaced `grunt-uglify` with `uglifyify`.
- Updated mailing addresses in `/contact-us` sidebar
- Reverted navs from Contact Us redacting
- Updated footer to match new designs
- Refactored email subscribe form

### Fixed
- Improvements and fixes to `/contact-us/` page


### Removed

- Removed demo text suffix from page titles.


## 3.0.0-0.3.0 - 2015-04-23

### Added
- Added Privacy Policy page.
- Added Event Request a Speaker page.
- Added settings to enable the `/blog/` and `/newsroom/` RSS feeds.
- Added `brand-palette.less` and `cf-theme-overrides.less`.
- Added `block__border` to `cf-enhancements.less` to provide borders around blocks.
- Added alert to form validation failure
- Added .env config for easier project setup
- Added Event processor

### Changed
- Added styles to 500 and 404 error pages.
- Updated content on 500 and 404 error pages.
- Added full width button modifier for buttons on smaller screens.
- Updated ESLint configuration to the latest ESLint release (v0.18.0).
- Updated `/newsroom/` and `/blog/` post sidebars to add description
  and date, and to update styles.
- Updated icons to use livestream icon instead of wifi icon.
- Updated blog post spacing to be consistent with overall-project spacing.
- Updated round step-by-step slug icons to central-align numbers.
- The name "Watchroom" to "Featured Topic"
- Updated cf-buttons to 1.4.2.
- Updates cf-layout to 0.3.0.
- Changed block background to 5% gray.
- Updated contact us content
- Improved Elasticsearch mappings
- Improved README and INSTALL docs

### Fixed
- Updated related links module on `/newsroom/`.
- Added small screen styles to helpful terms vertical list
  on `/contact-us/` page.
- Updated multi-line icon list styles.
- Fixed missing `jump-link__right` modifier from `/featured-topic.html`.
- Fixed an issue within `/newsroom/` and `/activity-log/` filters where selecting "Blog"
  and another category would return zero results.
- Fixed issue in filters where an input whitespace would prevent suggestions from showing.
- Fixed HTML, typos, and grammatical errors.
- Fixed line height issue in Chosen select boxes
- Updated Google Tag Manager ID from testing account to production account.
- Fixed whistleblower slug on contact us


## 3.0.0-0.2.3 - 2015-03-23

### Changed
- Updated events to match design
- Updated markup with new Isocons
- Updated email form to remove topics
- Updated footer to match new design
- Updated content throughout site
- Updated less files to cleanup code

### Fixed
- Fixed filtering when partial dates are used
- Updated processors to match WordPress API output
- Added sub-nav for mobile devices in instances where hero is present
- Added breakpoint range for main nav on med sized device screens
- Updated the expandable layout for multiple lines of text
- Updated list icons for multiple lines of text
- Added titles to pages that were missing them
- Updated broken links
- Lots more typos


## 3.0.0-0.2.2 - 2015-03-17

### Added
- New Events Archive landing page (with borrowed post data)
- New Events Archive detail page (with borrowed post data)
- New eslint settings file

### Changed
- Updated archived events landing page to display events, filters and pagination
- Updated the Gruntfile for eslint over jshint
- Switched from ElasticSearch queries to filters
- Updated form macro layout to account for optional content
- Updated macro arguments for clearer conditions
- Updated events list for new CF media block
- Updated static content
- General code cleanup

### Fixed
- Events filter showing no results text while displaying found results
- Settings file for PDFReactor
- JS errors
- General layout issues
- Lots of typos


## 3.0.0-0.2.1 - 2015-03-03

### Added
- New Upcoming Events landing page (with borrowed post data)
- New Upcoming Event detail page (with borrowed post data)
- Created new table modifier for simple small screen tables


## 0.2.0 - 2014-12-29

Apologies for ignoring our versioning for five months.

### Added
- Newsroom, Contact Us, About the Bureau, Offices, Doing Business with Us,
  Activity Log, and Budget sections.
- Many new design patterns.
- Tests

### Changed
- Significant template structure overhaul.

### Fixed
- Tons of stuff.


## 0.1.0 - 2014-07-14

Initial release. Contains fully functioning blog section.<|MERGE_RESOLUTION|>--- conflicted
+++ resolved
@@ -41,15 +41,11 @@
 - bug that wasn't signing links already coded to /external-site.
 - Sort activity snippets by latest date
 - Added missing uniqueness constraint on CFGOVRendition.
-<<<<<<< HEAD
-- Fix for Youtube API failures
-- Fix for Wagtail admin page status string when live but not shared.
-=======
 - Fix for YouTube API failures
 - Now correctly allows for hyphens in the video ID of a Video Player's `video_url` field.
 - Fix blog post RSS subscription links
-
->>>>>>> b911f741
+- Fix for Wagtail admin page status string when live but not shared.
+
 
 ## 4.3.2
 
