--- conflicted
+++ resolved
@@ -20,13 +20,10 @@
 - Add ability to individually customize the content of social media share links
 - Code to convert S3 HTTP image links to HTTPS during sheerlike imports
 - New Wagtail video player module that can be added to Learn pages
-<<<<<<< HEAD
-- New `add_images` management command to programmaticaly add images to Wagtail.
-=======
 - Add settings to settings/base.py enabling picard to integrate with Jenkins
 - Credit Market Trends to mega menu with a feature flag
 - New category support for stories (categorized by type of financial product)
->>>>>>> 662dd2d3
+- New `add_images` management command to programmaticaly add images to Wagtail.
 
 ### Changed
 - Removed feedback-form default text and clarified help_text
@@ -34,11 +31,8 @@
 - Updated owning-a-home-api dependency to v0.9.91 for security update
 - Modified 25 / 75 Organisms to add Boolean `should_link_image` flag.
 - Credit card agreements database updated to 2.2.4
-<<<<<<< HEAD
+- Picard upgraded to version 1.5.4.
 - CFGOVImage renditions behavior changed to always return original source image for GIFs.
-=======
-- Picard upgraded to version 1.5.4.
->>>>>>> 662dd2d3
 
 ### Fixed
 - Fixed file type link icons within info-units
