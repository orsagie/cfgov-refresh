--- conflicted
+++ resolved
@@ -36,11 +36,8 @@
 - Simplified Akamai cache flushing logic to always flush on publish.
 - Conference Registration Form display element improvements.
 - Conference Registration Form submission success message replaced.
-<<<<<<< HEAD
 r Conference Registration Form configurable error and success messages.
-=======
 - Fixed broken static assets on Technology and Innovation Fellowship page.
->>>>>>> b1cf1c47
 
 ### Removed
 - `tax-time-saving` reference in `base.py` (it moved to Wagtail)
