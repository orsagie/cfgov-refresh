All notable changes to this project will be documented in this file.

## How this repo is versioned

We use an adaptation of [Semantic Versioning 2.0.0](http://semver.org).
Given the `MAJOR.MINOR.PATCH` pattern, here is how we decide to increment:

- The MAJOR number will be incremented for major redesigns that require the user
  to relearn how to accomplish tasks on the site.
- The MINOR number will be incremented when new content or features are added.
- The PATCH number will be incremented for all other changes that do not rise
  to the level of a MAJOR or MINOR update.

---------------------------------------

## Unreleased

### Added

### Changed
<<<<<<< HEAD
- Upgraded Wagtail version from 1.7 to 1.8.1.
=======
- Bumped the version of Node used by Travis to v6
- Checksum package.json to avoid reinstalling dependencies that haven't changed
>>>>>>> 9ed6dc33

### Removed

### Fixed
- Correctly show "live + draft" page status for unshared pages.


## 4.6.3

### Fixed
- unicode handling of `str` method for snippets 


## 4.6.2

### Added
- Keep richtext fields within the desktop viewport at all times

### Changed
- Updated owning-a-home-api requirement to v0.9.93.

### Removed
- `header` and `body` fields from `MainContactInfo`
- `MainContactInfo` from sidefoot


## 4.6.3

### Fixed
- unicode handling of `str` method for snippets 


## 4.6.2

### Changed
- Updated owning-a-home-api requirement to v0.9.93.

### Removed
- `header` and `body` fields from `MainContactInfo`
- `MainContactInfo` from sidefoot


## 4.6.1

### Changed
-  Bumped college-costs to 2.3.2
-  Bumped six dependency to 1.10.0

### Fixed
- Fixed issue with key access on datatable when table is empty.
- `sidebar-contact-info.html` to display heading from snippet

## 4.6.0

### Added
- New block 'ChartBlock' to support rendering of charts for Consumer Credit Trends
- Django management command to delete Wagtail pages by their slug or ID
- Added code to enable displaying message when no table data is present on careers page.
- Resources snippet definition
- Snippet List module

### Changed
- JobListingPages are now only associated with a single region.
- Updated custom Wagtail admin templates to 1.7 version.

### Removed
- Can no longer delete via `/delete` in Wagtail

### Fixed
- Fix for missing breadcrumb on Press Resources `about-us/newsroom/press-resources/` page.
- Fix for unused breadcrumb css styles.
- Fix for external link routing in the footer.

## 4.5.3

### Changed
- Bumped college-costs to release 2.3.0

## 4.5.2

### Changed
- Updated category list for Stories
- Navigation FMC logic to allow verticals without an overview url to include an FMC
- Updated agreements database to 2.2.5
- Consumer Tools Featured Menu Content

### Fixed
- Fix filter categories on the `enforcement/actions/` page.


## 4.5.1

### Added
- Add debt collection menu item behind feature flag

### Changed
- Updated regulations-site requirement to version `2.1.5`.


## 4.4.0 - 4.5.0

### Added
- Add RSS subscription button to newsroom posts.
- New `validate_page_html` command for checking/fixing HTTP image links in legacy pages.
- New block `HTMLBlock` that allows rendering of arbitrary HTML. Enabled on browse pages.
- OAH-api upgraded to v0.9.92

### Changed
- Upgrade to Wagtail 1.7
- Added redirect for `Leadership Calendar` Wagtail Page.
- Moved CSS npm dev modules to devDependencies in `package.json`.
- Updated `gulp-clean-css` from `2.0.6` to `2.3.2`.
- Updated `gulp-imagemin` from `3.0.3` to `3.1.1`.
- Updated `gulp-less` from `3.1.0` to `3.3.0`.

### Removed
- Removed layout.less enhancements that have been moved to Capital Framework.
- Wagtail pages from the Django admin
- Delete option from Wagtail templates
- Removed deprecated fellowship view/model.
- Removed deprecated fellowship notification sign up form.
- Spokesperson who is no longer with the Bureau from the press page.
- Removed legacy calendar app.
- cleaned up unusued, legacy code
- Removed legacy demo code.

### Fixed
- Now correctly allows for hyphens in the video ID of a Video Player's `video_url` field.
- Fix blog post RSS subscription links
- Fix for Wagtail admin page status string when live but not shared.
- Fixed legacy supervision jobs page.
- Fix for External Redirect proceed button and jQuery reference.
- Fixed use of `moto.mock_s3` in unit tests.
- Fixed handling of invalid date query string parameters for filterable list forms.
- Added missing `block` class from a block on the about the director page.
- Fixed issue with erroneously removed bureau stylesheet.



## 4.3.2

### Changed
- external-site redirector now requires URLs to either be whitelisted or signed
- Move logic for activity snippets out of template
- Update privacy policy URL
- Upgrade npm shrinkwrap endpoints to HTTPS
- Updated Owning-a-home feedback modules to use Ajax form submission

### Added
- New PlaceholderFieldBlock and PlaceholderCharBlock to set block placeholder text.
- New AWS_S3_ROOT setting to specify root S3 path.

## Removed
- Removed deprecated Django careers-related models, views, and templates.

### Fixed
- Fixed bug stopping videos in HTTPS pages.
- bug that wasn't signing links already coded to /external-site.
- Sort activity snippets by latest date
- Added missing uniqueness constraint on CFGOVRendition.
- Fix for YouTube API failures

## 4.3.1

### Changed
- Fix incorrect django settings for picard
- Bump picard to 1.5.5 to fix false positive error report

## 4.3.0

### Added
- Add ability to individually customize the content of social media share links
- Code to convert S3 HTTP image links to HTTPS during sheerlike imports
- New Wagtail video player module that can be added to Learn pages
- Add settings to settings/base.py enabling picard to integrate with Jenkins
- Credit Market Trends to mega menu with a feature flag
- New category support for stories (categorized by type of financial product)
- Ability to output filterable list items as 50/50 info units
- New `add_images` management command to programmaticaly add images to Wagtail.

### Changed
- Removed feedback-form default text and clarified help_text
- Adjusted Django admin page for v1_feedback objects
- Updated owning-a-home-api dependency to v0.9.91 for security update
- Modified 25 / 75 Organisms to add Boolean `should_link_image` flag.
- Credit card agreements database updated to 2.2.4
- Picard upgraded to version 1.5.4.
- CFGOVImage renditions behavior changed to always return original source image for GIFs.
- Change table organism to be in line with design manual
- Split Google Tag Manager code between page head and body

### Fixed
- Fixed file type link icons within info-units
- Wordpress page processor properly uses WORDPRESS environment variable.


## 4.2.1

### Changed
- Limit Activity Log posts to appropriate page categories.
- Flush Akamai when unpublishing or unsharing a page so those changes propagate immediately


## 4.2.0

### Added
- Forms and other bits for two new Owning a Home feedback modules
- django.middleware.locale.LocaleMiddleware, which controls translation in a current thread context.
- `conference_export` management command added to export conference registrations.
- Add ability to individually customize the content of social media share links
- Added CSV download option to v1_feedback django_admin page

### Changed
- Eregs/ip updated to version 1.0.3.
- Simplified Akamai cache flushing logic to always flush on publish.
- Conference Registration Form display element improvements.
- Conference Registration Form submission success message replaced.
- Improved job listings view in Wagtail admin.
- college-costs updated to version 2.2.8 for new URL field
- Updated the analytics code to send events on form submission.
- Fixed issue surrounding event venue not displaying on event page.
- Limit Activity Log posts to appropriate page categories.
- Flush Akamai when unpublishing or unsharing a page so those changes propagate immediately


## 4.1.9

### Changed
- Bumping version of College Comparison Tool to 1.2.9


## 4.1.8

### Changed
- roll complaints back to 1.2.6


## 4.1.7

### Changed
- moved data_research into the db_router.py whitelist


## 4.1.6

### Changed
- Fixed broken static assets on Technology and Innovation Fellowship page.
- Conference Registration Form configurable error and success messages.


## 4.1.5

### Changed
- update complaints to 1.2.7


## 4.1.4

### Fixed
- an improved fix for the newsroom issue (see 4.1.2 and 4.1.3)


## 4.1.3

### Fixed
- backed-out 4.1.2's newsroom fix


## 4.1.2

### Fixed
- exclude reports from newsroom

### Changed
- Conference Registration Form display element improvements.
- Conference Registration Form submission success message replaced.


## 4.1.0

### Added
- DownStreamCacheControl middleware, which sets the `Edge-Control: no-store` header pages use csrf_token.
- django.middleware.locale.LocaleMiddleware, which controls translation in a current thread context.

### Changed
- Fixed issue surrounding table link download / external icons not appearing.
- Frontend: replaced `documentation` npm module with `jsdoc`.
- Refactoring email signup to remove validate.js.
- Frontend: update `browser-sync` to version `2.17.5` from `2.11.2`.
- Frontend: update `mkdirp` to version `0.5.1` from `0.3.0`.
- Fixed broken `manage.py check` command when using `cfgov.settings.test`.
- Fixed conference registration form capacity logic.
- Update `snyk` to version `1.19.1` from `1.13.2`.
- Disable logging below CRITICAL when running Python unit tests.
- Fixed empty `heading` value in link blobs
- Picard upgraded to version 1.5.2.
- Eregs/ip updated to version 1.0.3.
- Simplified Akamai cache flushing logic to always flush on publish.
- Conference Registration Form display element improvements.
- Conference Registration Form submission success message replaced.
- Conference Registration Form configurable error and success messages.
- Fixed broken static assets on Technology and Innovation Fellowship page.
- Updated the analytics code to send events on form submission.
- Fixed issue surrounding event venue not displaying on event page.
- Limit Newsroom posts to appropriate page categories.

### Removed
- `tax-time-saving` reference in `base.py` (it moved to Wagtail)
- all references to `django-htmlmin`


## 4.0.0

### Added
- Added smoke-test scripts to check static assets and base page responses.
- new dependency: django-htmlmin, which compresses outgoing HTML
- Added Wagtail StreamField migration utilities
- Tests for `FilterableListForm`

### Changed
- Update base.html to conditionally include es5 script.
- Wagtail upgraded to version 1.6.3.
- Picard upgraded to version 1.5.1.
- Moved site root setup from Django data migration into 'initial_data' script.
- Graduated line lengths feature flag to main stylesheet.
- Unit tests run via tox now include optional app tests, if optional apps are present.
- Frontend: upgrade `gulp-sourcemaps` from `1.6.0` to `2.1.1`.
- Modified org structure to change the Assistant Director to `Stacy Canan`.
- `FilterableListForm` and related code, e.g. `get_page_set`
- Updated "Standing up for you" stats on the homepage.
- Use secure URLs for files stored on S3
- Fixed grade ordering on job listing posts.
- Updating Bureau Structure so Christopher D’Angelo isn't marked as "acting".

### Removed
- Removed Handlebars from `package.json` and `cf_notifier.js`.
- `NewsroomFilterForm` and `ActivityLogFilterForm` and related tests
- Removed `gulp-load-plugins` from `package.json`.
- Removed  Laura Van Dyke from the press resources page.

## 3.11.1

### Changed
- comparisontool updated to 1.2.7

## 3.11.0

### Added
- New unit test checks for missing migrations that need to be generated using `makemigrations`.
- Ability to run using HTTP locally with `./runserver.sh ssl`.
- Load DigitalGov Search JS using HTTPS.

### Changed
- Improved the help text in the Featured Content module in Wagtail.
- JS form validation messages and Conference module validation messages
- complaints app updated to 1.2.5
- retirement app updated to 0.5.3
- knowledgebase app updated to: v2.1.3
- college-costs app updated to: 2.2.6
- Moved careers page creation from Django data migrations to standalone Python scripts.
- Use HTTPS when linking to search.consumerfinance.gov.

## 3.10.10

### Fixed
- incorrectly used static tag on housing counselor page

## 3.10.9

### Added
- robots.txt

### Fixed
- Update links in TableBlocks that reference internal documents or pages & have no href


## 3.10.8

### Added
- enable the `USE_ETAGS` Django setting

## 3.10.7

### Fixes
- Corrected a typo introduced in 3.10.7

## 3.10.6

### Fixes
- replace a few remaining `STATIC_PREFIX` references with the `static` tag

## 3.10.5

### Fixes
- adds missing `{% load staticfiles %}` tags

## 3.10.4

### Added
- Added Prepaid Cards to mega menu. (Requires feature flag for now.)


## 3.10.3

### Removals
- This removes the current version number from built assets, like main.css


## 3.10.2

### Changed
- fixed typo in mission statement


## 3.10.1

### Changed
- retirement app updated 0.5.1
- restored css file 'cr-003-theme.css'


## 3.10.0

### Added
- Created new `WAGTAIL_CAREERS` feature flag to toggle from Django to Wagtail careers pages.
- Production settings now use ManifestStaticFilesStorage
- New environment variable to store the Akamai object ID
- Added a 'run_travis.sh' script to enable separate JS and Python test coverage reporting
- AbstractFormBlock to be used as a base class for modules requiring Django Forms
- wagtail_hooks.py function `form_module_handlers` used by `CFGOVPage.get_context()`
- Feedback module
- `data_research` app to project
- Conference Registration form, block, model, handler, and template
- Added TableBlock definition to organisms and models that use Table
- Added `cfgov/templates/wagtailadmin/js/table-block.js` to override the default form TableBlock inputs. ( This file was copied from Wagtail ).
- Added `cfgov/templates/wagtailadmin/table_input.html` to override the default form TableBlock inputs. ( This file was copied from Wagtail ).

### Changed
- Refactored heroes to support the new "bleeding" format.
- In templates, ALL static file references now use Django's `static` tag/function
- In CSS/Less, references to other assets are now relative
- Optimized Travis build by removing unnecessary steps.
- `flush_akamai` function to call Akamai API endpoint that flushes entire site instead, since this is faster than flushing an individual page
- Only proceed with an Akamai flush if it is an existing page
- Refactored heroes to support the new "bleeding" format.
- `CFGOVPage.get_context()` now uses wagtail hooks to call functions registered with the hook name `cfgovpage_context_handlers`
- `CFGOVPage.serve()` calls `CFGOVPage.serve_post()` to handle POST requests
- Changed label names for the half-width / third-width link blobs.
- Mega menu `Free Brochures` link
- Migrated previous Table data to new TableBlocks
- Modified `cfgov/cfgov/settings/base.py` to add wagtailadmin to the STATICFILES_DIRS path.
- Modified `cfgov/jinja2/v1/_includes/organisms/table.html` to work with the Wagtail TableBlock component.
- Modified `cfgov/v1/__init__.py` to add the linebreaksbr.
- Modified `cfgov/v1/atomic_elements/organisms.py` to create classes which inherit from the TableBlock classes. This allowed us to control which templates where used for rendering the Wagtail admin and table.
- Modified `cfgov/v1/models/browse_page.py`, `cfgov/v1/models/learn_page.py`, and `cfgov/v1/models/sublanding_page.py` to use the new AtomicTableBlock.
- Modified `cfgov/v1/wagtail_hooks.py` to add load new script for the admin.

### Removed
- `max-height` styling on info unit images
- Reference to publish_eccu repo
- `tax-time-saving` rules from `urls.py`
- Removed Owning a Home homepage from urls being pulled from sheersites.
- Removed duplicate caching configuration
- Icon for old Table from admin panel (this field will need to be removed in a future release)


### Fixed
- Corrected Spanish-language label for sharing module
- Typo on success message for form subscription


## 3.9.0

### Added
- Logging configuration to `local.py`
- Author names are now displayed in alphabetical order by last name, falls back on first name if necessary
- Ability to output sharing links within an Image and Text 50/50 Group module
- Added a test for get_browsefilterable_posts function of the sublanding page
- Data migration sets up site root and careers pages
- Wagtail User editor now enforces unique email addresses when creating/editing users.
- Default button text color and spacing overrides to `.m-global-search_trigger` in nemo stylesheet so that search button will be visible on pages that use `base_nonresponsive` template
- New `@flag_required` decorator for Django views


### Changed
- Special characters no longer break the multiselect in the filter form
- Updated gulp-istanbul npm module to version `1.1.1` from `0.10.3`.
- Updated del npm module to version `2.2.2` from `2.2.0`.
- Updated gulp-autoprefixer npm module to version `3.1.1` from `3.1.0`.
- Updated gulp-changed npm module to version `1.3.2` from `1.3.0`.
- Updated gulp-header npm module to version `1.8.8` from `1.7.1`.
- Updated gulp-imagemin npm module to version `3.0.3` from `3.0.2`.
- Updated gulp-less npm module to version `3.1.0` from `3.0.5`.
- Updated gulp-load-plugins npm module to version `1.2.4` from `1.2.0`.
- Updated validate.js npm module to version `0.10.0` from `0.9.0`.
- Updated webpack npm module to version `1.13.2` from `1.12.14`.
- Updated webpack-stream npm module to version `3.2.0` from `3.1.0`.
- Updated es5-shim npm module to version `4.5.9` from `4.5.7`.
- Updated gulp-rename npm module to version `1.2.2` from `1.1.0`.
- Replaces deprecated gulp-cssmin with gulp-clean-css.
- Updated admin page sidefoot 'Related links' label and icon to read 'Related content'
- Feature flag methods now take an explicit `request` object to determine what site to check the flag against



### Removed
- Unused functions `author_name` and `item_author_name` from `v1/feeds.py`
- Unused npm module map-stream.
- Custom method `most_common` since python lib offers similar function


### Fixed
- Post preview organism template used tag/author names instead of slugs that
caused bad link formation
- Fixed an issue w/ the email signup not utilizing the Gov Delivery JSON view for instant error/success feedback.
- Fixed an issue w/ the form validation skipping any validation types other than `required`.


## 3.8.2

### Changed
- Updated copy on Students and Recent Graduates Careers page.


## 3.8.1

### Added
- Google Optimize code on `find-a-housing-counselor` page


## 3.8.0

### Added
- Author names are now displayed in alphabetical order by last name, falls back on first name if necessary
- Ability to output sharing links within an Image and Text 50/50 Group module

### Changed

### Removed
- Unused functions `author_name` and `item_author_name` from `v1/feeds.py`


## 3.7.2

### Changed
- Added support for Spanish-language cue labels to the Expandables organism.
- Added support for Spanish-language heading to the Social Media molecule.
- Removed the leadership calendar print template from the "base.html" inheritence hiearchy
- restores the django logging config we used before cfgov-refresh


## 3.7.1
- always use "localhost" when setting the base URL for PDFReactor


## 3.7.0

### Added
- Added new conference url in the nav

### Changed
- Updated Protractor to version `4.0.2` from `3.2.1`.
- Updated large checkboxes to match the spec.
- Updated Capital Framework to version `3.6.1` from `3.4.0`.
- Updated imagemin to version `3.0.2` from `2.4.0`.
- Updated documentation npm module to version `4.0.0-beta5` from `4.0.0-beta2`.
- Updated gulp-uglify npm module to version `2.0.0` from `1.5.3`.
- Updated eslintrc dot-notation rule to support `catch` block in a Promise.
- Updated `gulp test:perf` task to use a Promise.
- Added `.eslintrc` override for gulp tasks to allow process.exit and console logging.
- Updated mocha npm module to version `3.0.2` from `2.4.5`.
- Updated gulp-mocha npm module to version `3.0.1` from `2.2.0`.

### Removed
- Unused `sinon-chai` npm package.

### Fixed
- Updated banner-footer-webpack-plugin to use git URL instead of `0.0.1`.


## 3.6.0

### Added
- Page revision management: http://docs.wagtail.io/en/v1.4.1/releases/1.4.html#page-revision-management,available at e.g. http://127.0.0.1:8000/admin/pages/64/revisions/
- Redesigned userbar: http://docs.wagtail.io/en/v1.4.1/releases/1.4.html#redesigned-userbar
- Multiple document uploader: http://docs.wagtail.io/en/v1.4.1/releases/1.4.html#multiple-document-uploader
- Improved link handling: http://docs.wagtail.io/en/v1.5/releases/1.5.html#improved-link-handling-in-rich-text
- New users created via the Wagtail admin will automatically receive a password reset email.

### Changed
- Many browser tests have been rewritten as Python unit tests
- A new spec suite "integration" encompasses tests from a few directories that were not named appropriately.
- Gulp test has been updated as there are no longer any browser tests to run by default
- `content_panels` are no longer defined in `AbstractFilterPage`; defined in its subclasses instead
- Upgraded Wagtail from 1.3 to 1.5.2
- Consolidated all environment variables in config/environment.js.
- Ignored `console.log` in tests and enforced `no-process`.
- Updated `STAGING_HOSTNAME` to `DJANGO_STAGING_HOSTNAME` environment var.
- Allows passing of port to `runserver.sh`.
- Updated browse-filterable test suite to properly nest pagination tests.
- Updated pagination to support multiple pagination molecules on a single page.

### Removed
- Unused `SELENIUM_URL` environment variable.
- Removed unused `interactiveTestPort` test variable.
- Squashed all migrations
- `initial_test_data.py` as the tests create the data they need now.

### Fixed
- Added misnamed and unreferenced environment variables to .env.
- Moved pagination tests from /organisms/ to /molecules/ where they belong.


## 3.4.0 2016-07-12

### Added
- leadership calendar Django app
- Frontend: Added ability to auto-fix linter error with the `--fix`
  flag on the linter task.

### Changed
- Updated ESLint to `2.13.1` from `2.7.0`.
- Fixed job ordering on Careers home page to be consistent with Current Openings page.

### Removed

### Fixed
- Fix scheduled publishing

## 3.0.0-3.3.22 – 2016-06-22

### Added

- Added nonresponsive header script for non-v1 sections of the site

### Changed
- Datetimes are now saved in UTC and rendered in Eastern timezone when displayed in templates.
- Django timezone setting changed to America/New_York.
- Updated home page stats and date.
- Rebuilt Nemo Grunt tasks in Gulp and moved built files to static_built directory.

### Removed

### Fixed

- Fixed layout bug in Latest Updates on Home Page.
- Fixed spacing of Home Hero content.
- Fixed spacing issues in the pre-footer.


## 3.0.0-3.3.21-hotfix – 2016-06-10

### Added
- Added "Getting an Auto Loan" to the mega menu

### Changed
- Invalid filterable list input returns empty paginated object instead of empty list in page_sets

### Removed

### Fixed


## 3.0.0-3.3.21 – 2016-06-08

### Added
- Ability to use Social Media molecule as a Wagtail module in the Sidefoot.
- Frontend: Added task for generating JavaScript code docs with `gulp docs`.
- Test for `most_common` util
- Browser tests for most of the organisms generated by Wagtail
- `cfgov/scripts/_atomic_helpers.py` to provide streamfield data
- Test for present, past, and future event states

### Changes
- Use bare value of RichText field if value type is not RichText.
- Check against Activity Log topics when generating View More link.
- Breadcrumb and sidenav link generation gets most appropriate version of page.
- Made Text Introduction's `has_rule` option have an effect.
- Tidied up some of the template logic around using `render_block`.
- Changed class of FCM category slug to remove extra spacing.
- Updated gulp task to write both responsive and non-responsive styles for ondemand needs.
- Updated the test fixture for ondemand includes to allow for the nonresponsive stylesheet to be loaded for visual testing.
- Use bare value of RichText field if value type is not RichText
- Check against Activity Log topics when generating View More link
- initial_test_data script now uses streamfield block data from a new file called `_atomic_helpers.py`
- `when` now compares datetimes against the current time in ET, not UTC
- `when` optionally uses the event stream's start time, if there is one
- Promotes Expandables from molecule to organism
- Changes global banner expandable Less to resolve cascade issue
- Maintain order and uniqueness in JS file lists by using `OrderedDict` instead of `set`
- `user_save_callback` updated to expire a password if it's for a new user

### Removed
- Event RSVP email link button.
- `atomicName` parameter from `checkDom` atomic helper.
- Unused function `get_related_posts_categories`
- Unused gov delivery view function in jobmanager
- PostPreview organism from streamfield block choices since it was unused
- Custom classes `CFGOVUserEditForm`, `CFGOVUserCreationForm` and functions `create_user` and `edit_user`
- Custom redirects for creating a user and resetting the password
- `convert_to_datetime` since it duplicated logic in `_convert_date`

### Fixed


## 3.0.0-3.3.20 - 2016-05-24

### Added

### Changes

### Removed

### Fixed

- get_browsefilterable_posts() call to get_page_set

## 3.0.0-3.3.19 - 2016-05-23

### Changes
- Frontend: Added `destroyInitFlag()` method to `atomic-helpers.js`.
- Frontend: Added `destroy()` method to `Expandables.js` to allow
  reversing calls to `init()`.
- Frontend: Added extra small tests to bureau structure page.

### Fixed
- Frontend: Fixed issue where cloned expandables were not initializing
  on the bureau structure page.
- Frontend: Removed `self` references in ContentSlider.
- Newsroom fixed to render all categories when no filters are selected.

## 3.0.0-3.3.18 - 2016-05-20

## Added
- missing publish_eccu requirements

### Changes
- Frontend: Added `destroyInitFlag()` method to `atomic-helpers.js`.
- Frontend: Added `destroy()` method to `Expandables.js` to allow
  reversing calls to `init()`.
- Frontend: Added extra small tests to bureau structure page.

### Removed

- Removed activities-block.html

### Fixed
- Frontend: Fixed issue where cloned expandables were not initializing
  on the bureau structure page.
- Frontend: Removed `self` references in ContentSlider.


## 3.0.0-3.3.17 - 2016-05-20

### Added
- Missing token provider for forms submitted by JS
- Ability to refresh akamai cache on page publish
- Adding Acceptance tests for the Video Player
- Adding Validation code and url param fix for Ustream player

### Changes
- Rename Events body field => Subheading
- Switch render location of live/future body fields to under the map (new body location)
- Change date used for post preview from date published to actual event date.
- Fixes issue with spacing after the last item in a full-width component
- Adding Validation code and url param fix for Ustream player.

### Removed

### Fixed

## 3.0.0-3.3.16 - 2016-05-19

### Added
- `parse_links` calls on rich text fields on the rest of the fields
- Add unit tests for filterable list functions
- Added browser tests for the multiselect.
- Fix category filtering
- Ability to refresh akamai cache on page publish

### Changes
- filterable_context.py -> filterable_list.py
- Refactored the filterable list logic for modularity and testability
- Rename Events body field => Subheading
- Switch render location of live/future body fields to under the map (new body location)
- Change date used for post preview from date published to actual event date.

### Removed

### Fixed

- Removed wrapping `<p>` tag on a form field's description field output,
  since it's a rich text field that provides its own markup.
- Fixed issue with single careers layout.

## 3.0.0-3.3.15 - 2016-05-16

### Added

### Changes

- Updated Capital Framework to latest.
- Updated stats on homepage to match CCDB landing.

### Removed

- Removed acting Dept Directors from Leadership calendar filter.
- Removed obsolete module kbclick.js.

### Fixed

- Fixed a validation bug in the Multiselect.
- Fixed issue with spacing after the last-child.


## 3.0.0-3.3.14 - 2016-05-11

### Added

### Changes

- Fixed Password Reset Flow
- Fixed saving of Legacy Blog Pages

### Removed

### Fixed


## 3.0.0-3.3.13 - 2016-05-11

### Added
- Added print styles to hide major site features that aren't print applicable.
- Added base pagination browser tests.
- Image Text 50 50 Organism to Blog Page
- Moved django-commons into the project

### Changed

- Updated static version of the org chart.

### Removed

### Fixed

- Fixed an issue where the header only had 15px of spacing instead of 30.
- Fixed the spacing around info-units groups and breadcrumbs.
- Fixed duplicate Protractor tests.
- Fixed issue with page jump form.

## 3.0.0-3.3.12 - 2016-05-05

### Added
- Additional page template tests
- RegComment organism: New option to use a generic link for commenting at
  Regulations.gov or going directly to the specified document's comment form.
- Additional molecule tests

### Changed
- Updated event times to show EDT.
- Frontend: Added init flag when initializing atomic components.


## 3.0.0-3.3.11 - 2016-05-03

### Added
- Front end: Added No Fear Act link to footer.

### Changed
- RSS Feeds for all Filterable Pages
- Animated Gif Support
- Ensure files uploaded as .PDFs get a download icon
- Handle govdelivery job subscriptions via a Django form
- Refactored HousingCounselor form to use USZipCodeField() in order to not strip leading zeros


## 3.3.0-3.3.10 - 2016-04-28

### Fixed
- Typo in reg comment form


## 3.0.0-3.3.9 - 2016-04-28

### Added

- Added tests for the public methods in the Multiselect
- API client for Regulations.gov Comment API
- reg-comment organism and Wagtail module for adding it to a page

### Changed

- Make further reading and list filter results distinct

### Removed

### Fixed


## 3.0.0-3.3.3 - 2016-04-21

### Added

- Added unit test specs for all files to test (excluding config, polyfills and jQuery plugins).
- Added no-js and js classes to the on-demand header.
- Added link to Livestream FAQ.
- Flag for database routing for content.consumerfinance.gov.
- Added the Digital Gov search script.

### Changed

- Hid overflow-x at mobile sizes on document body.
- Added `halt()` and `clearTransitions()` methods to transition behaviors.
- Updated the content on doing-business-with-us and doing-business-with-us/upcoming-procurement-needs based on EA feedback.

### Removed

- Removed resolved TODOs and old macros replaced by atomic components.

### Fixed

- Fixed an issue where the multiselect couldn't be closed.
- Fixed the browser tests for the recent change to wagtail pages.
- Fixed the mobile menu for on-demand django pages.
- Fixed disappearing search close button when swapping device orientation.


## 3.0.0-3.3.2 - 2016-04-11

### Added

- Adds a max-selections checker to the Multiselect.
- Remove inline CSS when running sheer_index.
- Abstracted dom events for easier reuse throughout the project.
- Added npm shrinkwrap and snyk dependency monitoring
- Tests `share_the_page` wagtail hook and associated functions

### Changed

- Updated Global Search to set search trigger to invisible,
  since hidden is overridden.
- Defaulted Related posts slug title to 'Further Reading' and made it a field in wagtail.
- Enabled gov delivery subscriptions to work on wagtail pages
- randomized formfieldWithButton Id and included name field for post requests.
- Update Director's Bio and Deputy Director's Bio
- Update the leadership calendar copy and links
- Updated the placeholders in wagtail filterable list controls.
- Updated footer to atomic footer.
- Pinned our NPM dependencies.
- Updated Capital Framework to 3.3.0
- Changed U.S. flag image paths to be root-relative
- Refactored wagtail hook `share_the_page`

### Removed

- Removed `gulp beep` task for optional alerting when the build process
  has completed.
- Remove Disqus comments from blog pages
- Removed sitespeed.io gulp task

### Fixed

- Fixed paths to templates that were moved in to /about-us.
- Update biographies for director bios.
- Fixed issue with bad values in the multiselect.
- Fixed the missing logon on IE 8.
- Fixed an issue w/ the spacing on the hero.
- Fixed issue where missing images were breaking the hero layout

## 3.0.0-3.2.1 - 2016-03-21

### Added

- Added Featured Menu Content Molecule.
- Added Global Banner Molecule.
- Added Digital Privacy Policy to the footer.
- Added tests for dom-traverse functions
- Added default values for the View more text and URL.
- Dynamically create the View more URL if there are tags
- Add an EXTERNAL_ICON_PATTERN to handle icons and links separately
- Added specific Blog/Newsroom Categories to Related Post options
- base.html now checks for page (seo) title if exists
- Added a space before the external icon
- Added validation for Youtube URLs.

### Changed

- Abstracted create and queryOneout of the multiselect.
- Simplified array searching in the Multiselect.
- Updated the home hero to it’s own molecule.
- Updated the layout for the level 1 menu items to distribute them more evenly
  across the header.
- Abstracted the string utils from the Multiselect.
- .gov links have an external icon
- Updated the Hero Macro for the new overlay hero styles.
- Updated article template to render all categories
- Append bureau title on every template rendered
- Changing the times we receive for calendar events to match our db.
- Updated `external-site/index.html` to use the full params of whatever's being passed in.
- Changed copy on `/the-bureau/`
- Updated titles and names in the Bureau Structure page

### Removed

- Removed Georgia usage for the time being.
- Removed ICS download placeholder from events.

### Fixed

 - Fixed active filter notification on Browse Filterable pages.
 - Corrected the homepage links.
 - Fixed date range searches on blog page.

## 3.0.0-3.1.1 - 2016-03-21

### Added
- Added Backend sidebar contact
- Add Related Metadata molecule to backend
- Added `ClearableInput` class for clearable input behavior
  in `input-contains-label` CF class.
- Added Github specific Issue and PR templates.
- included paragraph rich text field to related links
- Added new content flush sides on small modifier to fix an issue where margin was set on the molecule level instead of the template.
- Added Info Unit Macro.
- URL field to the Post Preview organism
- Frontend: Added overlay atom.
- Signal receiver function to unpublish all revisions for a page when a page is unpublished
- Backend: HomePage Model
- David Silberman's assets
- Frontend: Added JS init scripts for /offices/, /sub-pages/, and /budget/.
- Frontend: Added data-* attribute JS utility class.
- New manager to query for the most appropriate pages (shared and/or live)
- Enabled Demo Page in flapjack
- Included Password Complexity rules for admin user creation/editing flow
- Enabled email backend for Production settings
- Frontend: Added utility classes for translation and opacity CSS transitions.
- Added SublandingFilterablePage class
- Script to semi-automate importing refresh data
- Provided option to exclude sibling pages in secondary navigation
- Added tests for `external-site-redirect.js`
- Frontend: Added JS Tree data structure and traversal algorithms.
- Add text intro and featured content to SublandingFilterablePage
- Add a script `move_reports.py` to move all reports under a given SublandingFilterablePage
- Add a 'careers_preview' query to limit the results to 5
- Added CFGovLinkHandler to convert richtext internal links to relative links
- Frontend: added `u-hidden-overflow` utility class.

### Changed
- Converted the project to Capital Framework v3
- Updated `protractor` from `3.0.0` to `3.1.1`.
- Included Table organism within full width text
- Changed BrowseFilterablePage and related-metadata.html molecule templates to
  account for new backend
- Abstracted info unit into a helper mixin to make it easier to re-use the inline
  version.
- Moved Home page specific layout changes to it's own file.
- Updated jsdom from `7.2.2` to `8.0.4`.
- Updated secondary-nav to use new expandable molecule in place of old CF
  Expandable.
- Updated gulp-eslint from `1.0.0` to `2.0.0`.
- Converted Link Blob Group, 25/75 Group, and 50/50 Group to single Info Unit Group.
- Converted Link Blob Macro to Info Unit Macro.
- Converted 25/75 Macro to Info Unit Macro.
- Converted 50/50 Macro to Info Unit Macro.
- Updated Home Page to Info Unit Macro.
- Included use of wagtail `classname` meta field for block css modifiers
- Breadcrumbs for Wagtail pages now handled by Wagtail
- Changed Wagtail pages extending from `layout-side-nav.html` to use new side
  navigation handling
- Changed FilterableListControls.js to add validation for email, date, and
  checkbox fields.
- Converted references and asset urls from Fuchs to Silberman.
- Fix blog post template to use sheerlike related posts method.
- Restructured mega menu to include submenus recursively to allow for a
  third-level.
- Renamed atomic-checkers `validateDomElement` to atomic-helpers `checkDom`.
- Add two categories to the Implementation Resource group.
- Updated the homepage based on user feedback.
- Renamed preview_link_url/text => secondary_link_url/text
- Updated Categories for Research & Reports.
- Changes to job listing pages.
- included backend support for Video in FCM
- Changed `external-site-redirect.js` to remove jQuery and fix Regex.
- Updated the global search for no-js and IE 8-10 fixes.
- Frontend: Added all launch-state mega menu links.
- Frontend: Added hover-to-show behavior in desktop mega menu.
- Use the added `careers_preview.json` in the careers sublanding page instead
  of `careers.json`
- Wrap prefooter section in Browse pages in a conditional to prevent empty prefooter
- Frontend: Added behaviors for third level mobile mega menu.
- Frontend: Made Expandables collapse under 600px window size.
- Updated the Mega Menu layout to avoid pointer events for older IE.
- Updated the Mega Menu for devices without JS.
- Disabled GTM tracking for links in menu and return to top link.

### Removed
- Removed normalize and normalize-legacy from main less file because CF
  already includes it.
- Removed old branded list mixin (was causing compile errors).
- Removed unnecessary Wagtail streamdata retrieval function from v1/utils/util.py
- Removed old beta styles.
- Removed prototype language, such as instances of setting `value`, `page`,
  and `global_dict`
- Imports of contact info macros that were breaking the page
- Removed Link Blob, 25/75, and 50/50 styles.
- Removed need for negative margin tweaks after groups.
- Removed need for positive margin tweaks aroung group headings.
- Removed heros from old WordPress pages.
- Removed `show-hide-fields.js` script and reference from common.js.
- Meredith Fuch's assets.
- A couple of Implementation Resource group categories.
- Removed Chosen.js library and custom styles/scripts.
- Removed several size=x params passed to query.search(), which don't do anything
- Removed all the pages and associated code that have been ported to wagtail.

### Fixed
- Fix bug where publised pages were showing shared content
- Fixed Contacts import-data script to set phone numbers correctly
- Fixed an issue where heros were not displaying on new Wagtail pages.
- Fixed an error where the secondary nav script was trying to initialize on
  pages it wasn't used.
- Fixed archive_events script to run in production.
- Fixed issue where form validation clashed with filterable list controls.
- Post preview title now links to page link.
- Fixed a bug where the search input and button in the header were misaligned.
- Fixed urls document type for career pages.
- Fixed stacking bug in header search.
- Fixed page saving bug that would prevent the display of a page's tags
- Fixed ordering for Filterable results to be newest => oldest by published_date.
- Fixed a bug where activiating the clear button wasn't clearing filtered
  results on browse filterable pages.
- Fixes the values for author and tag options to remove special characters.
- Fixes layout issues with filters on sheer pages.
- Fixed failing browser tests due to atomic naming updates.
- Fixed a bug in the multi-select script where value was set before input type.
- Fixed positioning bug in global search.
- Fixed issue where categories without a set icon were showing the speach icon.
- Fixed issue where a filtered page wasn’t showing the selected options in the
  multiselect.
- Fixed an error in the Browser tests for IE 8.
- Fixed an error in the Browser tests when running on Jenkins.

## 3.0.0-3.0.0 - 2016-02-11

### Added
- Added 'sheer_index' manage.py subcommand, to replace usage of 'sheer index'
- Migrated 'sheerlike' project into this codebase
- Added 'watchserver' manage.py subcommand for running Django dev server
  and gulp watch together.
- Added Acceptance tests for the `activity-log` page.
- Added webpack module loader for per-page JavaScript.
- Added external-site page-specific script.
- Added `config/environment.js` for project JS path configuration.
- Added filesystem helper to gulp utilities for retrieving a binary executable.
- Django Server
- Django related urls to access links
- Django-Sheerlike integration
- Added Acceptance tests for `the-bureau` pages.
- Added test utility to retreive QA elements.
- Added ARIA state utility to enable decorating dom elements with ARIA states.
- Added unit test for `aria-state.js`.
- Wagtail CMS
- Added `gulp test:a11y` accessibility testing using node-wcag.
- Added node 4.1.0 engine requirement in `package.json`.
- Added `commonjs`, `jest`, `protractor` environments.
- Added new ESLint `no-useless-concat`, `global-require`,
  `jsx-quotes`, `no-restricted-syntax`, `block-spacing`, `require-jsdoc`,
  `space-before-keywords`, `no-dupe-class-members`, `prefer-arrow-callback`,
  and `prefer-template` rules.
- Added `properties` attribute of `id-length` rule.
- Added `keywords`, `unnecessary`, and `numbers` attributes
  to `quote-props` rules.
- runserver.sh script to collectstatic files and run the server
- Added testing for web-storage-proxy.js
- Added Acceptance tests for `careers` pages.
- CFPBPage model
- Backend for Staging vs Production publishing
- Django template tags
- Added `block__flush` to cf-enhancements to remove margin from all sides.
- Added Acceptance tests for `blog` pages.
- Added Acceptance tests for `newsroom` pages.
- Added Acceptance tests for `doing-business-with-us` pages.
- Added Acceptance tests for `budget` pages.
- Added atomic landing page template prototypes.
- Added `/organisms/` and `/molecules/` directories to includes directory.
- Added `gulp test:perf` task to test for performance rules.
- MYSQL backend to project settings & a database creation script
- Added `gulp test:unit:server` for running Django unit tests via gulp.
- Added templates and CSS for the Text Introduction molecule.
- Added Unit test for `BreakpointHandler.js`.
- EventPage and EventLandingPage
- Management command to convert Wordpress data into Wagtail based Django models
- Script to convert Event WP data into Wagtail specific POST data for wagtailcore view `create()`
- Added half-width-link-blob macro and styles
- Added templates and CSS for the Image and Text 25/75 molecule.
- Added templates and CSS for the Image and Text 50/50 molecule.
- Added templates and CSS for the Call to Action molecule.
- Added `gulp beep` task for optional alerting when the build process
  has completed.
- Added Molecule/Organism Streamfields.
- Added wagtail specific demoPage only available in development for displaying moleclues/organisms.
- Added `license` field to `package.json`.
- EventArchivePage, EventRequestSpeakerPage, and EventFilterForm.
- Added templates and CSS for the Full Width Text organism.
- Added templates and CSS for the Contact Method molecule.
- Added templates and CSS for the Sidebar Contact Info organism.
- Added `/browse-filterable` template page
- Added templates and CSS for the Main Contact Info organism.
- Added templates and CSS for the Related Posts molecule.
- Added templates for the Hero molecule (CSS is in CF-Layout v1.3.0)
- Added template for post-preview molecule
- Added templates and CSS for the Signup Form organism.
- Added templates and CSS for the Content Sidebar organism.
- Added instruction to create superuser for admin access.
- Adds new file to commands module in the core app called `_helpers.py`
- Adds ability to import snippets
- Added ImageText2575 molecule backend model and template
- Added Call to Action backend and template
- Added Contact snippet and molecule backends
- Added temporary folder for converted Jinja2 Wagtail field template files
- Added WP Import Data Contact processor
- Added templates and CSS for the Adding Sidebar Breakout organism.
- Added cf-tables and tables molecule
- Landing Page Type
- Initial Data json file for preloading pages
- Added `/browse-basic` template page.
- Added templates and CSS for Expandable molecule and ExpandableGroup organism.
- Added `classlist` JS polyfill.
- Added `EventObserver` for adding event broadcaster capability to JS classes.
- Added `atomic-checkers.js` and `validateDomElement`
  utility method for checking atomic element DOM nodes.
- Backend Organisms Full Width Text & Post Preview.
- Added Related Posts molecule to the CFGOVPage
- Add Main Contact Info molecule
- Add Sidefoot Streamfield to CFGOVPage for sidebar/footer content
- Add global context variable `global_dict` for easier prototyping
- Add styleguide app to local settings
- Added templates and CSS for the Filterable-List-Controls organism.
- Add Table organism
- Add Sublanding Page
- Add Hyperlink template
- Add icons to Sidefoot Streamfield blocks
- Add ImageText5050Group and HalfWidthLinkGroup templates and organisms
- S3 Image Upload support for Refresh/Prod
- Dev Landing Page Demo
- Add Image Text 25/75 and Full Width Text into SublandingPage
- Add related_posts_function to the global context in Jinja2 for prototyping of related posts
- Added the featured content module molecule and included it in the landing-page prototype
- Add ImageText2575Group organism
- Add ImageText2575Group to Sublanding and Landing pages
- Add the insets Quote and Related Links.
- Added templates and CSS for the Notification molecule.
- Added prototype data to the form-field-with-button molecule
- Added prototype data to the email-signup organism
- Added the email-signup organism to landing-page template
- Added templates and CSS for the Social-Media molecule.
- Add Heading field to Link Blob group
- Add prototype data to Image Text organisms
- Backend Expandable/Expandable Group Molecule & Organisms
- Added Number Block
- Added Form Field with Button to sublanding page
  ([Fixed 1246](https://github.com/cfpb/cfgov-refresh/issues/1246)).
- Added Backend Feature Content Molecule
- Added get_unique_id context method.
- Added templates and CSS for the Item Introduction organism.
- Added templates and CSS for the Pagination molecule.
- Backend Browse Page
- Added Backend Item Intro Organism
- Added Backend: Notification
- `dom-traverse.js` for dom querying not covered by native dom.
- Added Backend Learn Page model
- Added Related Topics molecule.
- Added full_width_sans setting for correct font face usage.
- Added a new nav-link molecule macro and styles.
- Added Related Links to Sidebar/Footer.
- Added Related Metadata molecule.
- Added custom image and rendition models CFGOVImage and CFGOVRendition
- Added AbstractLearnPage for Learn and Doc Detail pages
- Added preview fields to AbstractLearnPage
- Added relevant date fields to AbstractLearnPage
- Added multi-select atom styles and scripting
- Added Frontend: Global Header CTA.
- Added Frontend: Header.
- Added Frontend: Mega Menu.
- Added Frontend: Global Eyebrow.
- Added Frontend: Global Search molecule.
- Added language dropdown for pages, which defaults to english
- Add BrowseFilterablePage model
- Add BaseExpandable class for expandable controls
- Add FilterControls organism using BaseExpandable
- Add url_parameters macro to handle adding existing get URL parameters into links
- Added new info-unit molecule that combines (but doesn't replace) the half width link blob, image and text 50/50, and 25/75 into one base molecule using modifiers.
- Added new (undocumented) card molecule.
- Add wagtailuserbar to the base.html
- Added unit test for beta-banner.js.

### Changed
- Updated the primary nav to move focus as user enters and leaves nav levels
- Moved handlebars from npm to bower.
- Added jQuery CDN with fallback to head to satisfy GTM requirements.
- Changes the location of the /dist folder to cfgov/v1/jinja2/v1
- Server port is now at 8000
- included with context flag for macros that make a call to request object
- Updated Jinja2 shorthand if statements to include an empty else case.
- Added `binaryDirectory` parameter to `fsHelper.getBinary` helper function.
- Updated jsdom from `3.1.2` to `6.5.1`.
- Updated mocha-jsdom from `0.3.0` to `1.0.0`.
- Updated istanbul from `0.3.13` to `0.3.20`.
- Updated TravisCI node version to `4.1.0`.
- Updated ESLint configuration from `1.0.0` to `1.5.1`.
- Vendor related files now sit at the root project location
- Moved templates to reside in v1 app project jinja2 directory
- Added ability to use django static & url functionality in jinja2 templates.
  [More Information](https://docs.djangoproject.com/en/1.8/topics/templates/#django.template.backends.jinja2.Jinja2)
- Refactored web-storage-proxy.js to be less complex and make it testable
- Updated del from `1.2.0` to `2.0.0`.
- Updated chai from `2.3.0` to `3.3.0`.
- Updated sinon-chai from `2.7.0` to `2.8.0`.
- Settings file and template loaders
- Updated gulp-autoprefixer from `2.3.1` to `3.0.2`.
- Added pixel dimensions to Cordrary corner video image.
- Added JS in `./config` directory to `gulp lint:build` task
  and merged that and gulp config together in `config.build`.
- addressed security concerns about query data validation in calendar filter pdf generation,
  and added an option to filters to allow post requests
- fixed url routing for rendering directory cordrays pdf
- explicitly stated jinja2 to autoescape in templates
- Changes `align: value` attribute in ESLint `key-spacing` rule
  to individual mode with `mode: minimum` option set.
- Changes `quote-props` rule attribute to `consistent-as-needed`.
- Added href URL to primary nav top-level menu link.
- Changed DB backend from sqlite ==> MYSQL.
- Govdelivery subscribe view is now exempt from csrf verification
- Fixed issue w/ gulp watch task not compiling JS on change
- Refactored `BreakpointHandler.js` to remove jQuery dependency and unneeded code.
- Changed from single cf import to individual module imports.
- Move handlebars dependency to npm from bower.
- Change Doing Business With Us email to office email
- Updates `gulp-sitespeedio` from `0.0.6` to `0.0.7`.
- CFGOVPage to include tags and authors
- Event import script to include grabbing tags and authors
- Change templates to move logic to Django backend
- Move Event filter over to a Django form.
- Updates `jsdom` to `7.0.2` from `6.5.1`.
- Move staging hostname variable from django settings to be an environment variable
- Uses globally installed Protractor in setup.sh, if available.
- Updated the existing breakpoint variables and values to the ones released in cf-core v1.2.0
- Excludes 3rd-party JS polyfills from linting.
- Abstracts code into helper class `DataImporter`
- Modifies command line options to allow specifying arguments for importing pages or snippets
- Changes the way the processor module is imported so it imports it using the [app] argument
- Moves the processors module from the core.management.commands module to the v1 app
- Contact molecule templates
- Changes .env Project configuration workon control flow to direct stdout and stderr to /dev/null.
- Upgrade wagtail to 1.2
- Cleaned up and rebuilt the secondary nav to reduce complexity and fix bugs
- Routed landing page type related molecules and organisms
  to use `jinja2/v1/_includes/` template locations.
- Updated protractor from 2.5.1 to 3.0.0.
- Updated gulp-sitespeedio from 0.0.7 to 0.0.8.
- Update runserver script to start MYSQL if it isn't running
- Reduced padding on expandables per direction of design.
- Hide cues on expandables when JS is turned off.
- Updated protractor from 2.5.1 to 3.0.0.
- Change name of Settings tab to Configuration
- Move some Promote fields to Configuration tab
- Change Promote to be Sidebar/Footer
- Move Related Posts and Email Signup to sidefoot Streamfield in the Sidebar/Footer tab in CFGOVPage
- Finalize Sidebar Breakout organism template
- Finalize Sublanding Page template
- Fix related post molecule to be used in multiple places
- Convert Sidefoot paragraph streamfield block to Textblock
- Updated headings for changes in Capital Framework
- Temporarily comment out related posts section of single blog post
  browser test until BlogPage's are in Wagtail.
- Add `show_heading` checkbox to Related Posts organism to toggle the heading
  and icon.
- Merge Streamfields in LandingPage
- Landing and Sublanding content blocks render each atomic structure with `div class="block">`
- Added environments to frontend/backend setup scripts.
- Make Full Width Text organism a StreamBlock and add insets
- Converted `external-site.js` to `ExternalSite.js` class and removed 3rd party dependencies.
- Changed the ImageBasic atom to always include an optional alt by default
- Removed field validation on content creation
  ([Fixed 1252](https://github.com/cfpb/cfgov-refresh/issues/1252)).
- Sets npm install on frontend.sh to warning level.
- Updated Jinja2 environment inlcude flag related methods
- Updated ImageText5050 requirements [Fixed 1269] (https://github.com/cfpb/cfgov-refresh/issues/1269)
- Updated `webpack-stream` to `3.1.0` from `2.1.0`.
- Updated `player` to `0.5.1` from `0.6.1`.
- Updated streamchild render method to use default behavior when using default blocks [Fixed 1268] (https://github.com/cfpb/cfgov-refresh/issues/1268)
- Fixes styling and rendering issues [Fixed 1278] (https://github.com/cfpb/cfgov-refresh/issues/1278)
- Upgrade version of Wagtail to 1.3
- Change method of CFGOVPage called `children` to be called `elements`
- Moved html5shiv into modernizr.
- Updated `gulp-load-plugins` to `1.2.0` from `1.1.0`.
- Included breadcrumb data from page context
- Added development environment data initialization
- Pinned jQuery to `1.11.3` due to changes in `1.12.0` that cause errors in jsdom.
- [Fixed 1320] (https://github.com/cfpb/cfgov-refresh/issues/1320)
- Converted the nav-secondary macro and styles to an organism
- Updated the new secondary-nav organism to use the new nav-link molecule
- Updated the secondary-nav-toggle for new classnames
- Changed expandable.html to be a macro for upcoming Filtered List
- Updated browse-filterable demo
- Updated filterable-list-controls organism to allow for multiple option
- Password Policy & Lockout criteria for login, account password change & forgot my password.
- Updated the project to use Avenir font by default
- Updated `mocha` from `2.2.4` to `2.4.2`.
- Updated `sinon` from `1.14.1` to `1.17.3`.
- Updated `lodash` from `3.10.0` to `4.0.1`.
- Change jinja2 templates to handle Wagtail page
- Fixed [1348](https://github.com/cfpb/cfgov-refresh/issues/1348) and [1354](https://github.com/cfpb/cfgov-refresh/issues/1354)
- Updated brand colors to updates in generator-cf.
- Disabled JavaScript in IE8 and earlier.
- Removed max_length validation until [later review](https://github.com/cfpb/cfgov-refresh/issues/1258) after release
- Refactored beta-banner.js to demonstrate general lifecycle.

### Removed
- Removed unused exportsOverride section,
  which was an artifact of the grunt bower task.
- Removed browserify, watchify, and browserify-shim dependencies.
- Removed src directory
- Removed bad CF Notifier tests.
- Removed unnecessary mobile-only expandables
- Removed link from Cordray's corner image `/the-bureau/about-director/`.
- Removed extra Google Analytics code.
- Removed `istanbul` because it's already a dependencies of `gulp-istanbul`.
- Sidebar from LandingPage
- Removed `map` and `filter` array polyfills.
- Removed `event-listener.js` and `query-selector.js` polyfills for IE8.

### Fixed
- Fixed instructions for gulp watch
- New way to run the server documented in the INSTALL.MD
- New way to define url routing, no longer automatically set by file path
- Fixed heading structure throughout website
- Fixed setup.sh to use argument correctly
- Fixed title for Small & Minority Businesses
- Fix page header rendering for Sublanding page
- Fix related post molecule to be used in multiple places
- Fix failing tests relating to Related Posts organism
- Fix related-posts.html logic
- Minor PEP8 compliance changes
- Fixed the markup for the 25/75 organism.


## 3.0.0-2.4.0 - 2015-09-29

### Added
- Added Favicon
- New and improved primary nav (both look and interaction)
- Added expanded-state utility for getting/setting aria-expanded

### Changed
- Updated Video Code to make it usable on Events pages.
- Changed gulp JS unit testing task from `gulp:unit:js` to `gulp:unit:scripts`
- Updated Meredith Fuchs bio and images.
- Added indent rules for `var`, `let`, and `const` in ESLint config file.
- Replaced old Grunt legaccsy plugin with Gulp mq-remove plugin
- Added ability for acceptance --specs test flag to accept list of test files.
- Changes `big_radio` macro to `radio_big` and `checkbox_bg` to `checkbox_big`.
- Updated Dep Dir title to include "Acting"

### Removed
- Disables tests for landing page events, since we don't currently have events.
- Removed Ombudsman from nav for beta freeze.

### Fixed
- Fixed issue with logic displaying the Event summary state.
- Fixed missing IE only stylesheet for older systems/browsers.
- Fixed skip-navigation link for keyboard navigation.


## 3.0.0-2.3.0 - 2015-08-27

### Added
- Added time macro.
- Added `gulp test:unit` and `gulp test:acceptance` tasks for test stages.
- Added support for link buttons to disabled link utility class.
- Added `breakpoints-config.js` config file to use for responsive JS.
- Added breadcrumbs to blog, newsroom, careers, business, bureau
  and budget pages
- Added Meredith Fuchs to Leadership calendar filter.
- Added unit test for `assign` utility.
- Added `get-breakpoint-state.js` to add support for responsive JS.

### Changed
- Moved `.meta-header`, `.jump-link`,
  and `.list__links` to `cf-enhancements.less`.
- Converted time elements to use time template.
- Broke apart format macros into topical macros.
- Updated legacy code to remove old jQuery dependency and
  unnecessary code.
- Updated copy on `about-us` page
- Added copying of `.env_SAMPLE` to `.env` part of `setup.sh`.
- Moved console output messages to the end of the `setup.sh` `init` method.
- Organized `.env_SAMPLE` and made `.env` executable on its own.
- Added `HTTP_HOST`, `HTTP_PORT`, `SELENIUM_URL`, `SAUCE_USERNAME`,
  `SAUCE_ACCESS_KEY`, `SAUCE_SELENIUM_URL`, and `VIRTUAL_ENV`
  constants to `.env_SAMPLE`.
- Moved aggregate `gulp lint` task to bottom of file to avoid duplicate
  lint task entries in `gulp --tasks`.
- Renamed `gulp lint:src` to `gulp lint:scripts` to future-proof type of linting.
- Renamed `gulp test:macro` to `gulp test:unit:macro`.
- Renamed `gulp test:processor` to `gulp test:unit:processor`.
- Renamed `gulp test:browser` to `gulp test:acceptance:browser`.
- Edited `INSTALL.md` to accommodate changes in `.env_SAMPLE`.
- Edited Protractor configuration to include browser groups,
  which by default only run the essentials locally, but the full suite
  (including legacy browsers) on Sauce Labs when Sauce credentials are present.
- Updated test instructions to use the gulp test subtasks.
- Updated Travis CI settings to use `setup.sh`.
- Updated files to use `breakpoints-config.js`.
- Made `/the-bureau/bureau-structure/role-macro.html` private.
- Updated `gulp clean` to leave the `dist` directory and remove the inner
  contents
- Use `HTTP_PORT` environment variable for port in `gulp watch`, if available.
- Removed "optional" text from privacy complaint form
  and added `*` to designate required fields.
- Updated Deputy Director information to Meredith Fuchs.
- Updated `/about-rich-cordray/` URL to `/about-director/`.
- Updated `/about-meredith-fuchs/` URL to `/about-deputy-director/`.
- Normalized director and deputy director photos to be format `NAME-WxH.jpg`.
- Changed name of `shallow-extend` utility to 'assign'.
- Superscripts `st` in `21st` on About Us page.
- Updated `BreakpointHandler.js` to support usage of `breakpoints-config.js`.

### Removed
- Removed styles from codebase that have already been migrated
  to cf-typography.
- Removed duplicate Privacy Policy
- Removed processor tests due to them being outdated.
- Removed failing bureau tests to be debugged later

### Fixed
- Fixed borders on sub-footers across the website
- Fixed 'Return to top' button width on footer
- Fixed default gulp task
- Fixed icon links to match CFPB Design Manual
- Fixed gulp copy task that was missing copying PDFs in subdirectories.
- Fixed issues with active filter logic.
- Fixed testing issue with single pages reloading for every test
- Fixed testing timeouts the first fix didn't correct by updating timeout time


## 3.0.0-2.2.0 - 2015-08-18

### Added
- Transitioned Capital Framework dependency to v1.0.0 in bower.json.
- Added gulp and the required npm plugins
- Added gulp config file to lay out configs for each task
- Added gulp tasks split up into their own files
- Added acceptance tests for `/offices/*` pages accessible through site's menu.
- Added Accessibility page to footer and adds Accessibility page tests.
- Added acceptance tests for `/sub-pages/*`.
- Added `activities-block` shared template for activity feed
  on offices and sub-pages.
- Added accessibility complaint form.
- Added "File an EEO Issue" form.
- Added `/offices/office-of-civil-rights/` page, tests, and link in footer.

### Changed
- Site's "About" text to "About Us".
- Replaced FOIA Records with Coming Soon heading
- Updated setup.sh to use gulp
- Updated travis to use gulp tasks
- Updated main.less to use the paths option in less compiler.
- Moved and renamed contact-macro to contact-layout in macros directory.
- Moved filters macro from `post-macros.html` to `/macros/filter.html`.
- Made filters macro helpers private.
- Moved getViewportDimensions out of utilities.js and into own module.
- Updated ESLint to v1.0.0.

### Removed
- Removed Grunt plugins from package.json
- Removed the Gruntfile.
- Removed homepage progress charts and related content and JS.
- Removed 80px to 120px sizing for the isocon sizes on the-bureau page.
- Removed cf-pagination and other unused JS.

### Fixed
- Fixed margins on site footer.
- Switched the two forms under Privacy to their correct positions
- Fixed incorrect email href reference on offices contact email link.


## 3.0.0-2.1.0 - 2015-08-05

### Added
- Added `map` and `filter` array polyfills.
- Added `about-us` page and tests
- Added `newsroom` type to Activity Snippets
- Created initial career posting template.
- Created 1/4 and 3/4 layout columns.
- Added DL styles to cf-enhancements.
- Added `offices/project-catalyst`.
- Careers processor/mapping/query.
- Added `office_[office slug]` class to offices template.
- Careers to the lookups.py
- Added `media_image__150` modifier for 150 pixel wide images.
- Added `simple-table-row-links.js` for making tables with linkable rows.
- Added `event-listener.js` and `query-selector.js` polyfills for IE8.
- Added `@tr-border` variable to `cf-enhancements.less`
  for simple-table border color.
- Added tests for events and event archive landing pages

### Changed
- Updated primary navigation to match new mega menu design.
- Changed project architecture to having `/src/` and `/dist/` directory.
- Changed `/_tests/` directory name to `/test/`.
- Changed `/_tests/macro_testing` directory name to `/test/macro_tests`.
- Moved `browserify-shims.js` to `/config/` directory.
- Upgraded Travis to container-based infrastructure
- Updated Offices pages to change activity feed logic.
- Updated block-bg padding in cf-enhancements based on JJames feedback.
- Updated Offices sub pages to display related documents.
- Updated Offices sub pages to always display activity feed.
- Updated Expandable macro to update design and add FAQ options.
- Moved `sub-page_[sub-page slug]` class to main content area of sub_pages template.
- Styled unordered lists as branded lists in the `office_intro-text`,
  `sub-page_content`, and `sub-page_content-markup` class areas.
- Updated all careers images to 2x size and have the same markup structure.
- Updated event macros to use Sheer 'when' function in order to
  display content based on state.
- Tied careers data into single template and renamed to _single.html
- Replaced career pages mock jobs data with data from the jobs API.
- Made jobs list table on /careers/current-openings/ have linkable rows.
- Adds eslint ignore lines for polyfills, which will not be changing.
- Moved CF table color overrides to `cf-theme-overrides.less`.
- Updated the existing missions browser test to be stronger
- Updated the browser test specs in conf.js because the shared spec was being
  fired on the desktop test, even though those tests had already been run in
  Chrome. Now the desktop test only runs the desktop spec.
- Separated `grunt test` task from `grunt build`
  and made default task test + build.

### Removed
- Removed requestAnimationFrame polyfill.
- Removed `_tests/browser_tests/README.md`, `_tests/macro_testing/README.md`, `_tests/processor_tests/README.md`.
- Removed `grunt vendor` from `setup.sh`.
- Removed unused CSS on `office.less`
- Removed `/events/archive/_single.html`

### Fixed
- Fixed issue on IE11 when using the dates to filter caused
  by toString method.
- Event tag filtering on archive page
- Added browser tests to linting task
- Fixed MobileOnlyExpandable error on office page.
- Normalized use of jinja quotes to single quote
- Fixed a large chunk of the existing linting errors and warnings
- Fixed issue with active filters on`/the-bureau/leadership-calendar/print/` page.


## 3.0.0-2.0.0 - 2015-07-24

### Added
- Added `sub-pages/civil-penalty-fund-allocation-schedule/` page.
- Added `sub-pages/sub-pages/consumer-education-financial-literacy-programs/` page.
- Added `u-hidden` utility class for fully hiding an element.
- Added `TEST.md` readme file for testing instructions.
- Added `grunt clean` and `grunt copy` tasks.
- Added `grunt clean` step to `setup.sh`.

### Changed
- Updated primary navigation to match new mega menu design.
- Changed project architecture to having `/src/` and `/dist/` directory.
- Changed `/_tests/` directory name to `/test/`.
- Changed `/_tests/macro_testing` directory name to `/test/macro_tests`.
- Moved `browserify-shims.js` to `/config/` directory.

### Removed
- Removed requestAnimationFrame polyfill.
- Removed `_tests/browser_tests/README.md`,
  `_tests/macro_testing/README.md`, `_tests/processor_tests/README.md`.
- Removed `grunt vendor` from `setup.sh`.

### Fixed
- Fixed issue on IE11 when using the dates to filter caused
  by toString method.
- Event tag filtering on archive page


## 3.0.0-1.3.0 - 2015-07-16

### Added
- Added `block__border-left` and `block__border-right` CF enhancements.
- Added `students-and-graduates` page to careers section.
- Added `short_title` to Office/Subpage.
- Added ordering to the navigation on Office/Subpage.
- Added script to index all links on our site.
- Added initial browser test with instructions for testing and adding more
- Added `media_image__100` and `media_image__130-to-150` classes for responsive
  image sizes on mobile carousel.
- Added `u-link__disabled` utility class for styling disabled links.
- Added `/careers/working-at-cfpb/` page.
- Added block templates for LinkedIn info, provide feedback link,
  and career page summaries.
- Added `MobileCarousel.js` module for instantiating the slick carousel
  and added associated `js-mobile-carousel` class as a hook.
  Also added `mobile-carousel` for CSS.
- Added `the-bureau` page wrapper class.
- Added `media-stack` CSS block for stacked media objects.
- Added fixes for `open-government` pages.
- Added `careers/application-process` page.
- Support in Event processor for ICS file generator
- Added `careers/current-openings` page.
- Added `/transcripts/` folder and transcript for job application video
- Added Google Maps image utility macro
- Added `careers/` landing page.
- Added options for toggling each network icon in share macro
- Added LinkedIn sharing (toggled off by default) in share macro

### Changed
- Fixed background and border on secondary navigation.
- Related Links now disable styles links with empty URLs.
- Updated secondary navigation to use true parent/child relationships.
- Events processor/mapping/queries for new Event type structure.
- Changed the way navigation works for Office/Subpage.
- Updated grunt-eslint to version 16.0.0 and updated ESLint config to latest.
- Moved modules that can be instantiated through the `new` keyword
  to a `classes` subdirectory.
- Moved page-sniffing JS code to page scripts for the-bureau
  and working with the CFPB pages.
- Moved carousel to a macro and implemented on the-bureau
  and working at the CFPB pages.
- Moved MobileOnlyExpandable initialization out of MobileCarousel.
- Converted excerpts HTML to articles from sections in the careers section.
- Breaks `macros.html` apart into files in the /macros/ directory.
- Updated events templates to match new data and processor.
- Updated percentages based on recent updates.
- Updated activities_snippet macro to make column markup dynamic.
- Replaced placeholder images on /careers/working-at-cfpb/
- Updated footer to add offices links.
- Moved the disperate arguments into one main options argument with
  key: val pairs for each option in share macro
- Updated email sharing to use mailto: link instead of addthis network
  (removes need for the external privacy notification and consolidates
  email patterns) in share macro

### Removed
- Removed `list_link__disabled` class.
- Removed is_mobile macro and logic from filter.

### Fixed
- Fixed contact-us templates to make them private.
- Fixed issue displaying grandchild pages on sub-pages.


## 3.0.0-1.2.2 - 2015-07-02

### Added

- Add reverse flag back into post preview snapshot for most recent pages

### Changed

### Removed

### Fixed
- Office/Subpage navigation links on beta
- Ordering of subpages in the nav on Office page

## 3.0.0-1.2.1 - 2015-06-29

### Removed
- Event processor to fix indexing error


## 3.0.0-1.2.0 - 2015-06-19

### Added
- Added `setup.sh` script for bootstrapping the project.
- Added insertTarget and insertLocation options to cf_notifier plugins
- Added `box-sizing-polyfill` to `exportsOverride` as needed for
  `grunt-bower-task` to work correctly. `box-sizing-polyfill`
  is installed by cf-grid.
- Added `grunt watch:js` task for completeness.
- Added vendor directory variable to `main.less`.
- Added warning for concat:cf-less Grunt task when sourcefiles are missing.
- Added form for Submit a request FOIA page
- Added styles, JavaScript for hiding and showing additional fields in forms
- Added toplevel navigation items config file for removing hardcoded
  navigation menu items.
- Added external url redirect page, styles, and JavaScript.
- Added `.nav-secondary_link__disabled` style.
- Added `.nav-secondary_item__child` class to visually distinguish sub-pages
  from sibling pages in the sidenav.
- Added `.nav-secondary_item__parent` class to visually distinguish browse
  pages from the subpages below them in the sidenav.
- Added JavaScript utilities for checking types and primitives.
- Added `primary_nav` jinja block to `base.html` template.
- Added FAQ processor and mapping
- Added `use_form` field to sub_pages
- Added `related_faq` field to sub_pages and offices
- Added `inset-divider` class for providing an inset horizontal rule
  independent of the list or list item widths within the side navigation bar.
- Added `preview_text` and `short_title` fields to sub_pages.
- Added `templates/activities-feed.html` HTML template for the activity feed
  area on the offices and sub_pages.
- Added Plain Writing Feedback form.
- Added `cfpb_report` activity type to activities feed macro.
- Added breadcrumbs macro and temporarily set breadcrumbs for all office sub-pages.
- Added download icons to `privacy-impact-assessments-pias`

### Changed
- Relaxed ESLint `key-spacing` rule to warning.
- Refactored breakpoint-handler module into separate class modules
  and utility function.
- PascalCase ContentSlider module to properly designate class status.
- Reduced complexity of validation and notification plugins
- Changed vendor directory to `src/vendor` and updated paths.
- Changed to using `jit-grunt` in place of `load-grunt-tasks`.
- Updated contact us filter to use new notifications
  (replacing type-and-filter messaging with cf_notifier)
- Replaced placeholder Activity Feed on FOIA faq page with actual Activity Feed
- Sped up notification animations
- Added custom template for FOIA records page.
- Refactored code for Wordpress updates
- Initiatives renamed to Sub-pages
- Relaxed ESLint cyclomatic `complexity` rule to max 4 complexity.
- Updates megamenu bureau title to "The Bureau" to fit with sitemap direction.
- Moved Less files to `/src/static/css/` directory.
- Updated `cf-icons` to 0.6.0.
- Update processors.py for FAQ
- Moved HTML templates to `/templates/` subdirectory.
- Breaks header template apart into `header.html`
  and `primary-nav.html` templates.
- Moved external site page header to its own template
  `header-without-nav.html`.
- Minor codefixes on `show-hide-fields.js` along with changing a class name for hiding fields
- Updated side navigation bar to keep page order at mobile sizes and adds
  "IN THIS SECTION" header text to the navigation bar dropdown menu.
- Updated processors to use Elasticsearch bulk indexing
- Office and sub-pages activity feed title to "Latest Activities"
  and contacts to "Contact Information."
- Moved `activity_snippets` macro from `post-macros.html` to `macros/activity-snippet.html`
  and adds render method.
- Made `activity_snippet` macro private.
- Moved `category_icon` macro from `post-macros.html` to `macros/category-icon.html`
  and adds render method.
- Moved `string_length` macro from `macros.html` to `macros/util/text.html`.

### Fixed
- Fixed an issue where scripts were being initialized out of order
- Fixed most of the warnings in validation and notification plugins
- Fixed processor name bug
- Fixed template/processor bugs while indexing and rendering
- Fixed FOIA pages from the template/processor changes
- Fixed missing states from `.nav-secondary_link__disabled` class for
  visited and active links.
- Fixed missing sidebar

### Removed
- Removed `copy:static-legacy` and `grunt-contrib-copy` package.
- Removed unneeded entries from `exportsOverride` in `bower.json`.
- Gitignored CF fonts, "chosen" images, and other vendor files from repo,
  which are slated for eventual removal.
- Removed unused `nav-secondary.html` template.
- Removed unused `cf_inputSplit.js` js module.


## 3.0.0-1.1.0 - 2015-05-20

### Added
- Added `--quiet` grunt CLI flag for suppressing linter warnings.
- Added JS unit testing and code coverage through Mocha and Istanbul.
- Added cf-notifications stylesheet to style notifications
- Added cf_notifier plugin for sending UI notifications
- Added cf_formValidator plugin for validating form inputs
- Added Grunt `build` task and set it as default.
- Added hero and YouTube video functionality to the '/the-bureau/' page.
- Added ajax subscription submission.
- Initiative folder and files for Initiative pages
- Added custom template for FOIA faqs page

### Changed
- Updated grunt-browserify to `^3.8.0`.
- Updated grunt-eslint to `^13.0.0`.
- Moved eslint config file to home directory.
- Moved jQuery download to package.json.
- Updated grunt-banner to `^0.4.0` and updates banner ascii art and format.
- Changed bower.json authors array field to use `homepage` in place of `url`,
  and adds `email` field.
- Adds path variables to Gruntfile.
- Updated form-validation script to use cf_formValidator and cf_notifier
- Changed Grunt `jsdev` and `cssdev` to `js` and `css`.
- Moved testing to build task.
- Updated 404 image to the latest image provided by the design team.
- Office folder and files for Office pages
- Updated template for office pages

### Fixed
- Fixed macro on offices page template
- Fixed subscribe macro in events archive and archive single, and press resources
- Sheer indexing error when related posts are deleted
- Office and Initiative processors
- Slick carousel site-wide JS error.
- Fixed issue with some contacts not showing phone numbers and email addresses

### Removed
- Removed string-replace:static-legacy Grunt task.
- Alert.js plugin
- alert macro
- Unused index.html file from /initiatives/
- Unnecessary setting of template variables


## 3.0.0-1.0.1 - 2015-05-18

### Fixed
- Replaced missing string_score library for the type-and-filter plugin

## 3.0.0-1.0.0

### Added
- Added labels to the phone/email/fax/mail icons on `/contact-us/` page
- Added ability to scrub plural terms in typeAndFilter jQuery plugin
- `.respond-to-retina` mixin for media queries targeting Retina iOS devices
- Scroll to top functionality on footer
- Added `/modules/util/web-storage-proxy.js` utility module.
- Added `/modules/util/js-loader.js` utility module.
- Adds ESLint check for `@todo` jsdoc syntax.
- Updated ESLint configuration to match version `0.20.0.`
  Adds enforcement of `no-dupe-args` and `no-duplicate-case` rules,
  and warnings for `no-continue` and `operator-linebreak` rules.
- Adding mocha tests to `grunt test`

### Changed

- Updated mailing addresses in `/contact-us/` sidebar
- Added `browserify` package and its dependencies
  and refactored codebase to use Browserify for JS modules.
- Added additional ESLint option flags in `space-in-brackets` rule.
- Changed ESLint indent amount to 2 spaces from 4 to match CFPB front-end standards.
- Turns off ESLint `func-names` setting because it's too verbose for the gain it provides.
- Added ability to scrub plural terms in typeAndFilter jQuery plugin
- Updated `grunt` to `~0.4.5`.
- Updated `grunt-eslint` to version `12.0.0.`
- Updated `jquery` to `^1.11.3`.
- Replaced `grunt-uglify` with `uglifyify`.
- Updated mailing addresses in `/contact-us` sidebar
- Reverted navs from Contact Us redacting
- Updated footer to match new designs
- Refactored email subscribe form

### Fixed
- Improvements and fixes to `/contact-us/` page


### Removed

- Removed demo text suffix from page titles.


## 3.0.0-0.3.0 - 2015-04-23

### Added
- Added Privacy Policy page.
- Added Event Request a Speaker page.
- Added settings to enable the `/blog/` and `/newsroom/` RSS feeds.
- Added `brand-palette.less` and `cf-theme-overrides.less`.
- Added `block__border` to `cf-enhancements.less` to provide borders around blocks.
- Added alert to form validation failure
- Added .env config for easier project setup
- Added Event processor

### Changed
- Added styles to 500 and 404 error pages.
- Updated content on 500 and 404 error pages.
- Added full width button modifier for buttons on smaller screens.
- Updated ESLint configuration to the latest ESLint release (v0.18.0).
- Updated `/newsroom/` and `/blog/` post sidebars to add description
  and date, and to update styles.
- Updated icons to use livestream icon instead of wifi icon.
- Updated blog post spacing to be consistent with overall-project spacing.
- Updated round step-by-step slug icons to central-align numbers.
- The name "Watchroom" to "Featured Topic"
- Updated cf-buttons to 1.4.2.
- Updates cf-layout to 0.3.0.
- Changed block background to 5% gray.
- Updated contact us content
- Improved Elasticsearch mappings
- Improved README and INSTALL docs

### Fixed
- Updated related links module on `/newsroom/`.
- Added small screen styles to helpful terms vertical list
  on `/contact-us/` page.
- Updated multi-line icon list styles.
- Fixed missing `jump-link__right` modifier from `/featured-topic.html`.
- Fixed an issue within `/newsroom/` and `/activity-log/` filters where selecting "Blog"
  and another category would return zero results.
- Fixed issue in filters where an input whitespace would prevent suggestions from showing.
- Fixed HTML, typos, and grammatical errors.
- Fixed line height issue in Chosen select boxes
- Updated Google Tag Manager ID from testing account to production account.
- Fixed whistleblower slug on contact us


## 3.0.0-0.2.3 - 2015-03-23

### Changed
- Updated events to match design
- Updated markup with new Isocons
- Updated email form to remove topics
- Updated footer to match new design
- Updated content throughout site
- Updated less files to cleanup code

### Fixed
- Fixed filtering when partial dates are used
- Updated processors to match WordPress API output
- Added sub-nav for mobile devices in instances where hero is present
- Added breakpoint range for main nav on med sized device screens
- Updated the expandable layout for multiple lines of text
- Updated list icons for multiple lines of text
- Added titles to pages that were missing them
- Updated broken links
- Lots more typos


## 3.0.0-0.2.2 - 2015-03-17

### Added
- New Events Archive landing page (with borrowed post data)
- New Events Archive detail page (with borrowed post data)
- New eslint settings file

### Changed
- Updated archived events landing page to display events, filters and pagination
- Updated the Gruntfile for eslint over jshint
- Switched from ElasticSearch queries to filters
- Updated form macro layout to account for optional content
- Updated macro arguments for clearer conditions
- Updated events list for new CF media block
- Updated static content
- General code cleanup

### Fixed
- Events filter showing no results text while displaying found results
- Settings file for PDFReactor
- JS errors
- General layout issues
- Lots of typos


## 3.0.0-0.2.1 - 2015-03-03

### Added
- New Upcoming Events landing page (with borrowed post data)
- New Upcoming Event detail page (with borrowed post data)
- Created new table modifier for simple small screen tables


## 0.2.0 - 2014-12-29

Apologies for ignoring our versioning for five months.

### Added
- Newsroom, Contact Us, About the Bureau, Offices, Doing Business with Us,
  Activity Log, and Budget sections.
- Many new design patterns.
- Tests

### Changed
- Significant template structure overhaul.

### Fixed
- Tons of stuff.


## 0.1.0 - 2014-07-14

Initial release. Contains fully functioning blog section.<|MERGE_RESOLUTION|>--- conflicted
+++ resolved
@@ -18,12 +18,9 @@
 ### Added
 
 ### Changed
-<<<<<<< HEAD
-- Upgraded Wagtail version from 1.7 to 1.8.1.
-=======
 - Bumped the version of Node used by Travis to v6
 - Checksum package.json to avoid reinstalling dependencies that haven't changed
->>>>>>> 9ed6dc33
+- Upgraded Wagtail version from 1.7 to 1.8.1.
 
 ### Removed
 
