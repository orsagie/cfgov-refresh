--- conflicted
+++ resolved
@@ -19,11 +19,8 @@
 ### Changed
 - Update base.html to conditionally include es5 script.
 - Wagtail upgraded to version 1.6.3.
-<<<<<<< HEAD
+- Moved site root setup from Django data migration into 'initial_data' script.
 - Graduated line lengths feature flag to main stylesheet.
-=======
-- Moved site root setup from Django data migration into 'initial_data' script.
->>>>>>> d360a94c
 
 ### Removed
 - Removed Handlebars from `package.json` and `cf_notifier.js`.
