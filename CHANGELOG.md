All notable changes to this project will be documented in this file.

## How this repo is versioned

We use an adaptation of [Semantic Versioning 2.0.0](http://semver.org).
Given the `MAJOR.MINOR.PATCH` pattern, here is how we decide to increment:

- The MAJOR number will be incremented for major redesigns that require the user
  to relearn how to accomplish tasks on the site.
- The MINOR number will be incremented when new content or features are added.
- The PATCH number will be incremented for all other changes that do not rise
  to the level of a MAJOR or MINOR update.

---------------------------------------

## Unreleased

### Added
- Added Favicon
- New and improved primary nav (both look and interaction)
- Added expanded-state utility for getting/setting aria-expanded
- Added Acceptance tests for the `activity-log` page.
- Added webpack module loader for per-page JavaScript.
- Added external-site page-specific script.
- Added `config/environment.js` for project JS path configuration.
- Added filesystem helper to gulp utilities for retrieving a binary executable.
- Django Server
- Django related urls to access links
- Django-Sheerlike integration
- Added Acceptance tests for `the-bureau` pages.
- Added test utility to retreive QA elements.
- Added ARIA state utility to enable decorating dom elements with ARIA states.
- Added `Object.defineProperty` polyfill.
- Added unit test for `aria-state.js`.
- Wagtail CMS
<<<<<<< HEAD
- Added `gulp test:a11y` accessibility testing using node-wcag.
- Added node 4.1.0 engine requirement in `package.json`.
- Added `commonjs`, `jest`, `protractor` environments.
- Added new ESLint `no-useless-concat`, `global-require`,
  `jsx-quotes`, `no-restricted-syntax`, `block-spacing`, `require-jsdoc`,
  `space-before-keywords`, `no-dupe-class-members`, `prefer-arrow-callback`,
  and `prefer-template` rules.
- Added `properties` attribute of `id-length` rule.
- Added `keywords`, `unnecessary`, and `numbers` attributes
  to `quote-props` rules.
- runserver.sh script to collectstatic files and run the server
- Added testing for web-storage-proxy.js
=======
>>>>>>> 245c5d3e

### Changed
- Updated Video Code to make it usable on Events pages.
- Changed gulp JS unit testing task from `gulp:unit:js` to `gulp:unit:scripts`
- Updated Meredith Fuchs bio and images.
- Added indent rules for `var`, `let`, and `const` in ESLint config file.
- Replaced old Grunt legaccsy plugin with Gulp mq-remove plugin
- Added ability for acceptance --specs test flag to accept list of test files.
- Changes `big_radio` macro to `radio_big` and `checkbox_bg` to `checkbox_big`.
- Updated the primary nav to move focus as user enters and leaves nav levels
- Moved handlebars from npm to bower.
- Added jQuery CDN with fallback to head to satisfy GTM requirements.
- Changes the location of the /dist folder to cfgov/v1/jinja2/v1
- Server port is now at 8000
- Updated Dep Dir title to include "Acting"
- included with context flag for macros that make a call to request object
<<<<<<< HEAD
- Updated Jinja2 shorthand if statements to include an empty else case.
- Added `binaryDirectory` parameter to `fsHelper.getBinary` helper function.
- Updated jsdom from `3.1.2` to `6.5.1`.
- Updated mocha-jsdom from `0.3.0` to `1.0.0`.
- Updated istanbul from `0.3.13` to `0.3.20`.
- Updated TravisCI node version to `4.1.0`.
- Updated ESLint configuration from `1.0.0` to `1.5.1`.
- Vendor related files now sit at the root project location
- Moved templates to reside in v1 app project jinja2 directory
- Added ability to use django static & url functionality in jinja2 templates. 
  [More Information] (https://docs.djangoproject.com/en/1.8/topics/templates/#django.template.backends.jinja2.Jinja2)
- Refactored web-storage-proxy.js to be less complex and make it testable
- Updated del from `1.2.0` to `2.0.0`.
- Updated chai from `2.3.0` to `3.3.0`.
- Updated sinon-chai from `2.7.0` to `2.8.0`.
=======
>>>>>>> 245c5d3e

### Removed
- Disables tests for landing page events, since we don't currently have events.
- Removed unused exportsOverride section,
  which was an artifact of the grunt bower task.
- Removed browserify, watchify, and browserify-shim dependencies.
<<<<<<< HEAD
- Removed src directory
=======
- Removed bad CF Notifier tests.
>>>>>>> 245c5d3e

### Fixed
- Fixed issue with logic displaying the Event summary state.
- Fixed missing IE only stylesheet for older systems/browsers.
- Fixed skip-navigation link for keyboard navigation.
- Fixed instructions for gulp watch
- New way to run the server documented in the INSTALL.MD
- New way to define url routing, no longer automatically set by file path
- Fixed heading structure throughout website

## 3.0.0-2.3.0 - 2015-08-27

### Added
- Added time macro.
- Added `gulp test:unit` and `gulp test:acceptance` tasks for test stages.
- Added support for link buttons to disabled link utility class.
- Added `breakpoints-config.js` config file to use for responsive JS.
- Added breadcrumbs to blog, newsroom, careers, business, bureau
  and budget pages
- Added Meredith Fuchs to Leadership calendar filter.
- Added unit test for `assign` utility.
- Added `get-breakpoint-state.js` to add support for responsive JS.

### Changed
- Moved `.meta-header`, `.jump-link`,
  and `.list__links` to `cf-enhancements.less`.
- Converted time elements to use time template.
- Broke apart format macros into topical macros.
- Updated legacy code to remove old jQuery dependency and
  unnecessary code.
- Updated copy on `about-us` page
- Added copying of `.env_SAMPLE` to `.env` part of `setup.sh`.
- Moved console output messages to the end of the `setup.sh` `init` method.
- Organized `.env_SAMPLE` and made `.env` executable on its own.
- Added `HTTP_HOST`, `HTTP_PORT`, `SELENIUM_URL`, `SAUCE_USERNAME`,
  `SAUCE_ACCESS_KEY`, `SAUCE_SELENIUM_URL`, and `VIRTUAL_ENV`
  constants to `.env_SAMPLE`.
- Moved aggregate `gulp lint` task to bottom of file to avoid duplicate
  lint task entries in `gulp --tasks`.
- Renamed `gulp lint:src` to `gulp lint:scripts` to future-proof type of linting.
- Renamed `gulp test:macro` to `gulp test:unit:macro`.
- Renamed `gulp test:processor` to `gulp test:unit:processor`.
- Renamed `gulp test:browser` to `gulp test:acceptance:browser`.
- Edited `INSTALL.md` to accommodate changes in `.env_SAMPLE`.
- Edited Protractor configuration to include browser groups,
  which by default only run the essentials locally, but the full suite
  (including legacy browsers) on Sauce Labs when Sauce credentials are present.
- Updated test instructions to use the gulp test subtasks.
- Updated Travis CI settings to use `setup.sh`.
- Updated files to use `breakpoints-config.js`.
- Made `/the-bureau/bureau-structure/role-macro.html` private.
- Updated `gulp clean` to leave the `dist` directory and remove the inner
  contents
- Use `HTTP_PORT` environment variable for port in `gulp watch`, if available.
- Removed "optional" text from privacy complaint form
  and added `*` to designate required fields.
- Updated Deputy Director information to Meredith Fuchs.
- Updated `/about-rich-cordray/` URL to `/about-director/`.
- Updated `/about-meredith-fuchs/` URL to `/about-deputy-director/`.
- Normalized director and deputy director photos to be format `NAME-WxH.jpg`.
- Changed name of `shallow-extend` utility to 'assign'.
- Superscripts `st` in `21st` on About Us page.
- Updated `BreakpointHandler.js` to support usage of `breakpoints-config.js`.

### Removed
- Removed styles from codebase that have already been migrated
  to cf-typography.
- Removed duplicate Privacy Policy
- Removed processor tests due to them being outdated.
- Removed failing bureau tests to be debugged later

### Fixed
- Fixed borders on sub-footers across the website
- Fixed 'Return to top' button width on footer
- Fixed default gulp task
- Fixed icon links to match CFPB Design Manual
- Fixed gulp copy task that was missing copying PDFs in subdirectories.
- Fixed issues with active filter logic.
- Fixed testing issue with single pages reloading for every test
- Fixed testing timeouts the first fix didn't correct by updating timeout time


## 3.0.0-2.2.0 - 2015-08-18

### Added
- Transitioned Capital Framework dependency to v1.0.0 in bower.json.
- Added gulp and the required npm plugins
- Added gulp config file to lay out configs for each task
- Added gulp tasks split up into their own files
- Added acceptance tests for `/offices/*` pages accessible through site's menu.
- Added Accessibility page to footer and adds Accessibility page tests.
- Added acceptance tests for `/sub-pages/*`.
- Added `activities-block` shared template for activity feed
  on offices and sub-pages.
- Added accessibility complaint form.
- Added "File an EEO Issue" form.
- Added `/offices/office-of-civil-rights/` page, tests, and link in footer.

### Changed
- Site's "About" text to "About Us".
- Replaced FOIA Records with Coming Soon heading
- Updated setup.sh to use gulp
- Updated travis to use gulp tasks
- Updated main.less to use the paths option in less compiler.
- Moved and renamed contact-macro to contact-layout in macros directory.
- Moved filters macro from `post-macros.html` to `/macros/filter.html`.
- Made filters macro helpers private.
- Moved getViewportDimensions out of utilities.js and into own module.
- Updated ESLint to v1.0.0.

### Removed
- Removed Grunt plugins from package.json
- Removed the Gruntfile.
- Removed homepage progress charts and related content and JS.
- Removed 80px to 120px sizing for the isocon sizes on the-bureau page.
- Removed cf-pagination and other unused JS.

### Fixed
- Fixed margins on site footer.
- Switched the two forms under Privacy to their correct positions
- Fixed incorrect email href reference on offices contact email link.


## 3.0.0-2.1.0 - 2015-08-05

### Added
- Added `sub-pages/civil-penalty-fund-allocation-schedule/` page.
- Added `sub-pages/sub-pages/consumer-education-financial-literacy-programs/` page.
- Added `u-hidden` utility class for fully hiding an element.
- Added `TEST.md` readme file for testing instructions.
- Added `grunt clean` and `grunt copy` tasks.
- Added `grunt clean` step to `setup.sh`.
- Added `map` and `filter` array polyfills.
- Added `about-us` page and tests
- Added `newsroom` type to Activity Snippets
- Created initial career posting template.
- Created 1/4 and 3/4 layout columns.
- Added DL styles to cf-enhancements.
- Added `offices/project-catalyst`.
- Careers processor/mapping/query.
- Added `office_[office slug]` class to offices template.
- Careers to the lookups.py
- Added `media_image__150` modifier for 150 pixel wide images.
- Added `simple-table-row-links.js` for making tables with linkable rows.
- Added `event-listener.js` and `query-selector.js` polyfills for IE8.
- Added `@tr-border` variable to `cf-enhancements.less`
  for simple-table border color.
- Added tests for events and event archive landing pages

### Changed
- Updated primary navigation to match new mega menu design.
- Changed project architecture to having `/src/` and `/dist/` directory.
- Changed `/_tests/` directory name to `/test/`.
- Changed `/_tests/macro_testing` directory name to `/test/macro_tests`.
- Moved `browserify-shims.js` to `/config/` directory.
- Upgraded Travis to container-based infrastructure
- Updated Offices pages to change activity feed logic.
- Updated block-bg padding in cf-enhancements based on JJames feedback.
- Updated Offices sub pages to display related documents.
- Updated Offices sub pages to always display activity feed.
- Updated Expandable macro to update design and add FAQ options.
- Moved `sub-page_[sub-page slug]` class to main content area of sub_pages template.
- Styled unordered lists as branded lists in the `office_intro-text`,
  `sub-page_content`, and `sub-page_content-markup` class areas.
- Updated all careers images to 2x size and have the same markup structure.
- Updated event macros to use Sheer 'when' function in order to
  display content based on state.
- Tied careers data into single template and renamed to _single.html
- Replaced career pages mock jobs data with data from the jobs API.
- Made jobs list table on /careers/current-openings/ have linkable rows.
- Adds eslint ignore lines for polyfills, which will not be changing.
- Moved CF table color overrides to `cf-theme-overrides.less`.
- Updated the existing missions browser test to be stronger
- Updated the browser test specs in conf.js because the shared spec was being
  fired on the desktop test, even though those tests had already been run in
  Chrome. Now the desktop test only runs the desktop spec.
- Separated `grunt test` task from `grunt build`
  and made default task test + build.

### Removed
- Removed requestAnimationFrame polyfill.
- Removed `_tests/browser_tests/README.md`, `_tests/macro_testing/README.md`, `_tests/processor_tests/README.md`.
- Removed `grunt vendor` from `setup.sh`.
- Removed unused CSS on `office.less`
- Removed `/events/archive/_single.html`

### Fixed
- Fixed issue on IE11 when using the dates to filter caused
  by toString method.
- Event tag filtering on archive page
- Added browser tests to linting task
- Fixed MobileOnlyExpandable error on office page.
- Normalized use of jinja quotes to single quote
- Fixed a large chunk of the existing linting errors and warnings
- Fixed issue with active filters on`/the-bureau/leadership-calendar/print/` page.


## 3.0.0-2.0.0 - 2015-07-24

### Added
- Added `sub-pages/civil-penalty-fund-allocation-schedule/` page.
- Added `sub-pages/sub-pages/consumer-education-financial-literacy-programs/` page.
- Added `u-hidden` utility class for fully hiding an element.
- Added `TEST.md` readme file for testing instructions.
- Added `grunt clean` and `grunt copy` tasks.
- Added `grunt clean` step to `setup.sh`.

### Changed
- Updated primary navigation to match new mega menu design.
- Changed project architecture to having `/src/` and `/dist/` directory.
- Changed `/_tests/` directory name to `/test/`.
- Changed `/_tests/macro_testing` directory name to `/test/macro_tests`.
- Moved `browserify-shims.js` to `/config/` directory.

### Removed
- Removed requestAnimationFrame polyfill.
- Removed `_tests/browser_tests/README.md`,
  `_tests/macro_testing/README.md`, `_tests/processor_tests/README.md`.
- Removed `grunt vendor` from `setup.sh`.

### Fixed
- Fixed issue on IE11 when using the dates to filter caused
  by toString method.
- Event tag filtering on archive page


## 3.0.0-1.3.0 - 2015-07-16

### Added
- Added `block__border-left` and `block__border-right` CF enhancements.
- Added `students-and-graduates` page to careers section.
- Added `short_title` to Office/Subpage.
- Added ordering to the navigation on Office/Subpage.
- Added script to index all links on our site.
- Added initial browser test with instructions for testing and adding more
- Added `media_image__100` and `media_image__130-to-150` classes for responsive
  image sizes on mobile carousel.
- Added `u-link__disabled` utility class for styling disabled links.
- Added `/careers/working-at-cfpb/` page.
- Added block templates for LinkedIn info, provide feedback link,
  and career page summaries.
- Added `MobileCarousel.js` module for instantiating the slick carousel
  and added associated `js-mobile-carousel` class as a hook.
  Also added `mobile-carousel` for CSS.
- Added `the-bureau` page wrapper class.
- Added `media-stack` CSS block for stacked media objects.
- Added fixes for `open-government` pages.
- Added `careers/application-process` page.
- Support in Event processor for ICS file generator
- Added `careers/current-openings` page.
- Added `/transcripts/` folder and transcript for job application video
- Added Google Maps image utility macro
- Added `careers/` landing page.
- Added options for toggling each network icon in share macro
- Added LinkedIn sharing (toggled off by default) in share macro

### Changed
- Fixed background and border on secondary navigation.
- Related Links now disable styles links with empty URLs.
- Updated secondary navigation to use true parent/child relationships.
- Events processor/mapping/queries for new Event type structure.
- Changed the way navigation works for Office/Subpage.
- Updated grunt-eslint to version 16.0.0 and updated ESLint config to latest.
- Moved modules that can be instantiated through the `new` keyword
  to a `classes` subdirectory.
- Moved page-sniffing JS code to page scripts for the-bureau
  and working with the CFPB pages.
- Moved carousel to a macro and implemented on the-bureau
  and working at the CFPB pages.
- Moved MobileOnlyExpandable initialization out of MobileCarousel.
- Converted excerpts HTML to articles from sections in the careers section.
- Breaks `macros.html` apart into files in the /macros/ directory.
- Updated events templates to match new data and processor.
- Updated percentages based on recent updates.
- Updated activities_snippet macro to make column markup dynamic.
- Replaced placeholder images on /careers/working-at-cfpb/
- Updated footer to add offices links.
- Moved the disperate arguments into one main options argument with
  key: val pairs for each option in share macro
- Updated email sharing to use mailto: link instead of addthis network
  (removes need for the external privacy notification and consolidates
  email patterns) in share macro

### Removed
- Removed `list_link__disabled` class.
- Removed is_mobile macro and logic from filter.

### Fixed
- Fixed contact-us templates to make them private.
- Fixed issue displaying grandchild pages on sub-pages.


## 3.0.0-1.2.2 - 2015-07-02

### Added

### Changed

### Removed

### Fixed
- Office/Subpage navigation links on beta
- Ordering of subpages in the nav on Office page

## 3.0.0-1.2.1 - 2015-06-29

### Removed
- Event processor to fix indexing error


## 3.0.0-1.2.0 - 2015-06-19

### Added
- Added `setup.sh` script for bootstrapping the project.
- Added insertTarget and insertLocation options to cf_notifier plugins
- Added `box-sizing-polyfill` to `exportsOverride` as needed for
  `grunt-bower-task` to work correctly. `box-sizing-polyfill`
  is installed by cf-grid.
- Added `grunt watch:js` task for completeness.
- Added vendor directory variable to `main.less`.
- Added warning for concat:cf-less Grunt task when sourcefiles are missing.
- Added form for Submit a request FOIA page
- Added styles, JavaScript for hiding and showing additional fields in forms
- Added toplevel navigation items config file for removing hardcoded
  navigation menu items.
- Added external url redirect page, styles, and JavaScript.
- Added `.nav-secondary_link__disabled` style.
- Added `.nav-secondary_item__child` class to visually distinguish sub-pages
  from sibling pages in the sidenav.
- Added `.nav-secondary_item__parent` class to visually distinguish browse
  pages from the subpages below them in the sidenav.
- Added JavaScript utilities for checking types and primitives.
- Added `primary_nav` jinja block to `base.html` template.
- Added FAQ processor and mapping
- Added `use_form` field to sub_pages
- Added `related_faq` field to sub_pages and offices
- Added `inset-divider` class for providing an inset horizontal rule
  independent of the list or list item widths within the side navigation bar.
- Added `preview_text` and `short_title` fields to sub_pages.
- Added `templates/activities-feed.html` HTML template for the activity feed
  area on the offices and sub_pages.
- Added Plain Writing Feedback form.
- Added `cfpb_report` activity type to activities feed macro.
- Added breadcrumbs macro and temporarily set breadcrumbs for all office sub-pages.
- Added download icons to `privacy-impact-assessments-pias`

### Changed
- Relaxed ESLint `key-spacing` rule to warning.
- Refactored breakpoint-handler module into separate class modules
  and utility function.
- PascalCase ContentSlider module to properly designate class status.
- Reduced complexity of validation and notification plugins
- Changed vendor directory to `src/vendor` and updated paths.
- Changed to using `jit-grunt` in place of `load-grunt-tasks`.
- Updated contact us filter to use new notifications
  (replacing type-and-filter messaging with cf_notifier)
- Replaced placeholder Activity Feed on FOIA faq page with actual Activity Feed
- Sped up notification animations
- Added custom template for FOIA records page.
- Refactored code for Wordpress updates
- Initiatives renamed to Sub-pages
- Relaxed ESLint cyclomatic `complexity` rule to max 4 complexity.
- Updates megamenu bureau title to "The Bureau" to fit with sitemap direction.
- Moved Less files to `/src/static/css/` directory.
- Updated `cf-icons` to 0.6.0.
- Update processors.py for FAQ
- Moved HTML templates to `/templates/` subdirectory.
- Breaks header template apart into `header.html`
  and `primary-nav.html` templates.
- Moved external site page header to its own template
  `header-without-nav.html`.
- Minor codefixes on `show-hide-fields.js` along with changing a class name for hiding fields
- Updated side navigation bar to keep page order at mobile sizes and adds
  "IN THIS SECTION" header text to the navigation bar dropdown menu.
- Updated processors to use Elasticsearch bulk indexing
- Office and sub-pages activity feed title to "Latest Activities"
  and contacts to "Contact Information."
- Moved `activity_snippets` macro from `post-macros.html` to `macros/activity-snippet.html`
  and adds render method.
- Made `activity_snippet` macro private.
- Moved `category_icon` macro from `post-macros.html` to `macros/category-icon.html`
  and adds render method.
- Moved `string_length` macro from `macros.html` to `macros/util/text.html`.

### Fixed
- Fixed an issue where scripts were being initialized out of order
- Fixed most of the warnings in validation and notification plugins
- Fixed processor name bug
- Fixed template/processor bugs while indexing and rendering
- Fixed FOIA pages from the template/processor changes
- Fixed missing states from `.nav-secondary_link__disabled` class for
  visited and active links.
- Fixed missing sidebar

### Removed
- Removed `copy:static-legacy` and `grunt-contrib-copy` package.
- Removed unneeded entries from `exportsOverride` in `bower.json`.
- Gitignored CF fonts, "chosen" images, and other vendor files from repo,
  which are slated for eventual removal.
- Removed unused `nav-secondary.html` template.
- Removed unused `cf_inputSplit.js` js module.


## 3.0.0-1.1.0 - 2015-05-20

### Added
- Added `--quiet` grunt CLI flag for suppressing linter warnings.
- Added JS unit testing and code coverage through Mocha and Istanbul.
- Added cf-notifications stylesheet to style notifications
- Added cf_notifier plugin for sending UI notifications
- Added cf_formValidator plugin for validating form inputs
- Added Grunt `build` task and set it as default.
- Added hero and YouTube video functionality to the '/the-bureau/' page.
- Added ajax subscription submission.
- Initiative folder and files for Initiative pages
- Added custom template for FOIA faqs page

### Changed
- Updated grunt-browserify to `^3.8.0`.
- Updated grunt-eslint to `^13.0.0`.
- Moved eslint config file to home directory.
- Moved jQuery download to package.json.
- Updated grunt-banner to `^0.4.0` and updates banner ascii art and format.
- Changed bower.json authors array field to use `homepage` in place of `url`,
  and adds `email` field.
- Adds path variables to Gruntfile.
- Updated form-validation script to use cf_formValidator and cf_notifier
- Changed Grunt `jsdev` and `cssdev` to `js` and `css`.
- Moved testing to build task.
- Updated 404 image to the latest image provided by the design team.
- Office folder and files for Office pages
- Updated template for office pages

### Fixed
- Fixed macro on offices page template
- Fixed subscribe macro in events archive and archive single, and press resources
- Sheer indexing error when related posts are deleted
- Office and Initiative processors
- Slick carousel site-wide JS error.
- Fixed issue with some contacts not showing phone numbers and email addresses

### Removed
- Removed string-replace:static-legacy Grunt task.
- Alert.js plugin
- alert macro
- Unused index.html file from /initiatives/
- Unnecessary setting of template variables


## 3.0.0-1.0.1 - 2015-05-18

### Fixed
- Replaced missing string_score library for the type-and-filter plugin

## 3.0.0-1.0.0

### Added
- Added labels to the phone/email/fax/mail icons on `/contact-us/` page
- Added ability to scrub plural terms in typeAndFilter jQuery plugin
- `.respond-to-retina` mixin for media queries targeting Retina iOS devices
- Scroll to top functionality on footer
- Added `/modules/util/web-storage-proxy.js` utility module.
- Added `/modules/util/js-loader.js` utility module.
- Adds ESLint check for `@todo` jsdoc syntax.
- Updated ESLint configuration to match version `0.20.0.`
  Adds enforcement of `no-dupe-args` and `no-duplicate-case` rules,
  and warnings for `no-continue` and `operator-linebreak` rules.
- Adding mocha tests to `grunt test`

### Changed

- Updated mailing addresses in `/contact-us/` sidebar
- Added `browserify` package and its dependencies
  and refactored codebase to use Browserify for JS modules.
- Added additional ESLint option flags in `space-in-brackets` rule.
- Changed ESLint indent amount to 2 spaces from 4 to match CFPB front-end standards.
- Turns off ESLint `func-names` setting because it's too verbose for the gain it provides.
- Added ability to scrub plural terms in typeAndFilter jQuery plugin
- Updated `grunt` to `~0.4.5`.
- Updated `grunt-eslint` to version `12.0.0.`
- Updated `jquery` to `^1.11.3`.
- Replaced `grunt-uglify` with `uglifyify`.
- Updated mailing addresses in `/contact-us` sidebar
- Reverted navs from Contact Us redacting
- Updated footer to match new designs
- Refactored email subscribe form

### Fixed
- Improvements and fixes to `/contact-us/` page


### Removed

- Removed demo text suffix from page titles.


## 3.0.0-0.3.0 - 2015-04-23

### Added
- Added Privacy Policy page.
- Added Event Request a Speaker page.
- Added settings to enable the `/blog/` and `/newsroom/` RSS feeds.
- Added `brand-palette.less` and `cf-theme-overrides.less`.
- Added `block__border` to `cf-enhancements.less` to provide borders around blocks.
- Added alert to form validation failure
- Added .env config for easier project setup
- Added Event processor

### Changed
- Added styles to 500 and 404 error pages.
- Updated content on 500 and 404 error pages.
- Added full width button modifier for buttons on smaller screens.
- Updated ESLint configuration to the latest ESLint release (v0.18.0).
- Updated `/newsroom/` and `/blog/` post sidebars to add description
  and date, and to update styles.
- Updated icons to use livestream icon instead of wifi icon.
- Updated blog post spacing to be consistent with overall-project spacing.
- Updated round step-by-step slug icons to central-align numbers.
- The name "Watchroom" to "Featured Topic"
- Updated cf-buttons to 1.4.2.
- Updates cf-layout to 0.3.0.
- Changed block background to 5% gray.
- Updated contact us content
- Improved Elasticsearch mappings
- Improved README and INSTALL docs

### Fixed
- Updated related links module on `/newsroom/`.
- Added small screen styles to helpful terms vertical list
  on `/contact-us/` page.
- Updated multi-line icon list styles.
- Fixed missing `jump-link__right` modifier from `/featured-topic.html`.
- Fixed an issue within `/newsroom/` and `/activity-log/` filters where selecting "Blog"
  and another category would return zero results.
- Fixed issue in filters where an input whitespace would prevent suggestions from showing.
- Fixed HTML, typos, and grammatical errors.
- Fixed line height issue in Chosen select boxes
- Updated Google Tag Manager ID from testing account to production account.
- Fixed whistleblower slug on contact us


## 3.0.0-0.2.3 - 2015-03-23

### Changed
- Updated events to match design
- Updated markup with new Isocons
- Updated email form to remove topics
- Updated footer to match new design
- Updated content throughout site
- Updated less files to cleanup code

### Fixed
- Fixed filtering when partial dates are used
- Updated processors to match WordPress API output
- Added sub-nav for mobile devices in instances where hero is present
- Added breakpoint range for main nav on med sized device screens
- Updated the expandable layout for multiple lines of text
- Updated list icons for multiple lines of text
- Added titles to pages that were missing them
- Updated broken links
- Lots more typos


## 3.0.0-0.2.2 - 2015-03-17

### Added
- New Events Archive landing page (with borrowed post data)
- New Events Archive detail page (with borrowed post data)
- New eslint settings file

### Changed
- Updated archived events landing page to display events, filters and pagination
- Updated the Gruntfile for eslint over jshint
- Switched from ElasticSearch queries to filters
- Updated form macro layout to account for optional content
- Updated macro arguments for clearer conditions
- Updated events list for new CF media block
- Updated static content
- General code cleanup

### Fixed
- Events filter showing no results text while displaying found results
- Settings file for PDFReactor
- JS errors
- General layout issues
- Lots of typos


## 3.0.0-0.2.1 - 2015-03-03

### Added
- New Upcoming Events landing page (with borrowed post data)
- New Upcoming Event detail page (with borrowed post data)
- Created new table modifier for simple small screen tables


## 0.2.0 - 2014-12-29

Apologies for ignoring our versioning for five months.

### Added
- Newsroom, Contact Us, About the Bureau, Offices, Doing Business with Us,
  Activity Log, and Budget sections.
- Many new design patterns.
- Tests

### Changed
- Significant template structure overhaul.

### Fixed
- Tons of stuff.


## 0.1.0 - 2014-07-14

Initial release. Contains fully functioning blog section.<|MERGE_RESOLUTION|>--- conflicted
+++ resolved
@@ -33,7 +33,6 @@
 - Added `Object.defineProperty` polyfill.
 - Added unit test for `aria-state.js`.
 - Wagtail CMS
-<<<<<<< HEAD
 - Added `gulp test:a11y` accessibility testing using node-wcag.
 - Added node 4.1.0 engine requirement in `package.json`.
 - Added `commonjs`, `jest`, `protractor` environments.
@@ -46,8 +45,6 @@
   to `quote-props` rules.
 - runserver.sh script to collectstatic files and run the server
 - Added testing for web-storage-proxy.js
-=======
->>>>>>> 245c5d3e
 
 ### Changed
 - Updated Video Code to make it usable on Events pages.
@@ -64,7 +61,6 @@
 - Server port is now at 8000
 - Updated Dep Dir title to include "Acting"
 - included with context flag for macros that make a call to request object
-<<<<<<< HEAD
 - Updated Jinja2 shorthand if statements to include an empty else case.
 - Added `binaryDirectory` parameter to `fsHelper.getBinary` helper function.
 - Updated jsdom from `3.1.2` to `6.5.1`.
@@ -80,19 +76,14 @@
 - Updated del from `1.2.0` to `2.0.0`.
 - Updated chai from `2.3.0` to `3.3.0`.
 - Updated sinon-chai from `2.7.0` to `2.8.0`.
-=======
->>>>>>> 245c5d3e
 
 ### Removed
 - Disables tests for landing page events, since we don't currently have events.
 - Removed unused exportsOverride section,
   which was an artifact of the grunt bower task.
 - Removed browserify, watchify, and browserify-shim dependencies.
-<<<<<<< HEAD
 - Removed src directory
-=======
 - Removed bad CF Notifier tests.
->>>>>>> 245c5d3e
 
 ### Fixed
 - Fixed issue with logic displaying the Event summary state.
