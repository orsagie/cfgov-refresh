All notable changes to this project will be documented in this file.

## How this repo is versioned

We use an adaptation of [Semantic Versioning 2.0.0](http://semver.org).
Given the `MAJOR.MINOR.PATCH` pattern, here is how we decide to increment:

- The MAJOR number will be incremented for major redesigns that require the user
  to relearn how to accomplish tasks on the site.
- The MINOR number will be incremented when new content or features are added.
- The PATCH number will be incremented for all other changes that do not rise
  to the level of a MAJOR or MINOR update.

---------------------------------------

## Unreleased

### Added
- Added Backend sidebar contact
- Add Related Metadata molecule to backend
- Added `ClearableInput` class for clearable input behavior
  in `input-contains-label` CF class.
- Added Github specific Issue and PR templates.
- included paragraph rich text field to related links
- Added new content flush sides on small modifier to fix an issue where margin was set on the molecule level instead of the template.
- Added Info Unit Macro.
- URL field to the Post Preview organism
- Frontend: Added overlay atom.
- Signal receiver function to unpublish all revisions for a page when a page is unpublished
- Backend: HomePage Model
- David Silberman's assets
- Frontend: Added JS init scripts for /offices/, /sub-pages/, and /budget/.
- Frontend: Added data-* attribute JS utility class.
- New manager to query for the most appropriate pages (shared and/or live)
- Enabled Demo Page in flapjack
- Included Password Complexity rules for admin user creation/editing flow
- Enabled email backend for Production settings
- Frontend: Added utility classes for translation and opacity CSS transitions.
- Added SublandingFilterablePage class
- Script to semi-automate importing refresh data
- Provided option to exclude sibling pages in secondary navigation
- Added tests for `external-site-redirect.js`
- Frontend: Added JS Tree data structure and traversal algorithms.
- Add text intro and featured content to SublandingFilterablePage
<<<<<<< HEAD
- Add a script `move_reports.py` to move all reports under a given SublandingFilterablePage
=======
- Add a 'careers_preview' query to limit the results to 5
>>>>>>> 5f2f3e9a

### Changed
- Converted the project to Capital Framework v3
- Updated `protractor` from `3.0.0` to `3.1.1`.
- Included Table organism within full width text
- Changed BrowseFilterablePage and related-metadata.html molecule templates to account for new backend
- Abstracted info unit into a helper mixin to make it easier to re-use the inline version.
- Moved Home page specific layout changes to it's own file.
- Updated jsdom from `7.2.2` to `8.0.4`.
- Updated secondary-nav to use new expandable molecule in place of old CF Expandable.
- Updated gulp-eslint from `1.0.0` to `2.0.0`.
- Converted Link Blob Group, 25/75 Group, and 50/50 Group to single Info Unit Group.
- Converted Link Blob Macro to Info Unit Macro.
- Converted 25/75 Macro to Info Unit Macro.
- Converted 50/50 Macro to Info Unit Macro.
- Updated Home Page to Info Unit Macro.
- Included use of wagtail `classname` meta field for block css modifiers
- Breadcrumbs for Wagtail pages now handled by Wagtail
- Changed Wagtail pages extending from `layout-side-nav.html` to use new side navigation handling
- Changed FilterableListControls.js to add validation for email, date, and checkbox fields.
- Converted references and asset urls from Fuchs to Silberman.
- Fix blog post template to use sheerlike related posts method.
- Restructured mega menu to include submenus recursively to allow for a third-level.
- Renamed atomic-checkers `validateDomElement` to atomic-helpers `checkDom`.
- Add two categories to the Implementation Resource group.
- Updated the homepage based on user feedback.
- Renamed preview_link_url/text => secondary_link_url/text
- Updated Categories for Research & Reports.
- Changes to job listing pages.
- included backend support for Video in FCM
- Changed `external-site-redirect.js` to remove jQuery and fix Regex.
- Updated the global search for no-js and IE 8-10 fixes.
- Frontend: Added all launch-state mega menu links.
- Frontend: Added hover-to-show behavior in desktop mega menu.
- Use the added `careers_preview.json` in the careers sublanding page instead of `careers.json`

### Removed
- Removed normalize and normalize-legacy from main less file because CF already includes it.
- Removed old branded list mixin (was causing compile errors).
- Removed unnecessary Wagtail streamdata retrieval function from v1/utils/util.py
- Removed old beta styles.
- Removed prototype language, such as instances of setting `value`, `page`, and `global_dict`
- Imports of contact info macros that were breaking the page
- Removed Link Blob, 25/75, and 50/50 styles.
- Removed need for negative margin tweaks after groups.
- Removed need for positive margin tweaks aroung group headings.
- Removed heros from old WordPress pages.
- Removed `show-hide-fields.js` script and reference from common.js.
- Meredith Fuch's assets.
- A couple of Implementation Resource group categories.
- Removed Chosen.js library and custom styles/scripts.
- Removed several size=x params passed to query.search(), which don't do anything

### Fixed
- Fix bug where publised pages were showing shared content
- Fixed Contacts import-data script to set phone numbers correctly
- Fixed an issue where heros were not displaying on new Wagtail pages.
- Fixed an error where the secondary nav script was trying to initialize on pages it wasn't used.
- Fixed archive_events script to run in production.
- Fixed issue where form validation clashed with filterable list controls.
- Post preview title now links to page link.
- Fixed a bug where the search input and button in the header were misaligned.
- Fixed urls document type for career pages.
- Fixed stacking bug in header search.
- Fixed page saving bug that would prevent the display of a page's tags
- Fixed ordering for Filterable results to be newest => oldest by published_date.
- Fixed a bug where activiating the clear button wasn't clearing filtered results on browse filterable pages.
- Fixes the values for author and tag options to remove special characters.

## 3.0.0-3.0.0 - 2016-02-11

### Added
- Added 'sheer_index' manage.py subcommand, to replace usage of 'sheer index'
- Migrated 'sheerlike' project into this codebase
- Added 'watchserver' manage.py subcommand for running Django dev server
  and gulp watch together.
- Added Acceptance tests for the `activity-log` page.
- Added webpack module loader for per-page JavaScript.
- Added external-site page-specific script.
- Added `config/environment.js` for project JS path configuration.
- Added filesystem helper to gulp utilities for retrieving a binary executable.
- Django Server
- Django related urls to access links
- Django-Sheerlike integration
- Added Acceptance tests for `the-bureau` pages.
- Added test utility to retreive QA elements.
- Added ARIA state utility to enable decorating dom elements with ARIA states.
- Added unit test for `aria-state.js`.
- Wagtail CMS
- Added `gulp test:a11y` accessibility testing using node-wcag.
- Added node 4.1.0 engine requirement in `package.json`.
- Added `commonjs`, `jest`, `protractor` environments.
- Added new ESLint `no-useless-concat`, `global-require`,
  `jsx-quotes`, `no-restricted-syntax`, `block-spacing`, `require-jsdoc`,
  `space-before-keywords`, `no-dupe-class-members`, `prefer-arrow-callback`,
  and `prefer-template` rules.
- Added `properties` attribute of `id-length` rule.
- Added `keywords`, `unnecessary`, and `numbers` attributes
  to `quote-props` rules.
- runserver.sh script to collectstatic files and run the server
- Added testing for web-storage-proxy.js
- Added Acceptance tests for `careers` pages.
- CFPBPage model
- Backend for Staging vs Production publishing
- Django template tags
- Added `block__flush` to cf-enhancements to remove margin from all sides.
- Added Acceptance tests for `blog` pages.
- Added Acceptance tests for `newsroom` pages.
- Added Acceptance tests for `doing-business-with-us` pages.
- Added Acceptance tests for `budget` pages.
- Added atomic landing page template prototypes.
- Added `/organisms/` and `/molecules/` directories to includes directory.
- Added `gulp test:perf` task to test for performance rules.
- MYSQL backend to project settings & a database creation script
- Added `gulp test:unit:server` for running Django unit tests via gulp.
- Added templates and CSS for the Text Introduction molecule.
- Added Unit test for `BreakpointHandler.js`.
- EventPage and EventLandingPage
- Management command to convert Wordpress data into Wagtail based Django models
- Script to convert Event WP data into Wagtail specific POST data for wagtailcore view `create()`
- Added half-width-link-blob macro and styles
- Added templates and CSS for the Image and Text 25/75 molecule.
- Added templates and CSS for the Image and Text 50/50 molecule.
- Added templates and CSS for the Call to Action molecule.
- Added `gulp beep` task for optional alerting when the build process
  has completed.
- Added Molecule/Organism Streamfields.
- Added wagtail specific demoPage only available in development for displaying moleclues/organisms.
- Added `license` field to `package.json`.
- EventArchivePage, EventRequestSpeakerPage, and EventFilterForm.
- Added templates and CSS for the Full Width Text organism.
- Added templates and CSS for the Contact Method molecule.
- Added templates and CSS for the Sidebar Contact Info organism.
- Added `/browse-filterable` template page
- Added templates and CSS for the Main Contact Info organism.
- Added templates and CSS for the Related Posts molecule.
- Added templates for the Hero molecule (CSS is in CF-Layout v1.3.0)
- Added template for post-preview molecule
- Added templates and CSS for the Signup Form organism.
- Added templates and CSS for the Content Sidebar organism.
- Added instruction to create superuser for admin access.
- Adds new file to commands module in the core app called `_helpers.py`
- Adds ability to import snippets
- Added ImageText2575 molecule backend model and template
- Added Call to Action backend and template
- Added Contact snippet and molecule backends
- Added temporary folder for converted Jinja2 Wagtail field template files
- Added WP Import Data Contact processor
- Added templates and CSS for the Adding Sidebar Breakout organism.
- Added cf-tables and tables molecule
- Landing Page Type
- Initial Data json file for preloading pages
- Added `/browse-basic` template page.
- Added templates and CSS for Expandable molecule and ExpandableGroup organism.
- Added `classlist` JS polyfill.
- Added `EventObserver` for adding event broadcaster capability to JS classes.
- Added `atomic-checkers.js` and `validateDomElement`
  utility method for checking atomic element DOM nodes.
- Backend Organisms Full Width Text & Post Preview.
- Added Related Posts molecule to the CFGOVPage
- Add Main Contact Info molecule
- Add Sidefoot Streamfield to CFGOVPage for sidebar/footer content
- Add global context variable `global_dict` for easier prototyping
- Add styleguide app to local settings
- Added templates and CSS for the Filterable-List-Controls organism.
- Add Table organism
- Add Sublanding Page
- Add Hyperlink template
- Add icons to Sidefoot Streamfield blocks
- Add ImageText5050Group and HalfWidthLinkGroup templates and organisms
- S3 Image Upload support for Refresh/Prod
- Dev Landing Page Demo
- Add Image Text 25/75 and Full Width Text into SublandingPage
- Add related_posts_function to the global context in Jinja2 for prototyping of related posts
- Added the featured content module molecule and included it in the landing-page prototype
- Add ImageText2575Group organism
- Add ImageText2575Group to Sublanding and Landing pages
- Add the insets Quote and Related Links.
- Added templates and CSS for the Notification molecule.
- Added prototype data to the form-field-with-button molecule
- Added prototype data to the email-signup organism
- Added the email-signup organism to landing-page template
- Added templates and CSS for the Social-Media molecule.
- Add Heading field to Link Blob group
- Add prototype data to Image Text organisms
- Backend Expandable/Expandable Group Molecule & Organisms
- Added Number Block
- Added Form Field with Button to sublanding page
  ([Fixed 1246](https://github.com/cfpb/cfgov-refresh/issues/1246)).
- Added Backend Feature Content Molecule
- Added get_unique_id context method.
- Added templates and CSS for the Item Introduction organism.
- Added templates and CSS for the Pagination molecule.
- Backend Browse Page
- Added Backend Item Intro Organism
- Added Backend: Notification
- `dom-traverse.js` for dom querying not covered by native dom.
- Added Backend Learn Page model
- Added Related Topics molecule.
- Added full_width_sans setting for correct font face usage.
- Added a new nav-link molecule macro and styles.
- Added Related Links to Sidebar/Footer.
- Added Related Metadata molecule.
- Added custom image and rendition models CFGOVImage and CFGOVRendition
- Added AbstractLearnPage for Learn and Doc Detail pages
- Added preview fields to AbstractLearnPage
- Added relevant date fields to AbstractLearnPage
- Added multi-select atom styles and scripting
- Added Frontend: Global Header CTA.
- Added Frontend: Header.
- Added Frontend: Mega Menu.
- Added Frontend: Global Eyebrow.
- Added Frontend: Global Search molecule.
- Added language dropdown for pages, which defaults to english
- Add BrowseFilterablePage model
- Add BaseExpandable class for expandable controls
- Add FilterControls organism using BaseExpandable
- Add url_parameters macro to handle adding existing get URL parameters into links
- Added new info-unit molecule that combines (but doesn't replace) the half width link blob, image and text 50/50, and 25/75 into one base molecule using modifiers.
- Added new (undocumented) card molecule.
- Add wagtailuserbar to the base.html
- Added unit test for beta-banner.js.

### Changed
- Updated the primary nav to move focus as user enters and leaves nav levels
- Moved handlebars from npm to bower.
- Added jQuery CDN with fallback to head to satisfy GTM requirements.
- Changes the location of the /dist folder to cfgov/v1/jinja2/v1
- Server port is now at 8000
- included with context flag for macros that make a call to request object
- Updated Jinja2 shorthand if statements to include an empty else case.
- Added `binaryDirectory` parameter to `fsHelper.getBinary` helper function.
- Updated jsdom from `3.1.2` to `6.5.1`.
- Updated mocha-jsdom from `0.3.0` to `1.0.0`.
- Updated istanbul from `0.3.13` to `0.3.20`.
- Updated TravisCI node version to `4.1.0`.
- Updated ESLint configuration from `1.0.0` to `1.5.1`.
- Vendor related files now sit at the root project location
- Moved templates to reside in v1 app project jinja2 directory
- Added ability to use django static & url functionality in jinja2 templates.
  [More Information](https://docs.djangoproject.com/en/1.8/topics/templates/#django.template.backends.jinja2.Jinja2)
- Refactored web-storage-proxy.js to be less complex and make it testable
- Updated del from `1.2.0` to `2.0.0`.
- Updated chai from `2.3.0` to `3.3.0`.
- Updated sinon-chai from `2.7.0` to `2.8.0`.
- Settings file and template loaders
- Updated gulp-autoprefixer from `2.3.1` to `3.0.2`.
- Added pixel dimensions to Cordrary corner video image.
- Added JS in `./config` directory to `gulp lint:build` task
  and merged that and gulp config together in `config.build`.
- addressed security concerns about query data validation in calendar filter pdf generation,
  and added an option to filters to allow post requests
- fixed url routing for rendering directory cordrays pdf
- explicitly stated jinja2 to autoescape in templates
- Changes `align: value` attribute in ESLint `key-spacing` rule
  to individual mode with `mode: minimum` option set.
- Changes `quote-props` rule attribute to `consistent-as-needed`.
- Added href URL to primary nav top-level menu link.
- Changed DB backend from sqlite ==> MYSQL.
- Govdelivery subscribe view is now exempt from csrf verification
- Fixed issue w/ gulp watch task not compiling JS on change
- Refactored `BreakpointHandler.js` to remove jQuery dependency and unneeded code.
- Changed from single cf import to individual module imports.
- Move handlebars dependency to npm from bower.
- Change Doing Business With Us email to office email
- Updates `gulp-sitespeedio` from `0.0.6` to `0.0.7`.
- CFGOVPage to include tags and authors
- Event import script to include grabbing tags and authors
- Change templates to move logic to Django backend
- Move Event filter over to a Django form.
- Updates `jsdom` to `7.0.2` from `6.5.1`.
- Move staging hostname variable from django settings to be an environment variable
- Uses globally installed Protractor in setup.sh, if available.
- Updated the existing breakpoint variables and values to the ones released in cf-core v1.2.0
- Excludes 3rd-party JS polyfills from linting.
- Abstracts code into helper class `DataImporter`
- Modifies command line options to allow specifying arguments for importing pages or snippets
- Changes the way the processor module is imported so it imports it using the [app] argument
- Moves the processors module from the core.management.commands module to the v1 app
- Contact molecule templates
- Changes .env Project configuration workon control flow to direct stdout and stderr to /dev/null.
- Upgrade wagtail to 1.2
- Cleaned up and rebuilt the secondary nav to reduce complexity and fix bugs
- Routed landing page type related molecules and organisms
  to use `jinja2/v1/_includes/` template locations.
- Updated protractor from 2.5.1 to 3.0.0.
- Updated gulp-sitespeedio from 0.0.7 to 0.0.8.
- Update runserver script to start MYSQL if it isn't running
- Reduced padding on expandables per direction of design.
- Hide cues on expandables when JS is turned off.
- Updated protractor from 2.5.1 to 3.0.0.
- Change name of Settings tab to Configuration
- Move some Promote fields to Configuration tab
- Change Promote to be Sidebar/Footer
- Move Related Posts and Email Signup to sidefoot Streamfield in the Sidebar/Footer tab in CFGOVPage
- Finalize Sidebar Breakout organism template
- Finalize Sublanding Page template
- Fix related post molecule to be used in multiple places
- Convert Sidefoot paragraph streamfield block to Textblock
- Updated headings for changes in Capital Framework
- Temporarily comment out related posts section of single blog post
  browser test until BlogPage's are in Wagtail.
- Add `show_heading` checkbox to Related Posts organism to toggle the heading
  and icon.
- Merge Streamfields in LandingPage
- Landing and Sublanding content blocks render each atomic structure with `div class="block">`
- Added environments to frontend/backend setup scripts.
- Make Full Width Text organism a StreamBlock and add insets
- Converted `external-site.js` to `ExternalSite.js` class and removed 3rd party dependencies.
- Changed the ImageBasic atom to always include an optional alt by default
- Removed field validation on content creation
  ([Fixed 1252](https://github.com/cfpb/cfgov-refresh/issues/1252)).
- Sets npm install on frontend.sh to warning level.
- Updated Jinja2 environment inlcude flag related methods
- Updated ImageText5050 requirements [Fixed 1269] (https://github.com/cfpb/cfgov-refresh/issues/1269)
- Updated `webpack-stream` to `3.1.0` from `2.1.0`.
- Updated `player` to `0.5.1` from `0.6.1`.
- Updated streamchild render method to use default behavior when using default blocks [Fixed 1268] (https://github.com/cfpb/cfgov-refresh/issues/1268)
- Fixes styling and rendering issues [Fixed 1278] (https://github.com/cfpb/cfgov-refresh/issues/1278)
- Upgrade version of Wagtail to 1.3
- Change method of CFGOVPage called `children` to be called `elements`
- Moved html5shiv into modernizr.
- Updated `gulp-load-plugins` to `1.2.0` from `1.1.0`.
- Included breadcrumb data from page context
- Added development environment data initialization
- Pinned jQuery to `1.11.3` due to changes in `1.12.0` that cause errors in jsdom.
- [Fixed 1320] (https://github.com/cfpb/cfgov-refresh/issues/1320)
- Converted the nav-secondary macro and styles to an organism
- Updated the new secondary-nav organism to use the new nav-link molecule
- Updated the secondary-nav-toggle for new classnames
- Changed expandable.html to be a macro for upcoming Filtered List
- Updated browse-filterable demo
- Updated filterable-list-controls organism to allow for multiple option
- Password Policy & Lockout criteria for login, account password change & forgot my password.
- Updated the project to use Avenir font by default
- Updated `mocha` from `2.2.4` to `2.4.2`.
- Updated `sinon` from `1.14.1` to `1.17.3`.
- Updated `lodash` from `3.10.0` to `4.0.1`.
- Change jinja2 templates to handle Wagtail page
- Fixed [1348](https://github.com/cfpb/cfgov-refresh/issues/1348) and [1354](https://github.com/cfpb/cfgov-refresh/issues/1354)
- Updated brand colors to updates in generator-cf.
- Disabled JavaScript in IE8 and earlier.
- Removed max_length validation until [later review](https://github.com/cfpb/cfgov-refresh/issues/1258) after release
- Refactored beta-banner.js to demonstrate general lifecycle.

### Removed
- Removed unused exportsOverride section,
  which was an artifact of the grunt bower task.
- Removed browserify, watchify, and browserify-shim dependencies.
- Removed src directory
- Removed bad CF Notifier tests.
- Removed unnecessary mobile-only expandables
- Removed link from Cordray's corner image `/the-bureau/about-director/`.
- Removed extra Google Analytics code.
- Removed `istanbul` because it's already a dependencies of `gulp-istanbul`.
- Sidebar from LandingPage
- Removed `map` and `filter` array polyfills.
- Removed `event-listener.js` and `query-selector.js` polyfills for IE8.

### Fixed
- Fixed instructions for gulp watch
- New way to run the server documented in the INSTALL.MD
- New way to define url routing, no longer automatically set by file path
- Fixed heading structure throughout website
- Fixed setup.sh to use argument correctly
- Fixed title for Small & Minority Businesses
- Fix page header rendering for Sublanding page
- Fix related post molecule to be used in multiple places
- Fix failing tests relating to Related Posts organism
- Fix related-posts.html logic
- Minor PEP8 compliance changes
- Fixed the markup for the 25/75 organism.


## 3.0.0-2.4.0 - 2015-09-29

### Added
- Added Favicon
- New and improved primary nav (both look and interaction)
- Added expanded-state utility for getting/setting aria-expanded

### Changed
- Updated Video Code to make it usable on Events pages.
- Changed gulp JS unit testing task from `gulp:unit:js` to `gulp:unit:scripts`
- Updated Meredith Fuchs bio and images.
- Added indent rules for `var`, `let`, and `const` in ESLint config file.
- Replaced old Grunt legaccsy plugin with Gulp mq-remove plugin
- Added ability for acceptance --specs test flag to accept list of test files.
- Changes `big_radio` macro to `radio_big` and `checkbox_bg` to `checkbox_big`.
- Updated Dep Dir title to include "Acting"

### Removed
- Disables tests for landing page events, since we don't currently have events.
- Removed Ombudsman from nav for beta freeze.

### Fixed
- Fixed issue with logic displaying the Event summary state.
- Fixed missing IE only stylesheet for older systems/browsers.
- Fixed skip-navigation link for keyboard navigation.


## 3.0.0-2.3.0 - 2015-08-27

### Added
- Added time macro.
- Added `gulp test:unit` and `gulp test:acceptance` tasks for test stages.
- Added support for link buttons to disabled link utility class.
- Added `breakpoints-config.js` config file to use for responsive JS.
- Added breadcrumbs to blog, newsroom, careers, business, bureau
  and budget pages
- Added Meredith Fuchs to Leadership calendar filter.
- Added unit test for `assign` utility.
- Added `get-breakpoint-state.js` to add support for responsive JS.

### Changed
- Moved `.meta-header`, `.jump-link`,
  and `.list__links` to `cf-enhancements.less`.
- Converted time elements to use time template.
- Broke apart format macros into topical macros.
- Updated legacy code to remove old jQuery dependency and
  unnecessary code.
- Updated copy on `about-us` page
- Added copying of `.env_SAMPLE` to `.env` part of `setup.sh`.
- Moved console output messages to the end of the `setup.sh` `init` method.
- Organized `.env_SAMPLE` and made `.env` executable on its own.
- Added `HTTP_HOST`, `HTTP_PORT`, `SELENIUM_URL`, `SAUCE_USERNAME`,
  `SAUCE_ACCESS_KEY`, `SAUCE_SELENIUM_URL`, and `VIRTUAL_ENV`
  constants to `.env_SAMPLE`.
- Moved aggregate `gulp lint` task to bottom of file to avoid duplicate
  lint task entries in `gulp --tasks`.
- Renamed `gulp lint:src` to `gulp lint:scripts` to future-proof type of linting.
- Renamed `gulp test:macro` to `gulp test:unit:macro`.
- Renamed `gulp test:processor` to `gulp test:unit:processor`.
- Renamed `gulp test:browser` to `gulp test:acceptance:browser`.
- Edited `INSTALL.md` to accommodate changes in `.env_SAMPLE`.
- Edited Protractor configuration to include browser groups,
  which by default only run the essentials locally, but the full suite
  (including legacy browsers) on Sauce Labs when Sauce credentials are present.
- Updated test instructions to use the gulp test subtasks.
- Updated Travis CI settings to use `setup.sh`.
- Updated files to use `breakpoints-config.js`.
- Made `/the-bureau/bureau-structure/role-macro.html` private.
- Updated `gulp clean` to leave the `dist` directory and remove the inner
  contents
- Use `HTTP_PORT` environment variable for port in `gulp watch`, if available.
- Removed "optional" text from privacy complaint form
  and added `*` to designate required fields.
- Updated Deputy Director information to Meredith Fuchs.
- Updated `/about-rich-cordray/` URL to `/about-director/`.
- Updated `/about-meredith-fuchs/` URL to `/about-deputy-director/`.
- Normalized director and deputy director photos to be format `NAME-WxH.jpg`.
- Changed name of `shallow-extend` utility to 'assign'.
- Superscripts `st` in `21st` on About Us page.
- Updated `BreakpointHandler.js` to support usage of `breakpoints-config.js`.

### Removed
- Removed styles from codebase that have already been migrated
  to cf-typography.
- Removed duplicate Privacy Policy
- Removed processor tests due to them being outdated.
- Removed failing bureau tests to be debugged later

### Fixed
- Fixed borders on sub-footers across the website
- Fixed 'Return to top' button width on footer
- Fixed default gulp task
- Fixed icon links to match CFPB Design Manual
- Fixed gulp copy task that was missing copying PDFs in subdirectories.
- Fixed issues with active filter logic.
- Fixed testing issue with single pages reloading for every test
- Fixed testing timeouts the first fix didn't correct by updating timeout time


## 3.0.0-2.2.0 - 2015-08-18

### Added
- Transitioned Capital Framework dependency to v1.0.0 in bower.json.
- Added gulp and the required npm plugins
- Added gulp config file to lay out configs for each task
- Added gulp tasks split up into their own files
- Added acceptance tests for `/offices/*` pages accessible through site's menu.
- Added Accessibility page to footer and adds Accessibility page tests.
- Added acceptance tests for `/sub-pages/*`.
- Added `activities-block` shared template for activity feed
  on offices and sub-pages.
- Added accessibility complaint form.
- Added "File an EEO Issue" form.
- Added `/offices/office-of-civil-rights/` page, tests, and link in footer.

### Changed
- Site's "About" text to "About Us".
- Replaced FOIA Records with Coming Soon heading
- Updated setup.sh to use gulp
- Updated travis to use gulp tasks
- Updated main.less to use the paths option in less compiler.
- Moved and renamed contact-macro to contact-layout in macros directory.
- Moved filters macro from `post-macros.html` to `/macros/filter.html`.
- Made filters macro helpers private.
- Moved getViewportDimensions out of utilities.js and into own module.
- Updated ESLint to v1.0.0.

### Removed
- Removed Grunt plugins from package.json
- Removed the Gruntfile.
- Removed homepage progress charts and related content and JS.
- Removed 80px to 120px sizing for the isocon sizes on the-bureau page.
- Removed cf-pagination and other unused JS.

### Fixed
- Fixed margins on site footer.
- Switched the two forms under Privacy to their correct positions
- Fixed incorrect email href reference on offices contact email link.


## 3.0.0-2.1.0 - 2015-08-05

### Added
- Added `map` and `filter` array polyfills.
- Added `about-us` page and tests
- Added `newsroom` type to Activity Snippets
- Created initial career posting template.
- Created 1/4 and 3/4 layout columns.
- Added DL styles to cf-enhancements.
- Added `offices/project-catalyst`.
- Careers processor/mapping/query.
- Added `office_[office slug]` class to offices template.
- Careers to the lookups.py
- Added `media_image__150` modifier for 150 pixel wide images.
- Added `simple-table-row-links.js` for making tables with linkable rows.
- Added `event-listener.js` and `query-selector.js` polyfills for IE8.
- Added `@tr-border` variable to `cf-enhancements.less`
  for simple-table border color.
- Added tests for events and event archive landing pages

### Changed
- Updated primary navigation to match new mega menu design.
- Changed project architecture to having `/src/` and `/dist/` directory.
- Changed `/_tests/` directory name to `/test/`.
- Changed `/_tests/macro_testing` directory name to `/test/macro_tests`.
- Moved `browserify-shims.js` to `/config/` directory.
- Upgraded Travis to container-based infrastructure
- Updated Offices pages to change activity feed logic.
- Updated block-bg padding in cf-enhancements based on JJames feedback.
- Updated Offices sub pages to display related documents.
- Updated Offices sub pages to always display activity feed.
- Updated Expandable macro to update design and add FAQ options.
- Moved `sub-page_[sub-page slug]` class to main content area of sub_pages template.
- Styled unordered lists as branded lists in the `office_intro-text`,
  `sub-page_content`, and `sub-page_content-markup` class areas.
- Updated all careers images to 2x size and have the same markup structure.
- Updated event macros to use Sheer 'when' function in order to
  display content based on state.
- Tied careers data into single template and renamed to _single.html
- Replaced career pages mock jobs data with data from the jobs API.
- Made jobs list table on /careers/current-openings/ have linkable rows.
- Adds eslint ignore lines for polyfills, which will not be changing.
- Moved CF table color overrides to `cf-theme-overrides.less`.
- Updated the existing missions browser test to be stronger
- Updated the browser test specs in conf.js because the shared spec was being
  fired on the desktop test, even though those tests had already been run in
  Chrome. Now the desktop test only runs the desktop spec.
- Separated `grunt test` task from `grunt build`
  and made default task test + build.

### Removed
- Removed requestAnimationFrame polyfill.
- Removed `_tests/browser_tests/README.md`, `_tests/macro_testing/README.md`, `_tests/processor_tests/README.md`.
- Removed `grunt vendor` from `setup.sh`.
- Removed unused CSS on `office.less`
- Removed `/events/archive/_single.html`

### Fixed
- Fixed issue on IE11 when using the dates to filter caused
  by toString method.
- Event tag filtering on archive page
- Added browser tests to linting task
- Fixed MobileOnlyExpandable error on office page.
- Normalized use of jinja quotes to single quote
- Fixed a large chunk of the existing linting errors and warnings
- Fixed issue with active filters on`/the-bureau/leadership-calendar/print/` page.


## 3.0.0-2.0.0 - 2015-07-24

### Added
- Added `sub-pages/civil-penalty-fund-allocation-schedule/` page.
- Added `sub-pages/sub-pages/consumer-education-financial-literacy-programs/` page.
- Added `u-hidden` utility class for fully hiding an element.
- Added `TEST.md` readme file for testing instructions.
- Added `grunt clean` and `grunt copy` tasks.
- Added `grunt clean` step to `setup.sh`.

### Changed
- Updated primary navigation to match new mega menu design.
- Changed project architecture to having `/src/` and `/dist/` directory.
- Changed `/_tests/` directory name to `/test/`.
- Changed `/_tests/macro_testing` directory name to `/test/macro_tests`.
- Moved `browserify-shims.js` to `/config/` directory.

### Removed
- Removed requestAnimationFrame polyfill.
- Removed `_tests/browser_tests/README.md`,
  `_tests/macro_testing/README.md`, `_tests/processor_tests/README.md`.
- Removed `grunt vendor` from `setup.sh`.

### Fixed
- Fixed issue on IE11 when using the dates to filter caused
  by toString method.
- Event tag filtering on archive page


## 3.0.0-1.3.0 - 2015-07-16

### Added
- Added `block__border-left` and `block__border-right` CF enhancements.
- Added `students-and-graduates` page to careers section.
- Added `short_title` to Office/Subpage.
- Added ordering to the navigation on Office/Subpage.
- Added script to index all links on our site.
- Added initial browser test with instructions for testing and adding more
- Added `media_image__100` and `media_image__130-to-150` classes for responsive
  image sizes on mobile carousel.
- Added `u-link__disabled` utility class for styling disabled links.
- Added `/careers/working-at-cfpb/` page.
- Added block templates for LinkedIn info, provide feedback link,
  and career page summaries.
- Added `MobileCarousel.js` module for instantiating the slick carousel
  and added associated `js-mobile-carousel` class as a hook.
  Also added `mobile-carousel` for CSS.
- Added `the-bureau` page wrapper class.
- Added `media-stack` CSS block for stacked media objects.
- Added fixes for `open-government` pages.
- Added `careers/application-process` page.
- Support in Event processor for ICS file generator
- Added `careers/current-openings` page.
- Added `/transcripts/` folder and transcript for job application video
- Added Google Maps image utility macro
- Added `careers/` landing page.
- Added options for toggling each network icon in share macro
- Added LinkedIn sharing (toggled off by default) in share macro

### Changed
- Fixed background and border on secondary navigation.
- Related Links now disable styles links with empty URLs.
- Updated secondary navigation to use true parent/child relationships.
- Events processor/mapping/queries for new Event type structure.
- Changed the way navigation works for Office/Subpage.
- Updated grunt-eslint to version 16.0.0 and updated ESLint config to latest.
- Moved modules that can be instantiated through the `new` keyword
  to a `classes` subdirectory.
- Moved page-sniffing JS code to page scripts for the-bureau
  and working with the CFPB pages.
- Moved carousel to a macro and implemented on the-bureau
  and working at the CFPB pages.
- Moved MobileOnlyExpandable initialization out of MobileCarousel.
- Converted excerpts HTML to articles from sections in the careers section.
- Breaks `macros.html` apart into files in the /macros/ directory.
- Updated events templates to match new data and processor.
- Updated percentages based on recent updates.
- Updated activities_snippet macro to make column markup dynamic.
- Replaced placeholder images on /careers/working-at-cfpb/
- Updated footer to add offices links.
- Moved the disperate arguments into one main options argument with
  key: val pairs for each option in share macro
- Updated email sharing to use mailto: link instead of addthis network
  (removes need for the external privacy notification and consolidates
  email patterns) in share macro

### Removed
- Removed `list_link__disabled` class.
- Removed is_mobile macro and logic from filter.

### Fixed
- Fixed contact-us templates to make them private.
- Fixed issue displaying grandchild pages on sub-pages.


## 3.0.0-1.2.2 - 2015-07-02

### Added

### Changed

### Removed

### Fixed
- Office/Subpage navigation links on beta
- Ordering of subpages in the nav on Office page

## 3.0.0-1.2.1 - 2015-06-29

### Removed
- Event processor to fix indexing error


## 3.0.0-1.2.0 - 2015-06-19

### Added
- Added `setup.sh` script for bootstrapping the project.
- Added insertTarget and insertLocation options to cf_notifier plugins
- Added `box-sizing-polyfill` to `exportsOverride` as needed for
  `grunt-bower-task` to work correctly. `box-sizing-polyfill`
  is installed by cf-grid.
- Added `grunt watch:js` task for completeness.
- Added vendor directory variable to `main.less`.
- Added warning for concat:cf-less Grunt task when sourcefiles are missing.
- Added form for Submit a request FOIA page
- Added styles, JavaScript for hiding and showing additional fields in forms
- Added toplevel navigation items config file for removing hardcoded
  navigation menu items.
- Added external url redirect page, styles, and JavaScript.
- Added `.nav-secondary_link__disabled` style.
- Added `.nav-secondary_item__child` class to visually distinguish sub-pages
  from sibling pages in the sidenav.
- Added `.nav-secondary_item__parent` class to visually distinguish browse
  pages from the subpages below them in the sidenav.
- Added JavaScript utilities for checking types and primitives.
- Added `primary_nav` jinja block to `base.html` template.
- Added FAQ processor and mapping
- Added `use_form` field to sub_pages
- Added `related_faq` field to sub_pages and offices
- Added `inset-divider` class for providing an inset horizontal rule
  independent of the list or list item widths within the side navigation bar.
- Added `preview_text` and `short_title` fields to sub_pages.
- Added `templates/activities-feed.html` HTML template for the activity feed
  area on the offices and sub_pages.
- Added Plain Writing Feedback form.
- Added `cfpb_report` activity type to activities feed macro.
- Added breadcrumbs macro and temporarily set breadcrumbs for all office sub-pages.
- Added download icons to `privacy-impact-assessments-pias`

### Changed
- Relaxed ESLint `key-spacing` rule to warning.
- Refactored breakpoint-handler module into separate class modules
  and utility function.
- PascalCase ContentSlider module to properly designate class status.
- Reduced complexity of validation and notification plugins
- Changed vendor directory to `src/vendor` and updated paths.
- Changed to using `jit-grunt` in place of `load-grunt-tasks`.
- Updated contact us filter to use new notifications
  (replacing type-and-filter messaging with cf_notifier)
- Replaced placeholder Activity Feed on FOIA faq page with actual Activity Feed
- Sped up notification animations
- Added custom template for FOIA records page.
- Refactored code for Wordpress updates
- Initiatives renamed to Sub-pages
- Relaxed ESLint cyclomatic `complexity` rule to max 4 complexity.
- Updates megamenu bureau title to "The Bureau" to fit with sitemap direction.
- Moved Less files to `/src/static/css/` directory.
- Updated `cf-icons` to 0.6.0.
- Update processors.py for FAQ
- Moved HTML templates to `/templates/` subdirectory.
- Breaks header template apart into `header.html`
  and `primary-nav.html` templates.
- Moved external site page header to its own template
  `header-without-nav.html`.
- Minor codefixes on `show-hide-fields.js` along with changing a class name for hiding fields
- Updated side navigation bar to keep page order at mobile sizes and adds
  "IN THIS SECTION" header text to the navigation bar dropdown menu.
- Updated processors to use Elasticsearch bulk indexing
- Office and sub-pages activity feed title to "Latest Activities"
  and contacts to "Contact Information."
- Moved `activity_snippets` macro from `post-macros.html` to `macros/activity-snippet.html`
  and adds render method.
- Made `activity_snippet` macro private.
- Moved `category_icon` macro from `post-macros.html` to `macros/category-icon.html`
  and adds render method.
- Moved `string_length` macro from `macros.html` to `macros/util/text.html`.

### Fixed
- Fixed an issue where scripts were being initialized out of order
- Fixed most of the warnings in validation and notification plugins
- Fixed processor name bug
- Fixed template/processor bugs while indexing and rendering
- Fixed FOIA pages from the template/processor changes
- Fixed missing states from `.nav-secondary_link__disabled` class for
  visited and active links.
- Fixed missing sidebar

### Removed
- Removed `copy:static-legacy` and `grunt-contrib-copy` package.
- Removed unneeded entries from `exportsOverride` in `bower.json`.
- Gitignored CF fonts, "chosen" images, and other vendor files from repo,
  which are slated for eventual removal.
- Removed unused `nav-secondary.html` template.
- Removed unused `cf_inputSplit.js` js module.


## 3.0.0-1.1.0 - 2015-05-20

### Added
- Added `--quiet` grunt CLI flag for suppressing linter warnings.
- Added JS unit testing and code coverage through Mocha and Istanbul.
- Added cf-notifications stylesheet to style notifications
- Added cf_notifier plugin for sending UI notifications
- Added cf_formValidator plugin for validating form inputs
- Added Grunt `build` task and set it as default.
- Added hero and YouTube video functionality to the '/the-bureau/' page.
- Added ajax subscription submission.
- Initiative folder and files for Initiative pages
- Added custom template for FOIA faqs page

### Changed
- Updated grunt-browserify to `^3.8.0`.
- Updated grunt-eslint to `^13.0.0`.
- Moved eslint config file to home directory.
- Moved jQuery download to package.json.
- Updated grunt-banner to `^0.4.0` and updates banner ascii art and format.
- Changed bower.json authors array field to use `homepage` in place of `url`,
  and adds `email` field.
- Adds path variables to Gruntfile.
- Updated form-validation script to use cf_formValidator and cf_notifier
- Changed Grunt `jsdev` and `cssdev` to `js` and `css`.
- Moved testing to build task.
- Updated 404 image to the latest image provided by the design team.
- Office folder and files for Office pages
- Updated template for office pages

### Fixed
- Fixed macro on offices page template
- Fixed subscribe macro in events archive and archive single, and press resources
- Sheer indexing error when related posts are deleted
- Office and Initiative processors
- Slick carousel site-wide JS error.
- Fixed issue with some contacts not showing phone numbers and email addresses

### Removed
- Removed string-replace:static-legacy Grunt task.
- Alert.js plugin
- alert macro
- Unused index.html file from /initiatives/
- Unnecessary setting of template variables


## 3.0.0-1.0.1 - 2015-05-18

### Fixed
- Replaced missing string_score library for the type-and-filter plugin

## 3.0.0-1.0.0

### Added
- Added labels to the phone/email/fax/mail icons on `/contact-us/` page
- Added ability to scrub plural terms in typeAndFilter jQuery plugin
- `.respond-to-retina` mixin for media queries targeting Retina iOS devices
- Scroll to top functionality on footer
- Added `/modules/util/web-storage-proxy.js` utility module.
- Added `/modules/util/js-loader.js` utility module.
- Adds ESLint check for `@todo` jsdoc syntax.
- Updated ESLint configuration to match version `0.20.0.`
  Adds enforcement of `no-dupe-args` and `no-duplicate-case` rules,
  and warnings for `no-continue` and `operator-linebreak` rules.
- Adding mocha tests to `grunt test`

### Changed

- Updated mailing addresses in `/contact-us/` sidebar
- Added `browserify` package and its dependencies
  and refactored codebase to use Browserify for JS modules.
- Added additional ESLint option flags in `space-in-brackets` rule.
- Changed ESLint indent amount to 2 spaces from 4 to match CFPB front-end standards.
- Turns off ESLint `func-names` setting because it's too verbose for the gain it provides.
- Added ability to scrub plural terms in typeAndFilter jQuery plugin
- Updated `grunt` to `~0.4.5`.
- Updated `grunt-eslint` to version `12.0.0.`
- Updated `jquery` to `^1.11.3`.
- Replaced `grunt-uglify` with `uglifyify`.
- Updated mailing addresses in `/contact-us` sidebar
- Reverted navs from Contact Us redacting
- Updated footer to match new designs
- Refactored email subscribe form

### Fixed
- Improvements and fixes to `/contact-us/` page


### Removed

- Removed demo text suffix from page titles.


## 3.0.0-0.3.0 - 2015-04-23

### Added
- Added Privacy Policy page.
- Added Event Request a Speaker page.
- Added settings to enable the `/blog/` and `/newsroom/` RSS feeds.
- Added `brand-palette.less` and `cf-theme-overrides.less`.
- Added `block__border` to `cf-enhancements.less` to provide borders around blocks.
- Added alert to form validation failure
- Added .env config for easier project setup
- Added Event processor

### Changed
- Added styles to 500 and 404 error pages.
- Updated content on 500 and 404 error pages.
- Added full width button modifier for buttons on smaller screens.
- Updated ESLint configuration to the latest ESLint release (v0.18.0).
- Updated `/newsroom/` and `/blog/` post sidebars to add description
  and date, and to update styles.
- Updated icons to use livestream icon instead of wifi icon.
- Updated blog post spacing to be consistent with overall-project spacing.
- Updated round step-by-step slug icons to central-align numbers.
- The name "Watchroom" to "Featured Topic"
- Updated cf-buttons to 1.4.2.
- Updates cf-layout to 0.3.0.
- Changed block background to 5% gray.
- Updated contact us content
- Improved Elasticsearch mappings
- Improved README and INSTALL docs

### Fixed
- Updated related links module on `/newsroom/`.
- Added small screen styles to helpful terms vertical list
  on `/contact-us/` page.
- Updated multi-line icon list styles.
- Fixed missing `jump-link__right` modifier from `/featured-topic.html`.
- Fixed an issue within `/newsroom/` and `/activity-log/` filters where selecting "Blog"
  and another category would return zero results.
- Fixed issue in filters where an input whitespace would prevent suggestions from showing.
- Fixed HTML, typos, and grammatical errors.
- Fixed line height issue in Chosen select boxes
- Updated Google Tag Manager ID from testing account to production account.
- Fixed whistleblower slug on contact us


## 3.0.0-0.2.3 - 2015-03-23

### Changed
- Updated events to match design
- Updated markup with new Isocons
- Updated email form to remove topics
- Updated footer to match new design
- Updated content throughout site
- Updated less files to cleanup code

### Fixed
- Fixed filtering when partial dates are used
- Updated processors to match WordPress API output
- Added sub-nav for mobile devices in instances where hero is present
- Added breakpoint range for main nav on med sized device screens
- Updated the expandable layout for multiple lines of text
- Updated list icons for multiple lines of text
- Added titles to pages that were missing them
- Updated broken links
- Lots more typos


## 3.0.0-0.2.2 - 2015-03-17

### Added
- New Events Archive landing page (with borrowed post data)
- New Events Archive detail page (with borrowed post data)
- New eslint settings file

### Changed
- Updated archived events landing page to display events, filters and pagination
- Updated the Gruntfile for eslint over jshint
- Switched from ElasticSearch queries to filters
- Updated form macro layout to account for optional content
- Updated macro arguments for clearer conditions
- Updated events list for new CF media block
- Updated static content
- General code cleanup

### Fixed
- Events filter showing no results text while displaying found results
- Settings file for PDFReactor
- JS errors
- General layout issues
- Lots of typos


## 3.0.0-0.2.1 - 2015-03-03

### Added
- New Upcoming Events landing page (with borrowed post data)
- New Upcoming Event detail page (with borrowed post data)
- Created new table modifier for simple small screen tables


## 0.2.0 - 2014-12-29

Apologies for ignoring our versioning for five months.

### Added
- Newsroom, Contact Us, About the Bureau, Offices, Doing Business with Us,
  Activity Log, and Budget sections.
- Many new design patterns.
- Tests

### Changed
- Significant template structure overhaul.

### Fixed
- Tons of stuff.


## 0.1.0 - 2014-07-14

Initial release. Contains fully functioning blog section.<|MERGE_RESOLUTION|>--- conflicted
+++ resolved
@@ -42,11 +42,8 @@
 - Added tests for `external-site-redirect.js`
 - Frontend: Added JS Tree data structure and traversal algorithms.
 - Add text intro and featured content to SublandingFilterablePage
-<<<<<<< HEAD
 - Add a script `move_reports.py` to move all reports under a given SublandingFilterablePage
-=======
 - Add a 'careers_preview' query to limit the results to 5
->>>>>>> 5f2f3e9a
 
 ### Changed
 - Converted the project to Capital Framework v3
