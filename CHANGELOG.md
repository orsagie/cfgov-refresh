All notable changes to this project will be documented in this file.

## How this repo is versioned

We use an adaptation of [Semantic Versioning 2.0.0](http://semver.org).
Given the `MAJOR.MINOR.PATCH` pattern, here is how we decide to increment:

- The MAJOR number will be incremented for major redesigns that require the user
  to relearn how to accomplish tasks on the site.
- The MINOR number will be incremented when new content or features are added.
- The PATCH number will be incremented for all other changes that do not rise
  to the level of a MAJOR or MINOR update.

---------------------------------------

## Unreleased

### Added
- Added Favicon
- New and improved primary nav (both look and interaction)
- Added expanded-state utility for getting/setting aria-expanded
- Added Acceptance tests for the `activity-log` page.
- Added webpack module loader for per-page JavaScript.
- Added external-site page-specific script.
- Added `config/environment.js` for project JS path configuration.
- Added filesystem helper to gulp utilities for retrieving a binary executable.
- Django Server
- Django related urls to access links
- Django-Sheerlike integration
- Added Acceptance tests for `the-bureau` pages.
- Added test utility to retreive QA elements.
- Added ARIA state utility to enable decorating dom elements with ARIA states.
- Added `Object.defineProperty` polyfill.
- Added unit test for `aria-state.js`.
- Wagtail CMS
- Added `gulp test:a11y` accessibility testing using node-wcag.
- Added node 4.1.0 engine requirement in `package.json`.

### Changed
- Updated Video Code to make it usable on Events pages.
- Changed gulp JS unit testing task from `gulp:unit:js` to `gulp:unit:scripts`
- Updated Meredith Fuchs bio and images.
- Added indent rules for `var`, `let`, and `const` in ESLint config file.
- Replaced old Grunt legaccsy plugin with Gulp mq-remove plugin
- Added ability for acceptance --specs test flag to accept list of test files.
- Changes `big_radio` macro to `radio_big` and `checkbox_bg` to `checkbox_big`.
- Updated the primary nav to move focus as user enters and leaves nav levels
- Moved handlebars from npm to bower.
- Added jQuery CDN with fallback to head to satisfy GTM requirements.
- Changes the location of the /dist folder to cfgov/v1/jinja2/v1
- Server port is now at 8000
- Updated Dep Dir title to include "Acting"
- included with context flag for macros that make a call to request object
<<<<<<< HEAD
- Updated Jinja2 shorthand if statements to include an empty else case.
=======
- Added `binaryDirectory` parameter to `fsHelper.getBinary` helper function.
- Updated jsdom from `3.1.2` to `6.5.1`.
- Updated mocha-jsdom from `0.3.0` to `1.0.0`.
- Updated istanbul from `0.3.13` to `0.3.20`.
- Updated TravisCI node version to `4.1.0`.
>>>>>>> 18f5b128

### Removed
- Disables tests for landing page events, since we don't currently have events.
- Removed unused exportsOverride section,
  which was an artifact of the grunt bower task.
- Removed browserify, watchify, and browserify-shim dependencies.

### Fixed
- Fixed issue with logic displaying the Event summary state.
- Fixed missing IE only stylesheet for older systems/browsers.
- Fixed skip-navigation link for keyboard navigation.
- Fixed instructions for gulp watch
- New way to run the server documented in the INSTALL.MD
- New way to define url routing, no longer automatically set by file path


## 3.0.0-2.3.0 - 2015-08-27

### Added
- Added time macro.
- Added `gulp test:unit` and `gulp test:acceptance` tasks for test stages.
- Added support for link buttons to disabled link utility class.
- Added `breakpoints-config.js` config file to use for responsive JS.
- Added breadcrumbs to blog, newsroom, careers, business, bureau
  and budget pages
- Added Meredith Fuchs to Leadership calendar filter.
- Added unit test for `assign` utility.
- Added `get-breakpoint-state.js` to add support for responsive JS.

### Changed
- Moved `.meta-header`, `.jump-link`,
  and `.list__links` to `cf-enhancements.less`.
- Converted time elements to use time template.
- Broke apart format macros into topical macros.
- Updated legacy code to remove old jQuery dependency and
  unnecessary code.
- Updated copy on `about-us` page
- Added copying of `.env_SAMPLE` to `.env` part of `setup.sh`.
- Moved console output messages to the end of the `setup.sh` `init` method.
- Organized `.env_SAMPLE` and made `.env` executable on its own.
- Added `HTTP_HOST`, `HTTP_PORT`, `SELENIUM_URL`, `SAUCE_USERNAME`,
  `SAUCE_ACCESS_KEY`, `SAUCE_SELENIUM_URL`, and `VIRTUAL_ENV`
  constants to `.env_SAMPLE`.
- Moved aggregate `gulp lint` task to bottom of file to avoid duplicate
  lint task entries in `gulp --tasks`.
- Renamed `gulp lint:src` to `gulp lint:scripts` to future-proof type of linting.
- Renamed `gulp test:macro` to `gulp test:unit:macro`.
- Renamed `gulp test:processor` to `gulp test:unit:processor`.
- Renamed `gulp test:browser` to `gulp test:acceptance:browser`.
- Edited `INSTALL.md` to accommodate changes in `.env_SAMPLE`.
- Edited Protractor configuration to include browser groups,
  which by default only run the essentials locally, but the full suite
  (including legacy browsers) on Sauce Labs when Sauce credentials are present.
- Updated test instructions to use the gulp test subtasks.
- Updated Travis CI settings to use `setup.sh`.
- Updated files to use `breakpoints-config.js`.
- Made `/the-bureau/bureau-structure/role-macro.html` private.
- Updated `gulp clean` to leave the `dist` directory and remove the inner
  contents
- Use `HTTP_PORT` environment variable for port in `gulp watch`, if available.
- Removed "optional" text from privacy complaint form
  and added `*` to designate required fields.
- Updated Deputy Director information to Meredith Fuchs.
- Updated `/about-rich-cordray/` URL to `/about-director/`.
- Updated `/about-meredith-fuchs/` URL to `/about-deputy-director/`.
- Normalized director and deputy director photos to be format `NAME-WxH.jpg`.
- Changed name of `shallow-extend` utility to 'assign'.
- Superscripts `st` in `21st` on About Us page.
- Updated `BreakpointHandler.js` to support usage of `breakpoints-config.js`.

### Removed
- Removed styles from codebase that have already been migrated
  to cf-typography.
- Removed duplicate Privacy Policy
- Removed processor tests due to them being outdated.
- Removed failing bureau tests to be debugged later

### Fixed
- Fixed borders on sub-footers across the website
- Fixed 'Return to top' button width on footer
- Fixed default gulp task
- Fixed icon links to match CFPB Design Manual
- Fixed gulp copy task that was missing copying PDFs in subdirectories.
- Fixed issues with active filter logic.
- Fixed testing issue with single pages reloading for every test
- Fixed testing timeouts the first fix didn't correct by updating timeout time


## 3.0.0-2.2.0 - 2015-08-18

### Added
- Transitioned Capital Framework dependency to v1.0.0 in bower.json.
- Added gulp and the required npm plugins
- Added gulp config file to lay out configs for each task
- Added gulp tasks split up into their own files
- Added acceptance tests for `/offices/*` pages accessible through site's menu.
- Added Accessibility page to footer and adds Accessibility page tests.
- Added acceptance tests for `/sub-pages/*`.
- Added `activities-block` shared template for activity feed
  on offices and sub-pages.
- Added accessibility complaint form.
- Added "File an EEO Issue" form.
- Added `/offices/office-of-civil-rights/` page, tests, and link in footer.

### Changed
- Site's "About" text to "About Us".
- Replaced FOIA Records with Coming Soon heading
- Updated setup.sh to use gulp
- Updated travis to use gulp tasks
- Updated main.less to use the paths option in less compiler.
- Moved and renamed contact-macro to contact-layout in macros directory.
- Moved filters macro from `post-macros.html` to `/macros/filter.html`.
- Made filters macro helpers private.
- Moved getViewportDimensions out of utilities.js and into own module.
- Updated ESLint to v1.0.0.

### Removed
- Removed Grunt plugins from package.json
- Removed the Gruntfile.
- Removed homepage progress charts and related content and JS.
- Removed 80px to 120px sizing for the isocon sizes on the-bureau page.
- Removed cf-pagination and other unused JS.

### Fixed
- Fixed margins on site footer.
- Switched the two forms under Privacy to their correct positions
- Fixed incorrect email href reference on offices contact email link.


## 3.0.0-2.1.0 - 2015-08-05

### Added
- Added `sub-pages/civil-penalty-fund-allocation-schedule/` page.
- Added `sub-pages/sub-pages/consumer-education-financial-literacy-programs/` page.
- Added `u-hidden` utility class for fully hiding an element.
- Added `TEST.md` readme file for testing instructions.
- Added `grunt clean` and `grunt copy` tasks.
- Added `grunt clean` step to `setup.sh`.
- Added `map` and `filter` array polyfills.
- Added `about-us` page and tests
- Added `newsroom` type to Activity Snippets
- Created initial career posting template.
- Created 1/4 and 3/4 layout columns.
- Added DL styles to cf-enhancements.
- Added `offices/project-catalyst`.
- Careers processor/mapping/query.
- Added `office_[office slug]` class to offices template.
- Careers to the lookups.py
- Added `media_image__150` modifier for 150 pixel wide images.
- Added `simple-table-row-links.js` for making tables with linkable rows.
- Added `event-listener.js` and `query-selector.js` polyfills for IE8.
- Added `@tr-border` variable to `cf-enhancements.less`
  for simple-table border color.
- Added tests for events and event archive landing pages

### Changed
- Updated primary navigation to match new mega menu design.
- Changed project architecture to having `/src/` and `/dist/` directory.
- Changed `/_tests/` directory name to `/test/`.
- Changed `/_tests/macro_testing` directory name to `/test/macro_tests`.
- Moved `browserify-shims.js` to `/config/` directory.
- Upgraded Travis to container-based infrastructure
- Updated Offices pages to change activity feed logic.
- Updated block-bg padding in cf-enhancements based on JJames feedback.
- Updated Offices sub pages to display related documents.
- Updated Offices sub pages to always display activity feed.
- Updated Expandable macro to update design and add FAQ options.
- Moved `sub-page_[sub-page slug]` class to main content area of sub_pages template.
- Styled unordered lists as branded lists in the `office_intro-text`,
  `sub-page_content`, and `sub-page_content-markup` class areas.
- Updated all careers images to 2x size and have the same markup structure.
- Updated event macros to use Sheer 'when' function in order to
  display content based on state.
- Tied careers data into single template and renamed to _single.html
- Replaced career pages mock jobs data with data from the jobs API.
- Made jobs list table on /careers/current-openings/ have linkable rows.
- Adds eslint ignore lines for polyfills, which will not be changing.
- Moved CF table color overrides to `cf-theme-overrides.less`.
- Updated the existing missions browser test to be stronger
- Updated the browser test specs in conf.js because the shared spec was being
  fired on the desktop test, even though those tests had already been run in
  Chrome. Now the desktop test only runs the desktop spec.
- Separated `grunt test` task from `grunt build`
  and made default task test + build.

### Removed
- Removed requestAnimationFrame polyfill.
- Removed `_tests/browser_tests/README.md`, `_tests/macro_testing/README.md`, `_tests/processor_tests/README.md`.
- Removed `grunt vendor` from `setup.sh`.
- Removed unused CSS on `office.less`
- Removed `/events/archive/_single.html`

### Fixed
- Fixed issue on IE11 when using the dates to filter caused
  by toString method.
- Event tag filtering on archive page
- Added browser tests to linting task
- Fixed MobileOnlyExpandable error on office page.
- Normalized use of jinja quotes to single quote
- Fixed a large chunk of the existing linting errors and warnings
- Fixed issue with active filters on`/the-bureau/leadership-calendar/print/` page.


## 3.0.0-2.0.0 - 2015-07-24

### Added
- Added `sub-pages/civil-penalty-fund-allocation-schedule/` page.
- Added `sub-pages/sub-pages/consumer-education-financial-literacy-programs/` page.
- Added `u-hidden` utility class for fully hiding an element.
- Added `TEST.md` readme file for testing instructions.
- Added `grunt clean` and `grunt copy` tasks.
- Added `grunt clean` step to `setup.sh`.

### Changed
- Updated primary navigation to match new mega menu design.
- Changed project architecture to having `/src/` and `/dist/` directory.
- Changed `/_tests/` directory name to `/test/`.
- Changed `/_tests/macro_testing` directory name to `/test/macro_tests`.
- Moved `browserify-shims.js` to `/config/` directory.

### Removed
- Removed requestAnimationFrame polyfill.
- Removed `_tests/browser_tests/README.md`,
  `_tests/macro_testing/README.md`, `_tests/processor_tests/README.md`.
- Removed `grunt vendor` from `setup.sh`.

### Fixed
- Fixed issue on IE11 when using the dates to filter caused
  by toString method.
- Event tag filtering on archive page


## 3.0.0-1.3.0 - 2015-07-16

### Added
- Added `block__border-left` and `block__border-right` CF enhancements.
- Added `students-and-graduates` page to careers section.
- Added `short_title` to Office/Subpage.
- Added ordering to the navigation on Office/Subpage.
- Added script to index all links on our site.
- Added initial browser test with instructions for testing and adding more
- Added `media_image__100` and `media_image__130-to-150` classes for responsive
  image sizes on mobile carousel.
- Added `u-link__disabled` utility class for styling disabled links.
- Added `/careers/working-at-cfpb/` page.
- Added block templates for LinkedIn info, provide feedback link,
  and career page summaries.
- Added `MobileCarousel.js` module for instantiating the slick carousel
  and added associated `js-mobile-carousel` class as a hook.
  Also added `mobile-carousel` for CSS.
- Added `the-bureau` page wrapper class.
- Added `media-stack` CSS block for stacked media objects.
- Added fixes for `open-government` pages.
- Added `careers/application-process` page.
- Support in Event processor for ICS file generator
- Added `careers/current-openings` page.
- Added `/transcripts/` folder and transcript for job application video
- Added Google Maps image utility macro
- Added `careers/` landing page.
- Added options for toggling each network icon in share macro
- Added LinkedIn sharing (toggled off by default) in share macro

### Changed
- Fixed background and border on secondary navigation.
- Related Links now disable styles links with empty URLs.
- Updated secondary navigation to use true parent/child relationships.
- Events processor/mapping/queries for new Event type structure.
- Changed the way navigation works for Office/Subpage.
- Updated grunt-eslint to version 16.0.0 and updated ESLint config to latest.
- Moved modules that can be instantiated through the `new` keyword
  to a `classes` subdirectory.
- Moved page-sniffing JS code to page scripts for the-bureau
  and working with the CFPB pages.
- Moved carousel to a macro and implemented on the-bureau
  and working at the CFPB pages.
- Moved MobileOnlyExpandable initialization out of MobileCarousel.
- Converted excerpts HTML to articles from sections in the careers section.
- Breaks `macros.html` apart into files in the /macros/ directory.
- Updated events templates to match new data and processor.
- Updated percentages based on recent updates.
- Updated activities_snippet macro to make column markup dynamic.
- Replaced placeholder images on /careers/working-at-cfpb/
- Updated footer to add offices links.
- Moved the disperate arguments into one main options argument with
  key: val pairs for each option in share macro
- Updated email sharing to use mailto: link instead of addthis network
  (removes need for the external privacy notification and consolidates
  email patterns) in share macro

### Removed
- Removed `list_link__disabled` class.
- Removed is_mobile macro and logic from filter.

### Fixed
- Fixed contact-us templates to make them private.
- Fixed issue displaying grandchild pages on sub-pages.


## 3.0.0-1.2.2 - 2015-07-02

### Added

### Changed

### Removed

### Fixed
- Office/Subpage navigation links on beta
- Ordering of subpages in the nav on Office page

## 3.0.0-1.2.1 - 2015-06-29

### Removed
- Event processor to fix indexing error


## 3.0.0-1.2.0 - 2015-06-19

### Added
- Added `setup.sh` script for bootstrapping the project.
- Added insertTarget and insertLocation options to cf_notifier plugins
- Added `box-sizing-polyfill` to `exportsOverride` as needed for
  `grunt-bower-task` to work correctly. `box-sizing-polyfill`
  is installed by cf-grid.
- Added `grunt watch:js` task for completeness.
- Added vendor directory variable to `main.less`.
- Added warning for concat:cf-less Grunt task when sourcefiles are missing.
- Added form for Submit a request FOIA page
- Added styles, JavaScript for hiding and showing additional fields in forms
- Added toplevel navigation items config file for removing hardcoded
  navigation menu items.
- Added external url redirect page, styles, and JavaScript.
- Added `.nav-secondary_link__disabled` style.
- Added `.nav-secondary_item__child` class to visually distinguish sub-pages
  from sibling pages in the sidenav.
- Added `.nav-secondary_item__parent` class to visually distinguish browse
  pages from the subpages below them in the sidenav.
- Added JavaScript utilities for checking types and primitives.
- Added `primary_nav` jinja block to `base.html` template.
- Added FAQ processor and mapping
- Added `use_form` field to sub_pages
- Added `related_faq` field to sub_pages and offices
- Added `inset-divider` class for providing an inset horizontal rule
  independent of the list or list item widths within the side navigation bar.
- Added `preview_text` and `short_title` fields to sub_pages.
- Added `templates/activities-feed.html` HTML template for the activity feed
  area on the offices and sub_pages.
- Added Plain Writing Feedback form.
- Added `cfpb_report` activity type to activities feed macro.
- Added breadcrumbs macro and temporarily set breadcrumbs for all office sub-pages.
- Added download icons to `privacy-impact-assessments-pias`

### Changed
- Relaxed ESLint `key-spacing` rule to warning.
- Refactored breakpoint-handler module into separate class modules
  and utility function.
- PascalCase ContentSlider module to properly designate class status.
- Reduced complexity of validation and notification plugins
- Changed vendor directory to `src/vendor` and updated paths.
- Changed to using `jit-grunt` in place of `load-grunt-tasks`.
- Updated contact us filter to use new notifications
  (replacing type-and-filter messaging with cf_notifier)
- Replaced placeholder Activity Feed on FOIA faq page with actual Activity Feed
- Sped up notification animations
- Added custom template for FOIA records page.
- Refactored code for Wordpress updates
- Initiatives renamed to Sub-pages
- Relaxed ESLint cyclomatic `complexity` rule to max 4 complexity.
- Updates megamenu bureau title to "The Bureau" to fit with sitemap direction.
- Moved Less files to `/src/static/css/` directory.
- Updated `cf-icons` to 0.6.0.
- Update processors.py for FAQ
- Moved HTML templates to `/templates/` subdirectory.
- Breaks header template apart into `header.html`
  and `primary-nav.html` templates.
- Moved external site page header to its own template
  `header-without-nav.html`.
- Minor codefixes on `show-hide-fields.js` along with changing a class name for hiding fields
- Updated side navigation bar to keep page order at mobile sizes and adds
  "IN THIS SECTION" header text to the navigation bar dropdown menu.
- Updated processors to use Elasticsearch bulk indexing
- Office and sub-pages activity feed title to "Latest Activities"
  and contacts to "Contact Information."
- Moved `activity_snippets` macro from `post-macros.html` to `macros/activity-snippet.html`
  and adds render method.
- Made `activity_snippet` macro private.
- Moved `category_icon` macro from `post-macros.html` to `macros/category-icon.html`
  and adds render method.
- Moved `string_length` macro from `macros.html` to `macros/util/text.html`.

### Fixed
- Fixed an issue where scripts were being initialized out of order
- Fixed most of the warnings in validation and notification plugins
- Fixed processor name bug
- Fixed template/processor bugs while indexing and rendering
- Fixed FOIA pages from the template/processor changes
- Fixed missing states from `.nav-secondary_link__disabled` class for
  visited and active links.
- Fixed missing sidebar

### Removed
- Removed `copy:static-legacy` and `grunt-contrib-copy` package.
- Removed unneeded entries from `exportsOverride` in `bower.json`.
- Gitignored CF fonts, "chosen" images, and other vendor files from repo,
  which are slated for eventual removal.
- Removed unused `nav-secondary.html` template.
- Removed unused `cf_inputSplit.js` js module.


## 3.0.0-1.1.0 - 2015-05-20

### Added
- Added `--quiet` grunt CLI flag for suppressing linter warnings.
- Added JS unit testing and code coverage through Mocha and Istanbul.
- Added cf-notifications stylesheet to style notifications
- Added cf_notifier plugin for sending UI notifications
- Added cf_formValidator plugin for validating form inputs
- Added Grunt `build` task and set it as default.
- Added hero and YouTube video functionality to the '/the-bureau/' page.
- Added ajax subscription submission.
- Initiative folder and files for Initiative pages
- Added custom template for FOIA faqs page

### Changed
- Updated grunt-browserify to `^3.8.0`.
- Updated grunt-eslint to `^13.0.0`.
- Moved eslint config file to home directory.
- Moved jQuery download to package.json.
- Updated grunt-banner to `^0.4.0` and updates banner ascii art and format.
- Changed bower.json authors array field to use `homepage` in place of `url`,
  and adds `email` field.
- Adds path variables to Gruntfile.
- Updated form-validation script to use cf_formValidator and cf_notifier
- Changed Grunt `jsdev` and `cssdev` to `js` and `css`.
- Moved testing to build task.
- Updated 404 image to the latest image provided by the design team.
- Office folder and files for Office pages
- Updated template for office pages

### Fixed
- Fixed macro on offices page template
- Fixed subscribe macro in events archive and archive single, and press resources
- Sheer indexing error when related posts are deleted
- Office and Initiative processors
- Slick carousel site-wide JS error.
- Fixed issue with some contacts not showing phone numbers and email addresses

### Removed
- Removed string-replace:static-legacy Grunt task.
- Alert.js plugin
- alert macro
- Unused index.html file from /initiatives/
- Unnecessary setting of template variables


## 3.0.0-1.0.1 - 2015-05-18

### Fixed
- Replaced missing string_score library for the type-and-filter plugin

## 3.0.0-1.0.0

### Added
- Added labels to the phone/email/fax/mail icons on `/contact-us/` page
- Added ability to scrub plural terms in typeAndFilter jQuery plugin
- `.respond-to-retina` mixin for media queries targeting Retina iOS devices
- Scroll to top functionality on footer
- Added `/modules/util/web-storage-proxy.js` utility module.
- Added `/modules/util/js-loader.js` utility module.
- Adds ESLint check for `@todo` jsdoc syntax.
- Updated ESLint configuration to match version `0.20.0.`
  Adds enforcement of `no-dupe-args` and `no-duplicate-case` rules,
  and warnings for `no-continue` and `operator-linebreak` rules.
- Adding mocha tests to `grunt test`

### Changed

- Updated mailing addresses in `/contact-us/` sidebar
- Added `browserify` package and its dependencies
  and refactored codebase to use Browserify for JS modules.
- Added additional ESLint option flags in `space-in-brackets` rule.
- Changed ESLint indent amount to 2 spaces from 4 to match CFPB front-end standards.
- Turns off ESLint `func-names` setting because it's too verbose for the gain it provides.
- Added ability to scrub plural terms in typeAndFilter jQuery plugin
- Updated `grunt` to `~0.4.5`.
- Updated `grunt-eslint` to version `12.0.0.`
- Updated `jquery` to `^1.11.3`.
- Replaced `grunt-uglify` with `uglifyify`.
- Updated mailing addresses in `/contact-us` sidebar
- Reverted navs from Contact Us redacting
- Updated footer to match new designs
- Refactored email subscribe form

### Fixed
- Improvements and fixes to `/contact-us/` page


### Removed

- Removed demo text suffix from page titles.


## 3.0.0-0.3.0 - 2015-04-23

### Added
- Added Privacy Policy page.
- Added Event Request a Speaker page.
- Added settings to enable the `/blog/` and `/newsroom/` RSS feeds.
- Added `brand-palette.less` and `cf-theme-overrides.less`.
- Added `block__border` to `cf-enhancements.less` to provide borders around blocks.
- Added alert to form validation failure
- Added .env config for easier project setup
- Added Event processor

### Changed
- Added styles to 500 and 404 error pages.
- Updated content on 500 and 404 error pages.
- Added full width button modifier for buttons on smaller screens.
- Updated ESLint configuration to the latest ESLint release (v0.18.0).
- Updated `/newsroom/` and `/blog/` post sidebars to add description
  and date, and to update styles.
- Updated icons to use livestream icon instead of wifi icon.
- Updated blog post spacing to be consistent with overall-project spacing.
- Updated round step-by-step slug icons to central-align numbers.
- The name "Watchroom" to "Featured Topic"
- Updated cf-buttons to 1.4.2.
- Updates cf-layout to 0.3.0.
- Changed block background to 5% gray.
- Updated contact us content
- Improved Elasticsearch mappings
- Improved README and INSTALL docs

### Fixed
- Updated related links module on `/newsroom/`.
- Added small screen styles to helpful terms vertical list
  on `/contact-us/` page.
- Updated multi-line icon list styles.
- Fixed missing `jump-link__right` modifier from `/featured-topic.html`.
- Fixed an issue within `/newsroom/` and `/activity-log/` filters where selecting "Blog"
  and another category would return zero results.
- Fixed issue in filters where an input whitespace would prevent suggestions from showing.
- Fixed HTML, typos, and grammatical errors.
- Fixed line height issue in Chosen select boxes
- Updated Google Tag Manager ID from testing account to production account.
- Fixed whistleblower slug on contact us


## 3.0.0-0.2.3 - 2015-03-23

### Changed
- Updated events to match design
- Updated markup with new Isocons
- Updated email form to remove topics
- Updated footer to match new design
- Updated content throughout site
- Updated less files to cleanup code

### Fixed
- Fixed filtering when partial dates are used
- Updated processors to match WordPress API output
- Added sub-nav for mobile devices in instances where hero is present
- Added breakpoint range for main nav on med sized device screens
- Updated the expandable layout for multiple lines of text
- Updated list icons for multiple lines of text
- Added titles to pages that were missing them
- Updated broken links
- Lots more typos


## 3.0.0-0.2.2 - 2015-03-17

### Added
- New Events Archive landing page (with borrowed post data)
- New Events Archive detail page (with borrowed post data)
- New eslint settings file

### Changed
- Updated archived events landing page to display events, filters and pagination
- Updated the Gruntfile for eslint over jshint
- Switched from ElasticSearch queries to filters
- Updated form macro layout to account for optional content
- Updated macro arguments for clearer conditions
- Updated events list for new CF media block
- Updated static content
- General code cleanup

### Fixed
- Events filter showing no results text while displaying found results
- Settings file for PDFReactor
- JS errors
- General layout issues
- Lots of typos


## 3.0.0-0.2.1 - 2015-03-03

### Added
- New Upcoming Events landing page (with borrowed post data)
- New Upcoming Event detail page (with borrowed post data)
- Created new table modifier for simple small screen tables


## 0.2.0 - 2014-12-29

Apologies for ignoring our versioning for five months.

### Added
- Newsroom, Contact Us, About the Bureau, Offices, Doing Business with Us,
  Activity Log, and Budget sections.
- Many new design patterns.
- Tests

### Changed
- Significant template structure overhaul.

### Fixed
- Tons of stuff.


## 0.1.0 - 2014-07-14

Initial release. Contains fully functioning blog section.<|MERGE_RESOLUTION|>--- conflicted
+++ resolved
@@ -51,15 +51,12 @@
 - Server port is now at 8000
 - Updated Dep Dir title to include "Acting"
 - included with context flag for macros that make a call to request object
-<<<<<<< HEAD
 - Updated Jinja2 shorthand if statements to include an empty else case.
-=======
 - Added `binaryDirectory` parameter to `fsHelper.getBinary` helper function.
 - Updated jsdom from `3.1.2` to `6.5.1`.
 - Updated mocha-jsdom from `0.3.0` to `1.0.0`.
 - Updated istanbul from `0.3.13` to `0.3.20`.
 - Updated TravisCI node version to `4.1.0`.
->>>>>>> 18f5b128
 
 ### Removed
 - Disables tests for landing page events, since we don't currently have events.
