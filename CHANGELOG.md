All notable changes to this project will be documented in this file.

## How this repo is versioned

We use an adaptation of [Semantic Versioning 2.0.0](http://semver.org).
Given the `MAJOR.MINOR.PATCH` pattern, here is how we decide to increment:

- The MAJOR number will be incremented for major redesigns that require the user
  to relearn how to accomplish tasks on the site.
- The MINOR number will be incremented when new content or features are added.
- The PATCH number will be incremented for all other changes that do not rise
  to the level of a MAJOR or MINOR update.

---------------------------------------

## Unreleased

### Added
- New block 'ChartBlock' to support rendering of charts for Consumer Credit Trends
- Django management command to delete Wagtail pages by their slug or ID

### Changed

<<<<<<< HEAD
- Navigation FMC logic to allow verticals without an overview url to include an FMC
- JobListingPages are now only associated with a single region.
=======
>>>>>>> 2062d88e

### Removed


### Fixed
- Fix for missing breadcrumb on Press Resources `about-us/newsroom/press-resources/` page.


## 4.5.2

### Changed
- Updated category list for Stories
- Navigation FMC logic to allow verticals without an overview url to include an FMC
- Updated agreements database to 2.2.5
- Consumer Tools Featured Menu Content

### Fixed
- Fix filter categories on the `enforcement/actions/` page.


## 4.5.1

### Added
- Add debt collection menu item behind feature flag

### Changed
- Updated regulations-site requirement to version `2.1.5`.


## 4.4.0 - 4.5.0

### Added
- Add RSS subscription button to newsroom posts.
- New `validate_page_html` command for checking/fixing HTTP image links in legacy pages.
- New block `HTMLBlock` that allows rendering of arbitrary HTML. Enabled on browse pages.
- OAH-api upgraded to v0.9.92

### Changed
- Upgrade to Wagtail 1.7
- Added redirect for `Leadership Calendar` Wagtail Page.
- Moved CSS npm dev modules to devDependencies in `package.json`.
- Updated `gulp-clean-css` from `2.0.6` to `2.3.2`.
- Updated `gulp-imagemin` from `3.0.3` to `3.1.1`.
- Updated `gulp-less` from `3.1.0` to `3.3.0`.

### Removed
- Removed layout.less enhancements that have been moved to Capital Framework.
- Wagtail pages from the Django admin
- Delete option from Wagtail templates
- Removed deprecated fellowship view/model.
- Removed deprecated fellowship notification sign up form.
- Spokesperson who is no longer with the Bureau from the press page.
- Removed legacy calendar app.
- cleaned up unusued, legacy code
- Removed legacy demo code.

### Fixed
- Now correctly allows for hyphens in the video ID of a Video Player's `video_url` field.
- Fix blog post RSS subscription links
- Fix for Wagtail admin page status string when live but not shared.
- Fixed legacy supervision jobs page.
- Fix for External Redirect proceed button and jQuery reference.
- Fixed use of `moto.mock_s3` in unit tests.
- Fixed handling of invalid date query string parameters for filterable list forms.
- Added missing `block` class from a block on the about the director page.
- Fixed issue with erroneously removed bureau stylesheet.


## 4.3.2

### Changed
- external-site redirector now requires URLs to either be whitelisted or signed
- Move logic for activity snippets out of template
- Update privacy policy URL
- Upgrade npm shrinkwrap endpoints to HTTPS
- Updated Owning-a-home feedback modules to use Ajax form submission

### Added
- New PlaceholderFieldBlock and PlaceholderCharBlock to set block placeholder text.
- New AWS_S3_ROOT setting to specify root S3 path.

## Removed
- Removed deprecated Django careers-related models, views, and templates.

### Fixed
- Fixed bug stopping videos in HTTPS pages.
- bug that wasn't signing links already coded to /external-site.
- Sort activity snippets by latest date
- Added missing uniqueness constraint on CFGOVRendition.
- Fix for YouTube API failures

## 4.3.1

### Changed
- Fix incorrect django settings for picard
- Bump picard to 1.5.5 to fix false positive error report

## 4.3.0

### Added
- Add ability to individually customize the content of social media share links
- Code to convert S3 HTTP image links to HTTPS during sheerlike imports
- New Wagtail video player module that can be added to Learn pages
- Add settings to settings/base.py enabling picard to integrate with Jenkins
- Credit Market Trends to mega menu with a feature flag
- New category support for stories (categorized by type of financial product)
- Ability to output filterable list items as 50/50 info units
- New `add_images` management command to programmaticaly add images to Wagtail.

### Changed
- Removed feedback-form default text and clarified help_text
- Adjusted Django admin page for v1_feedback objects
- Updated owning-a-home-api dependency to v0.9.91 for security update
- Modified 25 / 75 Organisms to add Boolean `should_link_image` flag.
- Credit card agreements database updated to 2.2.4
- Picard upgraded to version 1.5.4.
- CFGOVImage renditions behavior changed to always return original source image for GIFs.
- Change table organism to be in line with design manual
- Split Google Tag Manager code between page head and body

### Fixed
- Fixed file type link icons within info-units
- Wordpress page processor properly uses WORDPRESS environment variable.


## 4.2.1

### Changed
- Limit Activity Log posts to appropriate page categories.
- Flush Akamai when unpublishing or unsharing a page so those changes propagate immediately


## 4.2.0

### Added
- Forms and other bits for two new Owning a Home feedback modules
- django.middleware.locale.LocaleMiddleware, which controls translation in a current thread context.
- `conference_export` management command added to export conference registrations.
- Add ability to individually customize the content of social media share links
- Added CSV download option to v1_feedback django_admin page

### Changed
- Eregs/ip updated to version 1.0.3.
- Simplified Akamai cache flushing logic to always flush on publish.
- Conference Registration Form display element improvements.
- Conference Registration Form submission success message replaced.
- Improved job listings view in Wagtail admin.
- college-costs updated to version 2.2.8 for new URL field
- Updated the analytics code to send events on form submission.
- Fixed issue surrounding event venue not displaying on event page.
- Limit Activity Log posts to appropriate page categories.
- Flush Akamai when unpublishing or unsharing a page so those changes propagate immediately


## 4.1.9

### Changed
- Bumping version of College Comparison Tool to 1.2.9


## 4.1.8

### Changed
- roll complaints back to 1.2.6


## 4.1.7

### Changed
- moved data_research into the db_router.py whitelist


## 4.1.6

### Changed
- Fixed broken static assets on Technology and Innovation Fellowship page.
- Conference Registration Form configurable error and success messages.


## 4.1.5

### Changed
- update complaints to 1.2.7


## 4.1.4

### Fixed
- an improved fix for the newsroom issue (see 4.1.2 and 4.1.3)


## 4.1.3

### Fixed
- backed-out 4.1.2's newsroom fix


## 4.1.2

### Fixed
- exclude reports from newsroom

### Changed
- Conference Registration Form display element improvements.
- Conference Registration Form submission success message replaced.


## 4.1.0

### Added
- DownStreamCacheControl middleware, which sets the `Edge-Control: no-store` header pages use csrf_token.
- django.middleware.locale.LocaleMiddleware, which controls translation in a current thread context.

### Changed
- Fixed issue surrounding table link download / external icons not appearing.
- Frontend: replaced `documentation` npm module with `jsdoc`.
- Refactoring email signup to remove validate.js.
- Frontend: update `browser-sync` to version `2.17.5` from `2.11.2`.
- Frontend: update `mkdirp` to version `0.5.1` from `0.3.0`.
- Fixed broken `manage.py check` command when using `cfgov.settings.test`.
- Fixed conference registration form capacity logic.
- Update `snyk` to version `1.19.1` from `1.13.2`.
- Disable logging below CRITICAL when running Python unit tests.
- Fixed empty `heading` value in link blobs
- Picard upgraded to version 1.5.2.
- Eregs/ip updated to version 1.0.3.
- Simplified Akamai cache flushing logic to always flush on publish.
- Conference Registration Form display element improvements.
- Conference Registration Form submission success message replaced.
- Conference Registration Form configurable error and success messages.
- Fixed broken static assets on Technology and Innovation Fellowship page.
- Updated the analytics code to send events on form submission.
- Fixed issue surrounding event venue not displaying on event page.
- Limit Newsroom posts to appropriate page categories.

### Removed
- `tax-time-saving` reference in `base.py` (it moved to Wagtail)
- all references to `django-htmlmin`


## 4.0.0

### Added
- Added smoke-test scripts to check static assets and base page responses.
- new dependency: django-htmlmin, which compresses outgoing HTML
- Added Wagtail StreamField migration utilities
- Tests for `FilterableListForm`

### Changed
- Update base.html to conditionally include es5 script.
- Wagtail upgraded to version 1.6.3.
- Picard upgraded to version 1.5.1.
- Moved site root setup from Django data migration into 'initial_data' script.
- Graduated line lengths feature flag to main stylesheet.
- Unit tests run via tox now include optional app tests, if optional apps are present.
- Frontend: upgrade `gulp-sourcemaps` from `1.6.0` to `2.1.1`.
- Modified org structure to change the Assistant Director to `Stacy Canan`.
- `FilterableListForm` and related code, e.g. `get_page_set`
- Updated "Standing up for you" stats on the homepage.
- Use secure URLs for files stored on S3
- Fixed grade ordering on job listing posts.
- Updating Bureau Structure so Christopher D’Angelo isn't marked as "acting".

### Removed
- Removed Handlebars from `package.json` and `cf_notifier.js`.
- `NewsroomFilterForm` and `ActivityLogFilterForm` and related tests
- Removed `gulp-load-plugins` from `package.json`.
- Removed  Laura Van Dyke from the press resources page.

## 3.11.1

### Changed
- comparisontool updated to 1.2.7

## 3.11.0

### Added
- New unit test checks for missing migrations that need to be generated using `makemigrations`.
- Ability to run using HTTP locally with `./runserver.sh ssl`.
- Load DigitalGov Search JS using HTTPS.

### Changed
- Improved the help text in the Featured Content module in Wagtail.
- JS form validation messages and Conference module validation messages
- complaints app updated to 1.2.5
- retirement app updated to 0.5.3
- knowledgebase app updated to: v2.1.3
- college-costs app updated to: 2.2.6
- Moved careers page creation from Django data migrations to standalone Python scripts.
- Use HTTPS when linking to search.consumerfinance.gov.

## 3.10.10

### Fixed
- incorrectly used static tag on housing counselor page

## 3.10.9

### Added
- robots.txt

### Fixed
- Update links in TableBlocks that reference internal documents or pages & have no href


## 3.10.8

### Added
- enable the `USE_ETAGS` Django setting

## 3.10.7

### Fixes
- Corrected a typo introduced in 3.10.7

## 3.10.6

### Fixes
- replace a few remaining `STATIC_PREFIX` references with the `static` tag

## 3.10.5

### Fixes
- adds missing `{% load staticfiles %}` tags

## 3.10.4

### Added
- Added Prepaid Cards to mega menu. (Requires feature flag for now.)


## 3.10.3

### Removals
- This removes the current version number from built assets, like main.css


## 3.10.2

### Changed
- fixed typo in mission statement


## 3.10.1

### Changed
- retirement app updated 0.5.1
- restored css file 'cr-003-theme.css'


## 3.10.0

### Added
- Created new `WAGTAIL_CAREERS` feature flag to toggle from Django to Wagtail careers pages.
- Production settings now use ManifestStaticFilesStorage
- New environment variable to store the Akamai object ID
- Added a 'run_travis.sh' script to enable separate JS and Python test coverage reporting
- AbstractFormBlock to be used as a base class for modules requiring Django Forms
- wagtail_hooks.py function `form_module_handlers` used by `CFGOVPage.get_context()`
- Feedback module
- `data_research` app to project
- Conference Registration form, block, model, handler, and template
- Added TableBlock definition to organisms and models that use Table
- Added `cfgov/templates/wagtailadmin/js/table-block.js` to override the default form TableBlock inputs. ( This file was copied from Wagtail ).
- Added `cfgov/templates/wagtailadmin/table_input.html` to override the default form TableBlock inputs. ( This file was copied from Wagtail ).

### Changed
- Refactored heroes to support the new "bleeding" format.
- In templates, ALL static file references now use Django's `static` tag/function
- In CSS/Less, references to other assets are now relative
- Optimized Travis build by removing unnecessary steps.
- `flush_akamai` function to call Akamai API endpoint that flushes entire site instead, since this is faster than flushing an individual page
- Only proceed with an Akamai flush if it is an existing page
- Refactored heroes to support the new "bleeding" format.
- `CFGOVPage.get_context()` now uses wagtail hooks to call functions registered with the hook name `cfgovpage_context_handlers`
- `CFGOVPage.serve()` calls `CFGOVPage.serve_post()` to handle POST requests
- Changed label names for the half-width / third-width link blobs.
- Mega menu `Free Brochures` link
- Migrated previous Table data to new TableBlocks
- Modified `cfgov/cfgov/settings/base.py` to add wagtailadmin to the STATICFILES_DIRS path.
- Modified `cfgov/jinja2/v1/_includes/organisms/table.html` to work with the Wagtail TableBlock component.
- Modified `cfgov/v1/__init__.py` to add the linebreaksbr.
- Modified `cfgov/v1/atomic_elements/organisms.py` to create classes which inherit from the TableBlock classes. This allowed us to control which templates where used for rendering the Wagtail admin and table.
- Modified `cfgov/v1/models/browse_page.py`, `cfgov/v1/models/learn_page.py`, and `cfgov/v1/models/sublanding_page.py` to use the new AtomicTableBlock.
- Modified `cfgov/v1/wagtail_hooks.py` to add load new script for the admin.

### Removed
- `max-height` styling on info unit images
- Reference to publish_eccu repo
- `tax-time-saving` rules from `urls.py`
- Removed Owning a Home homepage from urls being pulled from sheersites.
- Removed duplicate caching configuration
- Icon for old Table from admin panel (this field will need to be removed in a future release)


### Fixed
- Corrected Spanish-language label for sharing module
- Typo on success message for form subscription


## 3.9.0

### Added
- Logging configuration to `local.py`
- Author names are now displayed in alphabetical order by last name, falls back on first name if necessary
- Ability to output sharing links within an Image and Text 50/50 Group module
- Added a test for get_browsefilterable_posts function of the sublanding page
- Data migration sets up site root and careers pages
- Wagtail User editor now enforces unique email addresses when creating/editing users.
- Default button text color and spacing overrides to `.m-global-search_trigger` in nemo stylesheet so that search button will be visible on pages that use `base_nonresponsive` template
- New `@flag_required` decorator for Django views


### Changed
- Special characters no longer break the multiselect in the filter form
- Updated gulp-istanbul npm module to version `1.1.1` from `0.10.3`.
- Updated del npm module to version `2.2.2` from `2.2.0`.
- Updated gulp-autoprefixer npm module to version `3.1.1` from `3.1.0`.
- Updated gulp-changed npm module to version `1.3.2` from `1.3.0`.
- Updated gulp-header npm module to version `1.8.8` from `1.7.1`.
- Updated gulp-imagemin npm module to version `3.0.3` from `3.0.2`.
- Updated gulp-less npm module to version `3.1.0` from `3.0.5`.
- Updated gulp-load-plugins npm module to version `1.2.4` from `1.2.0`.
- Updated validate.js npm module to version `0.10.0` from `0.9.0`.
- Updated webpack npm module to version `1.13.2` from `1.12.14`.
- Updated webpack-stream npm module to version `3.2.0` from `3.1.0`.
- Updated es5-shim npm module to version `4.5.9` from `4.5.7`.
- Updated gulp-rename npm module to version `1.2.2` from `1.1.0`.
- Replaces deprecated gulp-cssmin with gulp-clean-css.
- Updated admin page sidefoot 'Related links' label and icon to read 'Related content'
- Feature flag methods now take an explicit `request` object to determine what site to check the flag against



### Removed
- Unused functions `author_name` and `item_author_name` from `v1/feeds.py`
- Unused npm module map-stream.
- Custom method `most_common` since python lib offers similar function


### Fixed
- Post preview organism template used tag/author names instead of slugs that
caused bad link formation
- Fixed an issue w/ the email signup not utilizing the Gov Delivery JSON view for instant error/success feedback.
- Fixed an issue w/ the form validation skipping any validation types other than `required`.


## 3.8.2

### Changed
- Updated copy on Students and Recent Graduates Careers page.


## 3.8.1

### Added
- Google Optimize code on `find-a-housing-counselor` page


## 3.8.0

### Added
- Author names are now displayed in alphabetical order by last name, falls back on first name if necessary
- Ability to output sharing links within an Image and Text 50/50 Group module

### Changed

### Removed
- Unused functions `author_name` and `item_author_name` from `v1/feeds.py`


## 3.7.2

### Changed
- Added support for Spanish-language cue labels to the Expandables organism.
- Added support for Spanish-language heading to the Social Media molecule.
- Removed the leadership calendar print template from the "base.html" inheritence hiearchy
- restores the django logging config we used before cfgov-refresh


## 3.7.1
- always use "localhost" when setting the base URL for PDFReactor


## 3.7.0

### Added
- Added new conference url in the nav

### Changed
- Updated Protractor to version `4.0.2` from `3.2.1`.
- Updated large checkboxes to match the spec.
- Updated Capital Framework to version `3.6.1` from `3.4.0`.
- Updated imagemin to version `3.0.2` from `2.4.0`.
- Updated documentation npm module to version `4.0.0-beta5` from `4.0.0-beta2`.
- Updated gulp-uglify npm module to version `2.0.0` from `1.5.3`.
- Updated eslintrc dot-notation rule to support `catch` block in a Promise.
- Updated `gulp test:perf` task to use a Promise.
- Added `.eslintrc` override for gulp tasks to allow process.exit and console logging.
- Updated mocha npm module to version `3.0.2` from `2.4.5`.
- Updated gulp-mocha npm module to version `3.0.1` from `2.2.0`.

### Removed
- Unused `sinon-chai` npm package.

### Fixed
- Updated banner-footer-webpack-plugin to use git URL instead of `0.0.1`.


## 3.6.0

### Added
- Page revision management: http://docs.wagtail.io/en/v1.4.1/releases/1.4.html#page-revision-management,available at e.g. http://127.0.0.1:8000/admin/pages/64/revisions/
- Redesigned userbar: http://docs.wagtail.io/en/v1.4.1/releases/1.4.html#redesigned-userbar
- Multiple document uploader: http://docs.wagtail.io/en/v1.4.1/releases/1.4.html#multiple-document-uploader
- Improved link handling: http://docs.wagtail.io/en/v1.5/releases/1.5.html#improved-link-handling-in-rich-text
- New users created via the Wagtail admin will automatically receive a password reset email.

### Changed
- Many browser tests have been rewritten as Python unit tests
- A new spec suite "integration" encompasses tests from a few directories that were not named appropriately.
- Gulp test has been updated as there are no longer any browser tests to run by default
- `content_panels` are no longer defined in `AbstractFilterPage`; defined in its subclasses instead
- Upgraded Wagtail from 1.3 to 1.5.2
- Consolidated all environment variables in config/environment.js.
- Ignored `console.log` in tests and enforced `no-process`.
- Updated `STAGING_HOSTNAME` to `DJANGO_STAGING_HOSTNAME` environment var.
- Allows passing of port to `runserver.sh`.
- Updated browse-filterable test suite to properly nest pagination tests.
- Updated pagination to support multiple pagination molecules on a single page.

### Removed
- Unused `SELENIUM_URL` environment variable.
- Removed unused `interactiveTestPort` test variable.
- Squashed all migrations
- `initial_test_data.py` as the tests create the data they need now.

### Fixed
- Added misnamed and unreferenced environment variables to .env.
- Moved pagination tests from /organisms/ to /molecules/ where they belong.


## 3.4.0 2016-07-12

### Added
- leadership calendar Django app
- Frontend: Added ability to auto-fix linter error with the `--fix`
  flag on the linter task.

### Changed
- Updated ESLint to `2.13.1` from `2.7.0`.
- Fixed job ordering on Careers home page to be consistent with Current Openings page.

### Removed

### Fixed
- Fix scheduled publishing

## 3.0.0-3.3.22 – 2016-06-22

### Added

- Added nonresponsive header script for non-v1 sections of the site

### Changed
- Datetimes are now saved in UTC and rendered in Eastern timezone when displayed in templates.
- Django timezone setting changed to America/New_York.
- Updated home page stats and date.
- Rebuilt Nemo Grunt tasks in Gulp and moved built files to static_built directory.

### Removed

### Fixed

- Fixed layout bug in Latest Updates on Home Page.
- Fixed spacing of Home Hero content.
- Fixed spacing issues in the pre-footer.


## 3.0.0-3.3.21-hotfix – 2016-06-10

### Added
- Added "Getting an Auto Loan" to the mega menu

### Changed
- Invalid filterable list input returns empty paginated object instead of empty list in page_sets

### Removed

### Fixed


## 3.0.0-3.3.21 – 2016-06-08

### Added
- Ability to use Social Media molecule as a Wagtail module in the Sidefoot.
- Frontend: Added task for generating JavaScript code docs with `gulp docs`.
- Test for `most_common` util
- Browser tests for most of the organisms generated by Wagtail
- `cfgov/scripts/_atomic_helpers.py` to provide streamfield data
- Test for present, past, and future event states

### Changes
- Use bare value of RichText field if value type is not RichText.
- Check against Activity Log topics when generating View More link.
- Breadcrumb and sidenav link generation gets most appropriate version of page.
- Made Text Introduction's `has_rule` option have an effect.
- Tidied up some of the template logic around using `render_block`.
- Changed class of FCM category slug to remove extra spacing.
- Updated gulp task to write both responsive and non-responsive styles for ondemand needs.
- Updated the test fixture for ondemand includes to allow for the nonresponsive stylesheet to be loaded for visual testing.
- Use bare value of RichText field if value type is not RichText
- Check against Activity Log topics when generating View More link
- initial_test_data script now uses streamfield block data from a new file called `_atomic_helpers.py`
- `when` now compares datetimes against the current time in ET, not UTC
- `when` optionally uses the event stream's start time, if there is one
- Promotes Expandables from molecule to organism
- Changes global banner expandable Less to resolve cascade issue
- Maintain order and uniqueness in JS file lists by using `OrderedDict` instead of `set`
- `user_save_callback` updated to expire a password if it's for a new user

### Removed
- Event RSVP email link button.
- `atomicName` parameter from `checkDom` atomic helper.
- Unused function `get_related_posts_categories`
- Unused gov delivery view function in jobmanager
- PostPreview organism from streamfield block choices since it was unused
- Custom classes `CFGOVUserEditForm`, `CFGOVUserCreationForm` and functions `create_user` and `edit_user`
- Custom redirects for creating a user and resetting the password
- `convert_to_datetime` since it duplicated logic in `_convert_date`

### Fixed


## 3.0.0-3.3.20 - 2016-05-24

### Added

### Changes

### Removed

### Fixed

- get_browsefilterable_posts() call to get_page_set

## 3.0.0-3.3.19 - 2016-05-23

### Changes
- Frontend: Added `destroyInitFlag()` method to `atomic-helpers.js`.
- Frontend: Added `destroy()` method to `Expandables.js` to allow
  reversing calls to `init()`.
- Frontend: Added extra small tests to bureau structure page.

### Fixed
- Frontend: Fixed issue where cloned expandables were not initializing
  on the bureau structure page.
- Frontend: Removed `self` references in ContentSlider.
- Newsroom fixed to render all categories when no filters are selected.

## 3.0.0-3.3.18 - 2016-05-20

## Added
- missing publish_eccu requirements

### Changes
- Frontend: Added `destroyInitFlag()` method to `atomic-helpers.js`.
- Frontend: Added `destroy()` method to `Expandables.js` to allow
  reversing calls to `init()`.
- Frontend: Added extra small tests to bureau structure page.

### Removed

- Removed activities-block.html

### Fixed
- Frontend: Fixed issue where cloned expandables were not initializing
  on the bureau structure page.
- Frontend: Removed `self` references in ContentSlider.


## 3.0.0-3.3.17 - 2016-05-20

### Added
- Missing token provider for forms submitted by JS
- Ability to refresh akamai cache on page publish
- Adding Acceptance tests for the Video Player
- Adding Validation code and url param fix for Ustream player

### Changes
- Rename Events body field => Subheading
- Switch render location of live/future body fields to under the map (new body location)
- Change date used for post preview from date published to actual event date.
- Fixes issue with spacing after the last item in a full-width component
- Adding Validation code and url param fix for Ustream player.

### Removed

### Fixed

## 3.0.0-3.3.16 - 2016-05-19

### Added
- `parse_links` calls on rich text fields on the rest of the fields
- Add unit tests for filterable list functions
- Added browser tests for the multiselect.
- Fix category filtering
- Ability to refresh akamai cache on page publish

### Changes
- filterable_context.py -> filterable_list.py
- Refactored the filterable list logic for modularity and testability
- Rename Events body field => Subheading
- Switch render location of live/future body fields to under the map (new body location)
- Change date used for post preview from date published to actual event date.

### Removed

### Fixed

- Removed wrapping `<p>` tag on a form field's description field output,
  since it's a rich text field that provides its own markup.
- Fixed issue with single careers layout.

## 3.0.0-3.3.15 - 2016-05-16

### Added

### Changes

- Updated Capital Framework to latest.
- Updated stats on homepage to match CCDB landing.

### Removed

- Removed acting Dept Directors from Leadership calendar filter.
- Removed obsolete module kbclick.js.

### Fixed

- Fixed a validation bug in the Multiselect.
- Fixed issue with spacing after the last-child.


## 3.0.0-3.3.14 - 2016-05-11

### Added

### Changes

- Fixed Password Reset Flow
- Fixed saving of Legacy Blog Pages

### Removed

### Fixed


## 3.0.0-3.3.13 - 2016-05-11

### Added
- Added print styles to hide major site features that aren't print applicable.
- Added base pagination browser tests.
- Image Text 50 50 Organism to Blog Page
- Moved django-commons into the project

### Changed

- Updated static version of the org chart.

### Removed

### Fixed

- Fixed an issue where the header only had 15px of spacing instead of 30.
- Fixed the spacing around info-units groups and breadcrumbs.
- Fixed duplicate Protractor tests.
- Fixed issue with page jump form.

## 3.0.0-3.3.12 - 2016-05-05

### Added
- Additional page template tests
- RegComment organism: New option to use a generic link for commenting at
  Regulations.gov or going directly to the specified document's comment form.
- Additional molecule tests

### Changed
- Updated event times to show EDT.
- Frontend: Added init flag when initializing atomic components.


## 3.0.0-3.3.11 - 2016-05-03

### Added
- Front end: Added No Fear Act link to footer.

### Changed
- RSS Feeds for all Filterable Pages
- Animated Gif Support
- Ensure files uploaded as .PDFs get a download icon
- Handle govdelivery job subscriptions via a Django form
- Refactored HousingCounselor form to use USZipCodeField() in order to not strip leading zeros


## 3.3.0-3.3.10 - 2016-04-28

### Fixed
- Typo in reg comment form


## 3.0.0-3.3.9 - 2016-04-28

### Added

- Added tests for the public methods in the Multiselect
- API client for Regulations.gov Comment API
- reg-comment organism and Wagtail module for adding it to a page

### Changed

- Make further reading and list filter results distinct

### Removed

### Fixed


## 3.0.0-3.3.3 - 2016-04-21

### Added

- Added unit test specs for all files to test (excluding config, polyfills and jQuery plugins).
- Added no-js and js classes to the on-demand header.
- Added link to Livestream FAQ.
- Flag for database routing for content.consumerfinance.gov.
- Added the Digital Gov search script.

### Changed

- Hid overflow-x at mobile sizes on document body.
- Added `halt()` and `clearTransitions()` methods to transition behaviors.
- Updated the content on doing-business-with-us and doing-business-with-us/upcoming-procurement-needs based on EA feedback.

### Removed

- Removed resolved TODOs and old macros replaced by atomic components.

### Fixed

- Fixed an issue where the multiselect couldn't be closed.
- Fixed the browser tests for the recent change to wagtail pages.
- Fixed the mobile menu for on-demand django pages.
- Fixed disappearing search close button when swapping device orientation.


## 3.0.0-3.3.2 - 2016-04-11

### Added

- Adds a max-selections checker to the Multiselect.
- Remove inline CSS when running sheer_index.
- Abstracted dom events for easier reuse throughout the project.
- Added npm shrinkwrap and snyk dependency monitoring
- Tests `share_the_page` wagtail hook and associated functions

### Changed

- Updated Global Search to set search trigger to invisible,
  since hidden is overridden.
- Defaulted Related posts slug title to 'Further Reading' and made it a field in wagtail.
- Enabled gov delivery subscriptions to work on wagtail pages
- randomized formfieldWithButton Id and included name field for post requests.
- Update Director's Bio and Deputy Director's Bio
- Update the leadership calendar copy and links
- Updated the placeholders in wagtail filterable list controls.
- Updated footer to atomic footer.
- Pinned our NPM dependencies.
- Updated Capital Framework to 3.3.0
- Changed U.S. flag image paths to be root-relative
- Refactored wagtail hook `share_the_page`

### Removed

- Removed `gulp beep` task for optional alerting when the build process
  has completed.
- Remove Disqus comments from blog pages
- Removed sitespeed.io gulp task

### Fixed

- Fixed paths to templates that were moved in to /about-us.
- Update biographies for director bios.
- Fixed issue with bad values in the multiselect.
- Fixed the missing logon on IE 8.
- Fixed an issue w/ the spacing on the hero.
- Fixed issue where missing images were breaking the hero layout

## 3.0.0-3.2.1 - 2016-03-21

### Added

- Added Featured Menu Content Molecule.
- Added Global Banner Molecule.
- Added Digital Privacy Policy to the footer.
- Added tests for dom-traverse functions
- Added default values for the View more text and URL.
- Dynamically create the View more URL if there are tags
- Add an EXTERNAL_ICON_PATTERN to handle icons and links separately
- Added specific Blog/Newsroom Categories to Related Post options
- base.html now checks for page (seo) title if exists
- Added a space before the external icon
- Added validation for Youtube URLs.

### Changed

- Abstracted create and queryOneout of the multiselect.
- Simplified array searching in the Multiselect.
- Updated the home hero to it’s own molecule.
- Updated the layout for the level 1 menu items to distribute them more evenly
  across the header.
- Abstracted the string utils from the Multiselect.
- .gov links have an external icon
- Updated the Hero Macro for the new overlay hero styles.
- Updated article template to render all categories
- Append bureau title on every template rendered
- Changing the times we receive for calendar events to match our db.
- Updated `external-site/index.html` to use the full params of whatever's being passed in.
- Changed copy on `/the-bureau/`
- Updated titles and names in the Bureau Structure page

### Removed

- Removed Georgia usage for the time being.
- Removed ICS download placeholder from events.

### Fixed

 - Fixed active filter notification on Browse Filterable pages.
 - Corrected the homepage links.
 - Fixed date range searches on blog page.

## 3.0.0-3.1.1 - 2016-03-21

### Added
- Added Backend sidebar contact
- Add Related Metadata molecule to backend
- Added `ClearableInput` class for clearable input behavior
  in `input-contains-label` CF class.
- Added Github specific Issue and PR templates.
- included paragraph rich text field to related links
- Added new content flush sides on small modifier to fix an issue where margin was set on the molecule level instead of the template.
- Added Info Unit Macro.
- URL field to the Post Preview organism
- Frontend: Added overlay atom.
- Signal receiver function to unpublish all revisions for a page when a page is unpublished
- Backend: HomePage Model
- David Silberman's assets
- Frontend: Added JS init scripts for /offices/, /sub-pages/, and /budget/.
- Frontend: Added data-* attribute JS utility class.
- New manager to query for the most appropriate pages (shared and/or live)
- Enabled Demo Page in flapjack
- Included Password Complexity rules for admin user creation/editing flow
- Enabled email backend for Production settings
- Frontend: Added utility classes for translation and opacity CSS transitions.
- Added SublandingFilterablePage class
- Script to semi-automate importing refresh data
- Provided option to exclude sibling pages in secondary navigation
- Added tests for `external-site-redirect.js`
- Frontend: Added JS Tree data structure and traversal algorithms.
- Add text intro and featured content to SublandingFilterablePage
- Add a script `move_reports.py` to move all reports under a given SublandingFilterablePage
- Add a 'careers_preview' query to limit the results to 5
- Added CFGovLinkHandler to convert richtext internal links to relative links
- Frontend: added `u-hidden-overflow` utility class.

### Changed
- Converted the project to Capital Framework v3
- Updated `protractor` from `3.0.0` to `3.1.1`.
- Included Table organism within full width text
- Changed BrowseFilterablePage and related-metadata.html molecule templates to
  account for new backend
- Abstracted info unit into a helper mixin to make it easier to re-use the inline
  version.
- Moved Home page specific layout changes to it's own file.
- Updated jsdom from `7.2.2` to `8.0.4`.
- Updated secondary-nav to use new expandable molecule in place of old CF
  Expandable.
- Updated gulp-eslint from `1.0.0` to `2.0.0`.
- Converted Link Blob Group, 25/75 Group, and 50/50 Group to single Info Unit Group.
- Converted Link Blob Macro to Info Unit Macro.
- Converted 25/75 Macro to Info Unit Macro.
- Converted 50/50 Macro to Info Unit Macro.
- Updated Home Page to Info Unit Macro.
- Included use of wagtail `classname` meta field for block css modifiers
- Breadcrumbs for Wagtail pages now handled by Wagtail
- Changed Wagtail pages extending from `layout-side-nav.html` to use new side
  navigation handling
- Changed FilterableListControls.js to add validation for email, date, and
  checkbox fields.
- Converted references and asset urls from Fuchs to Silberman.
- Fix blog post template to use sheerlike related posts method.
- Restructured mega menu to include submenus recursively to allow for a
  third-level.
- Renamed atomic-checkers `validateDomElement` to atomic-helpers `checkDom`.
- Add two categories to the Implementation Resource group.
- Updated the homepage based on user feedback.
- Renamed preview_link_url/text => secondary_link_url/text
- Updated Categories for Research & Reports.
- Changes to job listing pages.
- included backend support for Video in FCM
- Changed `external-site-redirect.js` to remove jQuery and fix Regex.
- Updated the global search for no-js and IE 8-10 fixes.
- Frontend: Added all launch-state mega menu links.
- Frontend: Added hover-to-show behavior in desktop mega menu.
- Use the added `careers_preview.json` in the careers sublanding page instead
  of `careers.json`
- Wrap prefooter section in Browse pages in a conditional to prevent empty prefooter
- Frontend: Added behaviors for third level mobile mega menu.
- Frontend: Made Expandables collapse under 600px window size.
- Updated the Mega Menu layout to avoid pointer events for older IE.
- Updated the Mega Menu for devices without JS.
- Disabled GTM tracking for links in menu and return to top link.

### Removed
- Removed normalize and normalize-legacy from main less file because CF
  already includes it.
- Removed old branded list mixin (was causing compile errors).
- Removed unnecessary Wagtail streamdata retrieval function from v1/utils/util.py
- Removed old beta styles.
- Removed prototype language, such as instances of setting `value`, `page`,
  and `global_dict`
- Imports of contact info macros that were breaking the page
- Removed Link Blob, 25/75, and 50/50 styles.
- Removed need for negative margin tweaks after groups.
- Removed need for positive margin tweaks aroung group headings.
- Removed heros from old WordPress pages.
- Removed `show-hide-fields.js` script and reference from common.js.
- Meredith Fuch's assets.
- A couple of Implementation Resource group categories.
- Removed Chosen.js library and custom styles/scripts.
- Removed several size=x params passed to query.search(), which don't do anything
- Removed all the pages and associated code that have been ported to wagtail.

### Fixed
- Fix bug where publised pages were showing shared content
- Fixed Contacts import-data script to set phone numbers correctly
- Fixed an issue where heros were not displaying on new Wagtail pages.
- Fixed an error where the secondary nav script was trying to initialize on
  pages it wasn't used.
- Fixed archive_events script to run in production.
- Fixed issue where form validation clashed with filterable list controls.
- Post preview title now links to page link.
- Fixed a bug where the search input and button in the header were misaligned.
- Fixed urls document type for career pages.
- Fixed stacking bug in header search.
- Fixed page saving bug that would prevent the display of a page's tags
- Fixed ordering for Filterable results to be newest => oldest by published_date.
- Fixed a bug where activiating the clear button wasn't clearing filtered
  results on browse filterable pages.
- Fixes the values for author and tag options to remove special characters.
- Fixes layout issues with filters on sheer pages.
- Fixed failing browser tests due to atomic naming updates.
- Fixed a bug in the multi-select script where value was set before input type.
- Fixed positioning bug in global search.
- Fixed issue where categories without a set icon were showing the speach icon.
- Fixed issue where a filtered page wasn’t showing the selected options in the
  multiselect.
- Fixed an error in the Browser tests for IE 8.
- Fixed an error in the Browser tests when running on Jenkins.

## 3.0.0-3.0.0 - 2016-02-11

### Added
- Added 'sheer_index' manage.py subcommand, to replace usage of 'sheer index'
- Migrated 'sheerlike' project into this codebase
- Added 'watchserver' manage.py subcommand for running Django dev server
  and gulp watch together.
- Added Acceptance tests for the `activity-log` page.
- Added webpack module loader for per-page JavaScript.
- Added external-site page-specific script.
- Added `config/environment.js` for project JS path configuration.
- Added filesystem helper to gulp utilities for retrieving a binary executable.
- Django Server
- Django related urls to access links
- Django-Sheerlike integration
- Added Acceptance tests for `the-bureau` pages.
- Added test utility to retreive QA elements.
- Added ARIA state utility to enable decorating dom elements with ARIA states.
- Added unit test for `aria-state.js`.
- Wagtail CMS
- Added `gulp test:a11y` accessibility testing using node-wcag.
- Added node 4.1.0 engine requirement in `package.json`.
- Added `commonjs`, `jest`, `protractor` environments.
- Added new ESLint `no-useless-concat`, `global-require`,
  `jsx-quotes`, `no-restricted-syntax`, `block-spacing`, `require-jsdoc`,
  `space-before-keywords`, `no-dupe-class-members`, `prefer-arrow-callback`,
  and `prefer-template` rules.
- Added `properties` attribute of `id-length` rule.
- Added `keywords`, `unnecessary`, and `numbers` attributes
  to `quote-props` rules.
- runserver.sh script to collectstatic files and run the server
- Added testing for web-storage-proxy.js
- Added Acceptance tests for `careers` pages.
- CFPBPage model
- Backend for Staging vs Production publishing
- Django template tags
- Added `block__flush` to cf-enhancements to remove margin from all sides.
- Added Acceptance tests for `blog` pages.
- Added Acceptance tests for `newsroom` pages.
- Added Acceptance tests for `doing-business-with-us` pages.
- Added Acceptance tests for `budget` pages.
- Added atomic landing page template prototypes.
- Added `/organisms/` and `/molecules/` directories to includes directory.
- Added `gulp test:perf` task to test for performance rules.
- MYSQL backend to project settings & a database creation script
- Added `gulp test:unit:server` for running Django unit tests via gulp.
- Added templates and CSS for the Text Introduction molecule.
- Added Unit test for `BreakpointHandler.js`.
- EventPage and EventLandingPage
- Management command to convert Wordpress data into Wagtail based Django models
- Script to convert Event WP data into Wagtail specific POST data for wagtailcore view `create()`
- Added half-width-link-blob macro and styles
- Added templates and CSS for the Image and Text 25/75 molecule.
- Added templates and CSS for the Image and Text 50/50 molecule.
- Added templates and CSS for the Call to Action molecule.
- Added `gulp beep` task for optional alerting when the build process
  has completed.
- Added Molecule/Organism Streamfields.
- Added wagtail specific demoPage only available in development for displaying moleclues/organisms.
- Added `license` field to `package.json`.
- EventArchivePage, EventRequestSpeakerPage, and EventFilterForm.
- Added templates and CSS for the Full Width Text organism.
- Added templates and CSS for the Contact Method molecule.
- Added templates and CSS for the Sidebar Contact Info organism.
- Added `/browse-filterable` template page
- Added templates and CSS for the Main Contact Info organism.
- Added templates and CSS for the Related Posts molecule.
- Added templates for the Hero molecule (CSS is in CF-Layout v1.3.0)
- Added template for post-preview molecule
- Added templates and CSS for the Signup Form organism.
- Added templates and CSS for the Content Sidebar organism.
- Added instruction to create superuser for admin access.
- Adds new file to commands module in the core app called `_helpers.py`
- Adds ability to import snippets
- Added ImageText2575 molecule backend model and template
- Added Call to Action backend and template
- Added Contact snippet and molecule backends
- Added temporary folder for converted Jinja2 Wagtail field template files
- Added WP Import Data Contact processor
- Added templates and CSS for the Adding Sidebar Breakout organism.
- Added cf-tables and tables molecule
- Landing Page Type
- Initial Data json file for preloading pages
- Added `/browse-basic` template page.
- Added templates and CSS for Expandable molecule and ExpandableGroup organism.
- Added `classlist` JS polyfill.
- Added `EventObserver` for adding event broadcaster capability to JS classes.
- Added `atomic-checkers.js` and `validateDomElement`
  utility method for checking atomic element DOM nodes.
- Backend Organisms Full Width Text & Post Preview.
- Added Related Posts molecule to the CFGOVPage
- Add Main Contact Info molecule
- Add Sidefoot Streamfield to CFGOVPage for sidebar/footer content
- Add global context variable `global_dict` for easier prototyping
- Add styleguide app to local settings
- Added templates and CSS for the Filterable-List-Controls organism.
- Add Table organism
- Add Sublanding Page
- Add Hyperlink template
- Add icons to Sidefoot Streamfield blocks
- Add ImageText5050Group and HalfWidthLinkGroup templates and organisms
- S3 Image Upload support for Refresh/Prod
- Dev Landing Page Demo
- Add Image Text 25/75 and Full Width Text into SublandingPage
- Add related_posts_function to the global context in Jinja2 for prototyping of related posts
- Added the featured content module molecule and included it in the landing-page prototype
- Add ImageText2575Group organism
- Add ImageText2575Group to Sublanding and Landing pages
- Add the insets Quote and Related Links.
- Added templates and CSS for the Notification molecule.
- Added prototype data to the form-field-with-button molecule
- Added prototype data to the email-signup organism
- Added the email-signup organism to landing-page template
- Added templates and CSS for the Social-Media molecule.
- Add Heading field to Link Blob group
- Add prototype data to Image Text organisms
- Backend Expandable/Expandable Group Molecule & Organisms
- Added Number Block
- Added Form Field with Button to sublanding page
  ([Fixed 1246](https://github.com/cfpb/cfgov-refresh/issues/1246)).
- Added Backend Feature Content Molecule
- Added get_unique_id context method.
- Added templates and CSS for the Item Introduction organism.
- Added templates and CSS for the Pagination molecule.
- Backend Browse Page
- Added Backend Item Intro Organism
- Added Backend: Notification
- `dom-traverse.js` for dom querying not covered by native dom.
- Added Backend Learn Page model
- Added Related Topics molecule.
- Added full_width_sans setting for correct font face usage.
- Added a new nav-link molecule macro and styles.
- Added Related Links to Sidebar/Footer.
- Added Related Metadata molecule.
- Added custom image and rendition models CFGOVImage and CFGOVRendition
- Added AbstractLearnPage for Learn and Doc Detail pages
- Added preview fields to AbstractLearnPage
- Added relevant date fields to AbstractLearnPage
- Added multi-select atom styles and scripting
- Added Frontend: Global Header CTA.
- Added Frontend: Header.
- Added Frontend: Mega Menu.
- Added Frontend: Global Eyebrow.
- Added Frontend: Global Search molecule.
- Added language dropdown for pages, which defaults to english
- Add BrowseFilterablePage model
- Add BaseExpandable class for expandable controls
- Add FilterControls organism using BaseExpandable
- Add url_parameters macro to handle adding existing get URL parameters into links
- Added new info-unit molecule that combines (but doesn't replace) the half width link blob, image and text 50/50, and 25/75 into one base molecule using modifiers.
- Added new (undocumented) card molecule.
- Add wagtailuserbar to the base.html
- Added unit test for beta-banner.js.

### Changed
- Updated the primary nav to move focus as user enters and leaves nav levels
- Moved handlebars from npm to bower.
- Added jQuery CDN with fallback to head to satisfy GTM requirements.
- Changes the location of the /dist folder to cfgov/v1/jinja2/v1
- Server port is now at 8000
- included with context flag for macros that make a call to request object
- Updated Jinja2 shorthand if statements to include an empty else case.
- Added `binaryDirectory` parameter to `fsHelper.getBinary` helper function.
- Updated jsdom from `3.1.2` to `6.5.1`.
- Updated mocha-jsdom from `0.3.0` to `1.0.0`.
- Updated istanbul from `0.3.13` to `0.3.20`.
- Updated TravisCI node version to `4.1.0`.
- Updated ESLint configuration from `1.0.0` to `1.5.1`.
- Vendor related files now sit at the root project location
- Moved templates to reside in v1 app project jinja2 directory
- Added ability to use django static & url functionality in jinja2 templates.
  [More Information](https://docs.djangoproject.com/en/1.8/topics/templates/#django.template.backends.jinja2.Jinja2)
- Refactored web-storage-proxy.js to be less complex and make it testable
- Updated del from `1.2.0` to `2.0.0`.
- Updated chai from `2.3.0` to `3.3.0`.
- Updated sinon-chai from `2.7.0` to `2.8.0`.
- Settings file and template loaders
- Updated gulp-autoprefixer from `2.3.1` to `3.0.2`.
- Added pixel dimensions to Cordrary corner video image.
- Added JS in `./config` directory to `gulp lint:build` task
  and merged that and gulp config together in `config.build`.
- addressed security concerns about query data validation in calendar filter pdf generation,
  and added an option to filters to allow post requests
- fixed url routing for rendering directory cordrays pdf
- explicitly stated jinja2 to autoescape in templates
- Changes `align: value` attribute in ESLint `key-spacing` rule
  to individual mode with `mode: minimum` option set.
- Changes `quote-props` rule attribute to `consistent-as-needed`.
- Added href URL to primary nav top-level menu link.
- Changed DB backend from sqlite ==> MYSQL.
- Govdelivery subscribe view is now exempt from csrf verification
- Fixed issue w/ gulp watch task not compiling JS on change
- Refactored `BreakpointHandler.js` to remove jQuery dependency and unneeded code.
- Changed from single cf import to individual module imports.
- Move handlebars dependency to npm from bower.
- Change Doing Business With Us email to office email
- Updates `gulp-sitespeedio` from `0.0.6` to `0.0.7`.
- CFGOVPage to include tags and authors
- Event import script to include grabbing tags and authors
- Change templates to move logic to Django backend
- Move Event filter over to a Django form.
- Updates `jsdom` to `7.0.2` from `6.5.1`.
- Move staging hostname variable from django settings to be an environment variable
- Uses globally installed Protractor in setup.sh, if available.
- Updated the existing breakpoint variables and values to the ones released in cf-core v1.2.0
- Excludes 3rd-party JS polyfills from linting.
- Abstracts code into helper class `DataImporter`
- Modifies command line options to allow specifying arguments for importing pages or snippets
- Changes the way the processor module is imported so it imports it using the [app] argument
- Moves the processors module from the core.management.commands module to the v1 app
- Contact molecule templates
- Changes .env Project configuration workon control flow to direct stdout and stderr to /dev/null.
- Upgrade wagtail to 1.2
- Cleaned up and rebuilt the secondary nav to reduce complexity and fix bugs
- Routed landing page type related molecules and organisms
  to use `jinja2/v1/_includes/` template locations.
- Updated protractor from 2.5.1 to 3.0.0.
- Updated gulp-sitespeedio from 0.0.7 to 0.0.8.
- Update runserver script to start MYSQL if it isn't running
- Reduced padding on expandables per direction of design.
- Hide cues on expandables when JS is turned off.
- Updated protractor from 2.5.1 to 3.0.0.
- Change name of Settings tab to Configuration
- Move some Promote fields to Configuration tab
- Change Promote to be Sidebar/Footer
- Move Related Posts and Email Signup to sidefoot Streamfield in the Sidebar/Footer tab in CFGOVPage
- Finalize Sidebar Breakout organism template
- Finalize Sublanding Page template
- Fix related post molecule to be used in multiple places
- Convert Sidefoot paragraph streamfield block to Textblock
- Updated headings for changes in Capital Framework
- Temporarily comment out related posts section of single blog post
  browser test until BlogPage's are in Wagtail.
- Add `show_heading` checkbox to Related Posts organism to toggle the heading
  and icon.
- Merge Streamfields in LandingPage
- Landing and Sublanding content blocks render each atomic structure with `div class="block">`
- Added environments to frontend/backend setup scripts.
- Make Full Width Text organism a StreamBlock and add insets
- Converted `external-site.js` to `ExternalSite.js` class and removed 3rd party dependencies.
- Changed the ImageBasic atom to always include an optional alt by default
- Removed field validation on content creation
  ([Fixed 1252](https://github.com/cfpb/cfgov-refresh/issues/1252)).
- Sets npm install on frontend.sh to warning level.
- Updated Jinja2 environment inlcude flag related methods
- Updated ImageText5050 requirements [Fixed 1269] (https://github.com/cfpb/cfgov-refresh/issues/1269)
- Updated `webpack-stream` to `3.1.0` from `2.1.0`.
- Updated `player` to `0.5.1` from `0.6.1`.
- Updated streamchild render method to use default behavior when using default blocks [Fixed 1268] (https://github.com/cfpb/cfgov-refresh/issues/1268)
- Fixes styling and rendering issues [Fixed 1278] (https://github.com/cfpb/cfgov-refresh/issues/1278)
- Upgrade version of Wagtail to 1.3
- Change method of CFGOVPage called `children` to be called `elements`
- Moved html5shiv into modernizr.
- Updated `gulp-load-plugins` to `1.2.0` from `1.1.0`.
- Included breadcrumb data from page context
- Added development environment data initialization
- Pinned jQuery to `1.11.3` due to changes in `1.12.0` that cause errors in jsdom.
- [Fixed 1320] (https://github.com/cfpb/cfgov-refresh/issues/1320)
- Converted the nav-secondary macro and styles to an organism
- Updated the new secondary-nav organism to use the new nav-link molecule
- Updated the secondary-nav-toggle for new classnames
- Changed expandable.html to be a macro for upcoming Filtered List
- Updated browse-filterable demo
- Updated filterable-list-controls organism to allow for multiple option
- Password Policy & Lockout criteria for login, account password change & forgot my password.
- Updated the project to use Avenir font by default
- Updated `mocha` from `2.2.4` to `2.4.2`.
- Updated `sinon` from `1.14.1` to `1.17.3`.
- Updated `lodash` from `3.10.0` to `4.0.1`.
- Change jinja2 templates to handle Wagtail page
- Fixed [1348](https://github.com/cfpb/cfgov-refresh/issues/1348) and [1354](https://github.com/cfpb/cfgov-refresh/issues/1354)
- Updated brand colors to updates in generator-cf.
- Disabled JavaScript in IE8 and earlier.
- Removed max_length validation until [later review](https://github.com/cfpb/cfgov-refresh/issues/1258) after release
- Refactored beta-banner.js to demonstrate general lifecycle.

### Removed
- Removed unused exportsOverride section,
  which was an artifact of the grunt bower task.
- Removed browserify, watchify, and browserify-shim dependencies.
- Removed src directory
- Removed bad CF Notifier tests.
- Removed unnecessary mobile-only expandables
- Removed link from Cordray's corner image `/the-bureau/about-director/`.
- Removed extra Google Analytics code.
- Removed `istanbul` because it's already a dependencies of `gulp-istanbul`.
- Sidebar from LandingPage
- Removed `map` and `filter` array polyfills.
- Removed `event-listener.js` and `query-selector.js` polyfills for IE8.

### Fixed
- Fixed instructions for gulp watch
- New way to run the server documented in the INSTALL.MD
- New way to define url routing, no longer automatically set by file path
- Fixed heading structure throughout website
- Fixed setup.sh to use argument correctly
- Fixed title for Small & Minority Businesses
- Fix page header rendering for Sublanding page
- Fix related post molecule to be used in multiple places
- Fix failing tests relating to Related Posts organism
- Fix related-posts.html logic
- Minor PEP8 compliance changes
- Fixed the markup for the 25/75 organism.


## 3.0.0-2.4.0 - 2015-09-29

### Added
- Added Favicon
- New and improved primary nav (both look and interaction)
- Added expanded-state utility for getting/setting aria-expanded

### Changed
- Updated Video Code to make it usable on Events pages.
- Changed gulp JS unit testing task from `gulp:unit:js` to `gulp:unit:scripts`
- Updated Meredith Fuchs bio and images.
- Added indent rules for `var`, `let`, and `const` in ESLint config file.
- Replaced old Grunt legaccsy plugin with Gulp mq-remove plugin
- Added ability for acceptance --specs test flag to accept list of test files.
- Changes `big_radio` macro to `radio_big` and `checkbox_bg` to `checkbox_big`.
- Updated Dep Dir title to include "Acting"

### Removed
- Disables tests for landing page events, since we don't currently have events.
- Removed Ombudsman from nav for beta freeze.

### Fixed
- Fixed issue with logic displaying the Event summary state.
- Fixed missing IE only stylesheet for older systems/browsers.
- Fixed skip-navigation link for keyboard navigation.


## 3.0.0-2.3.0 - 2015-08-27

### Added
- Added time macro.
- Added `gulp test:unit` and `gulp test:acceptance` tasks for test stages.
- Added support for link buttons to disabled link utility class.
- Added `breakpoints-config.js` config file to use for responsive JS.
- Added breadcrumbs to blog, newsroom, careers, business, bureau
  and budget pages
- Added Meredith Fuchs to Leadership calendar filter.
- Added unit test for `assign` utility.
- Added `get-breakpoint-state.js` to add support for responsive JS.

### Changed
- Moved `.meta-header`, `.jump-link`,
  and `.list__links` to `cf-enhancements.less`.
- Converted time elements to use time template.
- Broke apart format macros into topical macros.
- Updated legacy code to remove old jQuery dependency and
  unnecessary code.
- Updated copy on `about-us` page
- Added copying of `.env_SAMPLE` to `.env` part of `setup.sh`.
- Moved console output messages to the end of the `setup.sh` `init` method.
- Organized `.env_SAMPLE` and made `.env` executable on its own.
- Added `HTTP_HOST`, `HTTP_PORT`, `SELENIUM_URL`, `SAUCE_USERNAME`,
  `SAUCE_ACCESS_KEY`, `SAUCE_SELENIUM_URL`, and `VIRTUAL_ENV`
  constants to `.env_SAMPLE`.
- Moved aggregate `gulp lint` task to bottom of file to avoid duplicate
  lint task entries in `gulp --tasks`.
- Renamed `gulp lint:src` to `gulp lint:scripts` to future-proof type of linting.
- Renamed `gulp test:macro` to `gulp test:unit:macro`.
- Renamed `gulp test:processor` to `gulp test:unit:processor`.
- Renamed `gulp test:browser` to `gulp test:acceptance:browser`.
- Edited `INSTALL.md` to accommodate changes in `.env_SAMPLE`.
- Edited Protractor configuration to include browser groups,
  which by default only run the essentials locally, but the full suite
  (including legacy browsers) on Sauce Labs when Sauce credentials are present.
- Updated test instructions to use the gulp test subtasks.
- Updated Travis CI settings to use `setup.sh`.
- Updated files to use `breakpoints-config.js`.
- Made `/the-bureau/bureau-structure/role-macro.html` private.
- Updated `gulp clean` to leave the `dist` directory and remove the inner
  contents
- Use `HTTP_PORT` environment variable for port in `gulp watch`, if available.
- Removed "optional" text from privacy complaint form
  and added `*` to designate required fields.
- Updated Deputy Director information to Meredith Fuchs.
- Updated `/about-rich-cordray/` URL to `/about-director/`.
- Updated `/about-meredith-fuchs/` URL to `/about-deputy-director/`.
- Normalized director and deputy director photos to be format `NAME-WxH.jpg`.
- Changed name of `shallow-extend` utility to 'assign'.
- Superscripts `st` in `21st` on About Us page.
- Updated `BreakpointHandler.js` to support usage of `breakpoints-config.js`.

### Removed
- Removed styles from codebase that have already been migrated
  to cf-typography.
- Removed duplicate Privacy Policy
- Removed processor tests due to them being outdated.
- Removed failing bureau tests to be debugged later

### Fixed
- Fixed borders on sub-footers across the website
- Fixed 'Return to top' button width on footer
- Fixed default gulp task
- Fixed icon links to match CFPB Design Manual
- Fixed gulp copy task that was missing copying PDFs in subdirectories.
- Fixed issues with active filter logic.
- Fixed testing issue with single pages reloading for every test
- Fixed testing timeouts the first fix didn't correct by updating timeout time


## 3.0.0-2.2.0 - 2015-08-18

### Added
- Transitioned Capital Framework dependency to v1.0.0 in bower.json.
- Added gulp and the required npm plugins
- Added gulp config file to lay out configs for each task
- Added gulp tasks split up into their own files
- Added acceptance tests for `/offices/*` pages accessible through site's menu.
- Added Accessibility page to footer and adds Accessibility page tests.
- Added acceptance tests for `/sub-pages/*`.
- Added `activities-block` shared template for activity feed
  on offices and sub-pages.
- Added accessibility complaint form.
- Added "File an EEO Issue" form.
- Added `/offices/office-of-civil-rights/` page, tests, and link in footer.

### Changed
- Site's "About" text to "About Us".
- Replaced FOIA Records with Coming Soon heading
- Updated setup.sh to use gulp
- Updated travis to use gulp tasks
- Updated main.less to use the paths option in less compiler.
- Moved and renamed contact-macro to contact-layout in macros directory.
- Moved filters macro from `post-macros.html` to `/macros/filter.html`.
- Made filters macro helpers private.
- Moved getViewportDimensions out of utilities.js and into own module.
- Updated ESLint to v1.0.0.

### Removed
- Removed Grunt plugins from package.json
- Removed the Gruntfile.
- Removed homepage progress charts and related content and JS.
- Removed 80px to 120px sizing for the isocon sizes on the-bureau page.
- Removed cf-pagination and other unused JS.

### Fixed
- Fixed margins on site footer.
- Switched the two forms under Privacy to their correct positions
- Fixed incorrect email href reference on offices contact email link.


## 3.0.0-2.1.0 - 2015-08-05

### Added
- Added `map` and `filter` array polyfills.
- Added `about-us` page and tests
- Added `newsroom` type to Activity Snippets
- Created initial career posting template.
- Created 1/4 and 3/4 layout columns.
- Added DL styles to cf-enhancements.
- Added `offices/project-catalyst`.
- Careers processor/mapping/query.
- Added `office_[office slug]` class to offices template.
- Careers to the lookups.py
- Added `media_image__150` modifier for 150 pixel wide images.
- Added `simple-table-row-links.js` for making tables with linkable rows.
- Added `event-listener.js` and `query-selector.js` polyfills for IE8.
- Added `@tr-border` variable to `cf-enhancements.less`
  for simple-table border color.
- Added tests for events and event archive landing pages

### Changed
- Updated primary navigation to match new mega menu design.
- Changed project architecture to having `/src/` and `/dist/` directory.
- Changed `/_tests/` directory name to `/test/`.
- Changed `/_tests/macro_testing` directory name to `/test/macro_tests`.
- Moved `browserify-shims.js` to `/config/` directory.
- Upgraded Travis to container-based infrastructure
- Updated Offices pages to change activity feed logic.
- Updated block-bg padding in cf-enhancements based on JJames feedback.
- Updated Offices sub pages to display related documents.
- Updated Offices sub pages to always display activity feed.
- Updated Expandable macro to update design and add FAQ options.
- Moved `sub-page_[sub-page slug]` class to main content area of sub_pages template.
- Styled unordered lists as branded lists in the `office_intro-text`,
  `sub-page_content`, and `sub-page_content-markup` class areas.
- Updated all careers images to 2x size and have the same markup structure.
- Updated event macros to use Sheer 'when' function in order to
  display content based on state.
- Tied careers data into single template and renamed to _single.html
- Replaced career pages mock jobs data with data from the jobs API.
- Made jobs list table on /careers/current-openings/ have linkable rows.
- Adds eslint ignore lines for polyfills, which will not be changing.
- Moved CF table color overrides to `cf-theme-overrides.less`.
- Updated the existing missions browser test to be stronger
- Updated the browser test specs in conf.js because the shared spec was being
  fired on the desktop test, even though those tests had already been run in
  Chrome. Now the desktop test only runs the desktop spec.
- Separated `grunt test` task from `grunt build`
  and made default task test + build.

### Removed
- Removed requestAnimationFrame polyfill.
- Removed `_tests/browser_tests/README.md`, `_tests/macro_testing/README.md`, `_tests/processor_tests/README.md`.
- Removed `grunt vendor` from `setup.sh`.
- Removed unused CSS on `office.less`
- Removed `/events/archive/_single.html`

### Fixed
- Fixed issue on IE11 when using the dates to filter caused
  by toString method.
- Event tag filtering on archive page
- Added browser tests to linting task
- Fixed MobileOnlyExpandable error on office page.
- Normalized use of jinja quotes to single quote
- Fixed a large chunk of the existing linting errors and warnings
- Fixed issue with active filters on`/the-bureau/leadership-calendar/print/` page.


## 3.0.0-2.0.0 - 2015-07-24

### Added
- Added `sub-pages/civil-penalty-fund-allocation-schedule/` page.
- Added `sub-pages/sub-pages/consumer-education-financial-literacy-programs/` page.
- Added `u-hidden` utility class for fully hiding an element.
- Added `TEST.md` readme file for testing instructions.
- Added `grunt clean` and `grunt copy` tasks.
- Added `grunt clean` step to `setup.sh`.

### Changed
- Updated primary navigation to match new mega menu design.
- Changed project architecture to having `/src/` and `/dist/` directory.
- Changed `/_tests/` directory name to `/test/`.
- Changed `/_tests/macro_testing` directory name to `/test/macro_tests`.
- Moved `browserify-shims.js` to `/config/` directory.

### Removed
- Removed requestAnimationFrame polyfill.
- Removed `_tests/browser_tests/README.md`,
  `_tests/macro_testing/README.md`, `_tests/processor_tests/README.md`.
- Removed `grunt vendor` from `setup.sh`.

### Fixed
- Fixed issue on IE11 when using the dates to filter caused
  by toString method.
- Event tag filtering on archive page


## 3.0.0-1.3.0 - 2015-07-16

### Added
- Added `block__border-left` and `block__border-right` CF enhancements.
- Added `students-and-graduates` page to careers section.
- Added `short_title` to Office/Subpage.
- Added ordering to the navigation on Office/Subpage.
- Added script to index all links on our site.
- Added initial browser test with instructions for testing and adding more
- Added `media_image__100` and `media_image__130-to-150` classes for responsive
  image sizes on mobile carousel.
- Added `u-link__disabled` utility class for styling disabled links.
- Added `/careers/working-at-cfpb/` page.
- Added block templates for LinkedIn info, provide feedback link,
  and career page summaries.
- Added `MobileCarousel.js` module for instantiating the slick carousel
  and added associated `js-mobile-carousel` class as a hook.
  Also added `mobile-carousel` for CSS.
- Added `the-bureau` page wrapper class.
- Added `media-stack` CSS block for stacked media objects.
- Added fixes for `open-government` pages.
- Added `careers/application-process` page.
- Support in Event processor for ICS file generator
- Added `careers/current-openings` page.
- Added `/transcripts/` folder and transcript for job application video
- Added Google Maps image utility macro
- Added `careers/` landing page.
- Added options for toggling each network icon in share macro
- Added LinkedIn sharing (toggled off by default) in share macro

### Changed
- Fixed background and border on secondary navigation.
- Related Links now disable styles links with empty URLs.
- Updated secondary navigation to use true parent/child relationships.
- Events processor/mapping/queries for new Event type structure.
- Changed the way navigation works for Office/Subpage.
- Updated grunt-eslint to version 16.0.0 and updated ESLint config to latest.
- Moved modules that can be instantiated through the `new` keyword
  to a `classes` subdirectory.
- Moved page-sniffing JS code to page scripts for the-bureau
  and working with the CFPB pages.
- Moved carousel to a macro and implemented on the-bureau
  and working at the CFPB pages.
- Moved MobileOnlyExpandable initialization out of MobileCarousel.
- Converted excerpts HTML to articles from sections in the careers section.
- Breaks `macros.html` apart into files in the /macros/ directory.
- Updated events templates to match new data and processor.
- Updated percentages based on recent updates.
- Updated activities_snippet macro to make column markup dynamic.
- Replaced placeholder images on /careers/working-at-cfpb/
- Updated footer to add offices links.
- Moved the disperate arguments into one main options argument with
  key: val pairs for each option in share macro
- Updated email sharing to use mailto: link instead of addthis network
  (removes need for the external privacy notification and consolidates
  email patterns) in share macro

### Removed
- Removed `list_link__disabled` class.
- Removed is_mobile macro and logic from filter.

### Fixed
- Fixed contact-us templates to make them private.
- Fixed issue displaying grandchild pages on sub-pages.


## 3.0.0-1.2.2 - 2015-07-02

### Added

- Add reverse flag back into post preview snapshot for most recent pages

### Changed

### Removed

### Fixed
- Office/Subpage navigation links on beta
- Ordering of subpages in the nav on Office page

## 3.0.0-1.2.1 - 2015-06-29

### Removed
- Event processor to fix indexing error


## 3.0.0-1.2.0 - 2015-06-19

### Added
- Added `setup.sh` script for bootstrapping the project.
- Added insertTarget and insertLocation options to cf_notifier plugins
- Added `box-sizing-polyfill` to `exportsOverride` as needed for
  `grunt-bower-task` to work correctly. `box-sizing-polyfill`
  is installed by cf-grid.
- Added `grunt watch:js` task for completeness.
- Added vendor directory variable to `main.less`.
- Added warning for concat:cf-less Grunt task when sourcefiles are missing.
- Added form for Submit a request FOIA page
- Added styles, JavaScript for hiding and showing additional fields in forms
- Added toplevel navigation items config file for removing hardcoded
  navigation menu items.
- Added external url redirect page, styles, and JavaScript.
- Added `.nav-secondary_link__disabled` style.
- Added `.nav-secondary_item__child` class to visually distinguish sub-pages
  from sibling pages in the sidenav.
- Added `.nav-secondary_item__parent` class to visually distinguish browse
  pages from the subpages below them in the sidenav.
- Added JavaScript utilities for checking types and primitives.
- Added `primary_nav` jinja block to `base.html` template.
- Added FAQ processor and mapping
- Added `use_form` field to sub_pages
- Added `related_faq` field to sub_pages and offices
- Added `inset-divider` class for providing an inset horizontal rule
  independent of the list or list item widths within the side navigation bar.
- Added `preview_text` and `short_title` fields to sub_pages.
- Added `templates/activities-feed.html` HTML template for the activity feed
  area on the offices and sub_pages.
- Added Plain Writing Feedback form.
- Added `cfpb_report` activity type to activities feed macro.
- Added breadcrumbs macro and temporarily set breadcrumbs for all office sub-pages.
- Added download icons to `privacy-impact-assessments-pias`

### Changed
- Relaxed ESLint `key-spacing` rule to warning.
- Refactored breakpoint-handler module into separate class modules
  and utility function.
- PascalCase ContentSlider module to properly designate class status.
- Reduced complexity of validation and notification plugins
- Changed vendor directory to `src/vendor` and updated paths.
- Changed to using `jit-grunt` in place of `load-grunt-tasks`.
- Updated contact us filter to use new notifications
  (replacing type-and-filter messaging with cf_notifier)
- Replaced placeholder Activity Feed on FOIA faq page with actual Activity Feed
- Sped up notification animations
- Added custom template for FOIA records page.
- Refactored code for Wordpress updates
- Initiatives renamed to Sub-pages
- Relaxed ESLint cyclomatic `complexity` rule to max 4 complexity.
- Updates megamenu bureau title to "The Bureau" to fit with sitemap direction.
- Moved Less files to `/src/static/css/` directory.
- Updated `cf-icons` to 0.6.0.
- Update processors.py for FAQ
- Moved HTML templates to `/templates/` subdirectory.
- Breaks header template apart into `header.html`
  and `primary-nav.html` templates.
- Moved external site page header to its own template
  `header-without-nav.html`.
- Minor codefixes on `show-hide-fields.js` along with changing a class name for hiding fields
- Updated side navigation bar to keep page order at mobile sizes and adds
  "IN THIS SECTION" header text to the navigation bar dropdown menu.
- Updated processors to use Elasticsearch bulk indexing
- Office and sub-pages activity feed title to "Latest Activities"
  and contacts to "Contact Information."
- Moved `activity_snippets` macro from `post-macros.html` to `macros/activity-snippet.html`
  and adds render method.
- Made `activity_snippet` macro private.
- Moved `category_icon` macro from `post-macros.html` to `macros/category-icon.html`
  and adds render method.
- Moved `string_length` macro from `macros.html` to `macros/util/text.html`.

### Fixed
- Fixed an issue where scripts were being initialized out of order
- Fixed most of the warnings in validation and notification plugins
- Fixed processor name bug
- Fixed template/processor bugs while indexing and rendering
- Fixed FOIA pages from the template/processor changes
- Fixed missing states from `.nav-secondary_link__disabled` class for
  visited and active links.
- Fixed missing sidebar

### Removed
- Removed `copy:static-legacy` and `grunt-contrib-copy` package.
- Removed unneeded entries from `exportsOverride` in `bower.json`.
- Gitignored CF fonts, "chosen" images, and other vendor files from repo,
  which are slated for eventual removal.
- Removed unused `nav-secondary.html` template.
- Removed unused `cf_inputSplit.js` js module.


## 3.0.0-1.1.0 - 2015-05-20

### Added
- Added `--quiet` grunt CLI flag for suppressing linter warnings.
- Added JS unit testing and code coverage through Mocha and Istanbul.
- Added cf-notifications stylesheet to style notifications
- Added cf_notifier plugin for sending UI notifications
- Added cf_formValidator plugin for validating form inputs
- Added Grunt `build` task and set it as default.
- Added hero and YouTube video functionality to the '/the-bureau/' page.
- Added ajax subscription submission.
- Initiative folder and files for Initiative pages
- Added custom template for FOIA faqs page

### Changed
- Updated grunt-browserify to `^3.8.0`.
- Updated grunt-eslint to `^13.0.0`.
- Moved eslint config file to home directory.
- Moved jQuery download to package.json.
- Updated grunt-banner to `^0.4.0` and updates banner ascii art and format.
- Changed bower.json authors array field to use `homepage` in place of `url`,
  and adds `email` field.
- Adds path variables to Gruntfile.
- Updated form-validation script to use cf_formValidator and cf_notifier
- Changed Grunt `jsdev` and `cssdev` to `js` and `css`.
- Moved testing to build task.
- Updated 404 image to the latest image provided by the design team.
- Office folder and files for Office pages
- Updated template for office pages

### Fixed
- Fixed macro on offices page template
- Fixed subscribe macro in events archive and archive single, and press resources
- Sheer indexing error when related posts are deleted
- Office and Initiative processors
- Slick carousel site-wide JS error.
- Fixed issue with some contacts not showing phone numbers and email addresses

### Removed
- Removed string-replace:static-legacy Grunt task.
- Alert.js plugin
- alert macro
- Unused index.html file from /initiatives/
- Unnecessary setting of template variables


## 3.0.0-1.0.1 - 2015-05-18

### Fixed
- Replaced missing string_score library for the type-and-filter plugin

## 3.0.0-1.0.0

### Added
- Added labels to the phone/email/fax/mail icons on `/contact-us/` page
- Added ability to scrub plural terms in typeAndFilter jQuery plugin
- `.respond-to-retina` mixin for media queries targeting Retina iOS devices
- Scroll to top functionality on footer
- Added `/modules/util/web-storage-proxy.js` utility module.
- Added `/modules/util/js-loader.js` utility module.
- Adds ESLint check for `@todo` jsdoc syntax.
- Updated ESLint configuration to match version `0.20.0.`
  Adds enforcement of `no-dupe-args` and `no-duplicate-case` rules,
  and warnings for `no-continue` and `operator-linebreak` rules.
- Adding mocha tests to `grunt test`

### Changed

- Updated mailing addresses in `/contact-us/` sidebar
- Added `browserify` package and its dependencies
  and refactored codebase to use Browserify for JS modules.
- Added additional ESLint option flags in `space-in-brackets` rule.
- Changed ESLint indent amount to 2 spaces from 4 to match CFPB front-end standards.
- Turns off ESLint `func-names` setting because it's too verbose for the gain it provides.
- Added ability to scrub plural terms in typeAndFilter jQuery plugin
- Updated `grunt` to `~0.4.5`.
- Updated `grunt-eslint` to version `12.0.0.`
- Updated `jquery` to `^1.11.3`.
- Replaced `grunt-uglify` with `uglifyify`.
- Updated mailing addresses in `/contact-us` sidebar
- Reverted navs from Contact Us redacting
- Updated footer to match new designs
- Refactored email subscribe form

### Fixed
- Improvements and fixes to `/contact-us/` page


### Removed

- Removed demo text suffix from page titles.


## 3.0.0-0.3.0 - 2015-04-23

### Added
- Added Privacy Policy page.
- Added Event Request a Speaker page.
- Added settings to enable the `/blog/` and `/newsroom/` RSS feeds.
- Added `brand-palette.less` and `cf-theme-overrides.less`.
- Added `block__border` to `cf-enhancements.less` to provide borders around blocks.
- Added alert to form validation failure
- Added .env config for easier project setup
- Added Event processor

### Changed
- Added styles to 500 and 404 error pages.
- Updated content on 500 and 404 error pages.
- Added full width button modifier for buttons on smaller screens.
- Updated ESLint configuration to the latest ESLint release (v0.18.0).
- Updated `/newsroom/` and `/blog/` post sidebars to add description
  and date, and to update styles.
- Updated icons to use livestream icon instead of wifi icon.
- Updated blog post spacing to be consistent with overall-project spacing.
- Updated round step-by-step slug icons to central-align numbers.
- The name "Watchroom" to "Featured Topic"
- Updated cf-buttons to 1.4.2.
- Updates cf-layout to 0.3.0.
- Changed block background to 5% gray.
- Updated contact us content
- Improved Elasticsearch mappings
- Improved README and INSTALL docs

### Fixed
- Updated related links module on `/newsroom/`.
- Added small screen styles to helpful terms vertical list
  on `/contact-us/` page.
- Updated multi-line icon list styles.
- Fixed missing `jump-link__right` modifier from `/featured-topic.html`.
- Fixed an issue within `/newsroom/` and `/activity-log/` filters where selecting "Blog"
  and another category would return zero results.
- Fixed issue in filters where an input whitespace would prevent suggestions from showing.
- Fixed HTML, typos, and grammatical errors.
- Fixed line height issue in Chosen select boxes
- Updated Google Tag Manager ID from testing account to production account.
- Fixed whistleblower slug on contact us


## 3.0.0-0.2.3 - 2015-03-23

### Changed
- Updated events to match design
- Updated markup with new Isocons
- Updated email form to remove topics
- Updated footer to match new design
- Updated content throughout site
- Updated less files to cleanup code

### Fixed
- Fixed filtering when partial dates are used
- Updated processors to match WordPress API output
- Added sub-nav for mobile devices in instances where hero is present
- Added breakpoint range for main nav on med sized device screens
- Updated the expandable layout for multiple lines of text
- Updated list icons for multiple lines of text
- Added titles to pages that were missing them
- Updated broken links
- Lots more typos


## 3.0.0-0.2.2 - 2015-03-17

### Added
- New Events Archive landing page (with borrowed post data)
- New Events Archive detail page (with borrowed post data)
- New eslint settings file

### Changed
- Updated archived events landing page to display events, filters and pagination
- Updated the Gruntfile for eslint over jshint
- Switched from ElasticSearch queries to filters
- Updated form macro layout to account for optional content
- Updated macro arguments for clearer conditions
- Updated events list for new CF media block
- Updated static content
- General code cleanup

### Fixed
- Events filter showing no results text while displaying found results
- Settings file for PDFReactor
- JS errors
- General layout issues
- Lots of typos


## 3.0.0-0.2.1 - 2015-03-03

### Added
- New Upcoming Events landing page (with borrowed post data)
- New Upcoming Event detail page (with borrowed post data)
- Created new table modifier for simple small screen tables


## 0.2.0 - 2014-12-29

Apologies for ignoring our versioning for five months.

### Added
- Newsroom, Contact Us, About the Bureau, Offices, Doing Business with Us,
  Activity Log, and Budget sections.
- Many new design patterns.
- Tests

### Changed
- Significant template structure overhaul.

### Fixed
- Tons of stuff.


## 0.1.0 - 2014-07-14

Initial release. Contains fully functioning blog section.<|MERGE_RESOLUTION|>--- conflicted
+++ resolved
@@ -21,11 +21,7 @@
 
 ### Changed
 
-<<<<<<< HEAD
-- Navigation FMC logic to allow verticals without an overview url to include an FMC
 - JobListingPages are now only associated with a single region.
-=======
->>>>>>> 2062d88e
 
 ### Removed
 
