All notable changes to this project will be documented in this file.

## How this repo is versioned

We use an adaptation of [Semantic Versioning 2.0.0](http://semver.org).
Given the `MAJOR.MINOR.PATCH` pattern, here is how we decide to increment:

- The MAJOR number will be incremented for major redesigns that require the user
  to relearn how to accomplish tasks on the site.
- The MINOR number will be incremented when new content or features are added.
- The PATCH number will be incremented for all other changes that do not rise
  to the level of a MAJOR or MINOR update.

---------------------------------------

## Unreleased

### Added
- Forms and other bits for two new Owning a Home feedback modules
- django.middleware.locale.LocaleMiddleware, which controls translation in a current thread context. 
- `conference_export` management command added to export conference registrations.

### Changed
- Eregs/ip updated to version 1.0.3.
- Simplified Akamai cache flushing logic to always flush on publish.
- Conference Registration Form display element improvements.
- Conference Registration Form submission success message replaced.
- Improved job listings view in Wagtail admin.
- college-costs updated to version 2.2.8 for new URL field
- Updated the analytics code to send events on form submission.
- Fixed issue surrounding event venue not displaying on event page.

### Removed


## 4.1.8

### Changed
- roll complaints back to 1.2.6

## 4.1.7

### Changed
- moved data_research into the db_router.py whitelist

## 4.1.6

### Changed
- Fixed broken static assets on Technology and Innovation Fellowship page.
- Conference Registration Form configurable error and success messages.

## 4.1.5

### Changed
- update complaints to 1.2.7

## 4.1.4

### Fixed
- an improved fix for the newsroom issue (see 4.1.2 and 4.1.3)

## 4.1.3

### Fixed
- backed-out 4.1.2's newsroom fix

## 4.1.2

### Fixed
- exclude reports from newsroom

### Changed
- Conference Registration Form display element improvements.
- Conference Registration Form submission success message replaced.


## 4.1.0

### Added
- DownStreamCacheControl middleware, which sets the `Edge-Control: no-store` header pages use csrf_token.
- django.middleware.locale.LocaleMiddleware, which controls translation in a current thread context. 

### Changed
- Fixed issue surrounding table link download / external icons not appearing.
- Frontend: replaced `documentation` npm module with `jsdoc`.
- Refactoring email signup to remove validate.js.
- Frontend: update `browser-sync` to version `2.17.5` from `2.11.2`.
- Frontend: update `mkdirp` to version `0.5.1` from `0.3.0`.
- Fixed broken `manage.py check` command when using `cfgov.settings.test`.
- Fixed conference registration form capacity logic.
- Update `snyk` to version `1.19.1` from `1.13.2`.
- Disable logging below CRITICAL when running Python unit tests.
- Fixed empty `heading` value in link blobs
- Picard upgraded to version 1.5.2.
<<<<<<< HEAD
- Eregs/ip updated to version 1.0.3.
- Simplified Akamai cache flushing logic to always flush on publish.
- Conference Registration Form display element improvements.
- Conference Registration Form submission success message replaced.
- Conference Registration Form configurable error and success messages.
- Fixed broken static assets on Technology and Innovation Fellowship page.
- Updated the analytics code to send events on form submission.
- Fixed issue surrounding event venue not displaying on event page.
- Limit Newsroom posts to appropriate page categories.
=======
>>>>>>> 31dfad26

### Removed
- `tax-time-saving` reference in `base.py` (it moved to Wagtail)
- all references to `django-htmlmin`



## 4.0.0

### Added
- Added smoke-test scripts to check static assets and base page responses.
- new dependency: django-htmlmin, which compresses outgoing HTML
- Added Wagtail StreamField migration utilities
- Tests for `FilterableListForm`

### Changed
- Update base.html to conditionally include es5 script.
- Wagtail upgraded to version 1.6.3.
- Picard upgraded to version 1.5.1.
- Moved site root setup from Django data migration into 'initial_data' script.
- Graduated line lengths feature flag to main stylesheet.
- Unit tests run via tox now include optional app tests, if optional apps are present.
- Frontend: upgrade `gulp-sourcemaps` from `1.6.0` to `2.1.1`.
- Modified org structure to change the Assistant Director to `Stacy Canan`.
- `FilterableListForm` and related code, e.g. `get_page_set`
- Updated "Standing up for you" stats on the homepage.
- Use secure URLs for files stored on S3
- Fixed grade ordering on job listing posts.
- Updating Bureau Structure so Christopher D’Angelo isn't marked as "acting".

### Removed
- Removed Handlebars from `package.json` and `cf_notifier.js`.
- `NewsroomFilterForm` and `ActivityLogFilterForm` and related tests
- Removed `gulp-load-plugins` from `package.json`.
- Removed  Laura Van Dyke from the press resources page.

## 3.11.1

### Changed
- comparisontool updated to 1.2.7

## 3.11.0

### Added
- New unit test checks for missing migrations that need to be generated using `makemigrations`.
- Ability to run using HTTP locally with `./runserver.sh ssl`.
- Load DigitalGov Search JS using HTTPS.

### Changed
- Improved the help text in the Featured Content module in Wagtail.
- JS form validation messages and Conference module validation messages
- complaints app updated to 1.2.5
- retirement app updated to 0.5.3
- knowledgebase app updated to: v2.1.3
- college-costs app updated to: 2.2.6
- Moved careers page creation from Django data migrations to standalone Python scripts.
- Use HTTPS when linking to search.consumerfinance.gov.

## 3.10.10

### Fixed
- incorrectly used static tag on housing counselor page

## 3.10.9

### Added
- robots.txt

### Fixed
- Update links in TableBlocks that reference internal documents or pages & have no href


## 3.10.8

### Added
- enable the `USE_ETAGS` Django setting

## 3.10.7

### Fixes
- Corrected a typo introduced in 3.10.7

## 3.10.6

### Fixes
- replace a few remaining `STATIC_PREFIX` references with the `static` tag

## 3.10.5

### Fixes
- adds missing `{% load staticfiles %}` tags

## 3.10.4

### Added
- Added Prepaid Cards to mega menu. (Requires feature flag for now.)


## 3.10.3

### Removals
- This removes the current version number from built assets, like main.css


## 3.10.2

### Changed
- fixed typo in mission statement


## 3.10.1

### Changed
- retirement app updated 0.5.1
- restored css file 'cr-003-theme.css'


## 3.10.0

### Added
- Created new `WAGTAIL_CAREERS` feature flag to toggle from Django to Wagtail careers pages.
- Production settings now use ManifestStaticFilesStorage
- New environment variable to store the Akamai object ID
- Added a 'run_travis.sh' script to enable separate JS and Python test coverage reporting
- AbstractFormBlock to be used as a base class for modules requiring Django Forms
- wagtail_hooks.py function `form_module_handlers` used by `CFGOVPage.get_context()`
- Feedback module
- `data_research` app to project
- Conference Registration form, block, model, handler, and template
- Added TableBlock definition to organisms and models that use Table
- Added `cfgov/templates/wagtailadmin/js/table-block.js` to override the default form TableBlock inputs. ( This file was copied from Wagtail ).
- Added `cfgov/templates/wagtailadmin/table_input.html` to override the default form TableBlock inputs. ( This file was copied from Wagtail ).

### Changed
- Refactored heroes to support the new "bleeding" format.
- In templates, ALL static file references now use Django's `static` tag/function
- In CSS/Less, references to other assets are now relative
- Optimized Travis build by removing unnecessary steps.
- `flush_akamai` function to call Akamai API endpoint that flushes entire site instead, since this is faster than flushing an individual page
- Only proceed with an Akamai flush if it is an existing page
- Refactored heroes to support the new "bleeding" format.
- `CFGOVPage.get_context()` now uses wagtail hooks to call functions registered with the hook name `cfgovpage_context_handlers`
- `CFGOVPage.serve()` calls `CFGOVPage.serve_post()` to handle POST requests
- Changed label names for the half-width / third-width link blobs.
- Mega menu `Free Brochures` link
- Migrated previous Table data to new TableBlocks
- Modified `cfgov/cfgov/settings/base.py` to add wagtailadmin to the STATICFILES_DIRS path.
- Modified `cfgov/jinja2/v1/_includes/organisms/table.html` to work with the Wagtail TableBlock component.
- Modified `cfgov/v1/__init__.py` to add the linebreaksbr.
- Modified `cfgov/v1/atomic_elements/organisms.py` to create classes which inherit from the TableBlock classes. This allowed us to control which templates where used for rendering the Wagtail admin and table.
- Modified `cfgov/v1/models/browse_page.py`, `cfgov/v1/models/learn_page.py`, and `cfgov/v1/models/sublanding_page.py` to use the new AtomicTableBlock.
- Modified `cfgov/v1/wagtail_hooks.py` to add load new script for the admin.

### Removed
- `max-height` styling on info unit images
- Reference to publish_eccu repo
- `tax-time-saving` rules from `urls.py`
- Removed Owning a Home homepage from urls being pulled from sheersites.
- Removed duplicate caching configuration
- Icon for old Table from admin panel (this field will need to be removed in a future release)


### Fixed
- Corrected Spanish-language label for sharing module
- Typo on success message for form subscription


## 3.9.0

### Added
- Logging configuration to `local.py`
- Author names are now displayed in alphabetical order by last name, falls back on first name if necessary
- Ability to output sharing links within an Image and Text 50/50 Group module
- Added a test for get_browsefilterable_posts function of the sublanding page
- Data migration sets up site root and careers pages
- Wagtail User editor now enforces unique email addresses when creating/editing users.
- Default button text color and spacing overrides to `.m-global-search_trigger` in nemo stylesheet so that search button will be visible on pages that use `base_nonresponsive` template
- New `@flag_required` decorator for Django views


### Changed
- Special characters no longer break the multiselect in the filter form
- Updated gulp-istanbul npm module to version `1.1.1` from `0.10.3`.
- Updated del npm module to version `2.2.2` from `2.2.0`.
- Updated gulp-autoprefixer npm module to version `3.1.1` from `3.1.0`.
- Updated gulp-changed npm module to version `1.3.2` from `1.3.0`.
- Updated gulp-header npm module to version `1.8.8` from `1.7.1`.
- Updated gulp-imagemin npm module to version `3.0.3` from `3.0.2`.
- Updated gulp-less npm module to version `3.1.0` from `3.0.5`.
- Updated gulp-load-plugins npm module to version `1.2.4` from `1.2.0`.
- Updated validate.js npm module to version `0.10.0` from `0.9.0`.
- Updated webpack npm module to version `1.13.2` from `1.12.14`.
- Updated webpack-stream npm module to version `3.2.0` from `3.1.0`.
- Updated es5-shim npm module to version `4.5.9` from `4.5.7`.
- Updated gulp-rename npm module to version `1.2.2` from `1.1.0`.
- Replaces deprecated gulp-cssmin with gulp-clean-css.
- Updated admin page sidefoot 'Related links' label and icon to read 'Related content'
- Feature flag methods now take an explicit `request` object to determine what site to check the flag against



### Removed
- Unused functions `author_name` and `item_author_name` from `v1/feeds.py`
- Unused npm module map-stream.
- Custom method `most_common` since python lib offers similar function


### Fixed
- Post preview organism template used tag/author names instead of slugs that
caused bad link formation
- Fixed an issue w/ the email signup not utilizing the Gov Delivery JSON view for instant error/success feedback.
- Fixed an issue w/ the form validation skipping any validation types other than `required`.


## 3.8.2

### Changed
- Updated copy on Students and Recent Graduates Careers page.


## 3.8.1

### Added
- Google Optimize code on `find-a-housing-counselor` page


## 3.8.0

### Added
- Author names are now displayed in alphabetical order by last name, falls back on first name if necessary
- Ability to output sharing links within an Image and Text 50/50 Group module

### Changed

### Removed
- Unused functions `author_name` and `item_author_name` from `v1/feeds.py`


## 3.7.2

### Changed
- Added support for Spanish-language cue labels to the Expandables organism.
- Added support for Spanish-language heading to the Social Media molecule.
- Removed the leadership calendar print template from the "base.html" inheritence hiearchy
- restores the django logging config we used before cfgov-refresh


## 3.7.1
- always use "localhost" when setting the base URL for PDFReactor


## 3.7.0

### Added
- Added new conference url in the nav

### Changed
- Updated Protractor to version `4.0.2` from `3.2.1`.
- Updated large checkboxes to match the spec.
- Updated Capital Framework to version `3.6.1` from `3.4.0`.
- Updated imagemin to version `3.0.2` from `2.4.0`.
- Updated documentation npm module to version `4.0.0-beta5` from `4.0.0-beta2`.
- Updated gulp-uglify npm module to version `2.0.0` from `1.5.3`.
- Updated eslintrc dot-notation rule to support `catch` block in a Promise.
- Updated `gulp test:perf` task to use a Promise.
- Added `.eslintrc` override for gulp tasks to allow process.exit and console logging.
- Updated mocha npm module to version `3.0.2` from `2.4.5`.
- Updated gulp-mocha npm module to version `3.0.1` from `2.2.0`.

### Removed
- Unused `sinon-chai` npm package.

### Fixed
- Updated banner-footer-webpack-plugin to use git URL instead of `0.0.1`.


## 3.6.0

### Added
- Page revision management: http://docs.wagtail.io/en/v1.4.1/releases/1.4.html#page-revision-management,available at e.g. http://127.0.0.1:8000/admin/pages/64/revisions/
- Redesigned userbar: http://docs.wagtail.io/en/v1.4.1/releases/1.4.html#redesigned-userbar
- Multiple document uploader: http://docs.wagtail.io/en/v1.4.1/releases/1.4.html#multiple-document-uploader
- Improved link handling: http://docs.wagtail.io/en/v1.5/releases/1.5.html#improved-link-handling-in-rich-text
- New users created via the Wagtail admin will automatically receive a password reset email.

### Changed
- Many browser tests have been rewritten as Python unit tests
- A new spec suite "integration" encompasses tests from a few directories that were not named appropriately.
- Gulp test has been updated as there are no longer any browser tests to run by default
- `content_panels` are no longer defined in `AbstractFilterPage`; defined in its subclasses instead
- Upgraded Wagtail from 1.3 to 1.5.2
- Consolidated all environment variables in config/environment.js.
- Ignored `console.log` in tests and enforced `no-process`.
- Updated `STAGING_HOSTNAME` to `DJANGO_STAGING_HOSTNAME` environment var.
- Allows passing of port to `runserver.sh`.
- Updated browse-filterable test suite to properly nest pagination tests.
- Updated pagination to support multiple pagination molecules on a single page.

### Removed
- Unused `SELENIUM_URL` environment variable.
- Removed unused `interactiveTestPort` test variable.
- Squashed all migrations
- `initial_test_data.py` as the tests create the data they need now.

### Fixed
- Added misnamed and unreferenced environment variables to .env.
- Moved pagination tests from /organisms/ to /molecules/ where they belong.


## 3.4.0 2016-07-12

### Added
- leadership calendar Django app
- Frontend: Added ability to auto-fix linter error with the `--fix`
  flag on the linter task.

### Changed
- Updated ESLint to `2.13.1` from `2.7.0`.
- Fixed job ordering on Careers home page to be consistent with Current Openings page.

### Removed

### Fixed
- Fix scheduled publishing

## 3.0.0-3.3.22 – 2016-06-22

### Added

- Added nonresponsive header script for non-v1 sections of the site

### Changed
- Datetimes are now saved in UTC and rendered in Eastern timezone when displayed in templates.
- Django timezone setting changed to America/New_York.
- Updated home page stats and date.
- Rebuilt Nemo Grunt tasks in Gulp and moved built files to static_built directory.

### Removed

### Fixed

- Fixed layout bug in Latest Updates on Home Page.
- Fixed spacing of Home Hero content.
- Fixed spacing issues in the pre-footer.


## 3.0.0-3.3.21-hotfix – 2016-06-10

### Added
- Added "Getting an Auto Loan" to the mega menu

### Changed
- Invalid filterable list input returns empty paginated object instead of empty list in page_sets

### Removed

### Fixed


## 3.0.0-3.3.21 – 2016-06-08

### Added
- Ability to use Social Media molecule as a Wagtail module in the Sidefoot.
- Frontend: Added task for generating JavaScript code docs with `gulp docs`.
- Test for `most_common` util
- Browser tests for most of the organisms generated by Wagtail
- `cfgov/scripts/_atomic_helpers.py` to provide streamfield data
- Test for present, past, and future event states

### Changes
- Use bare value of RichText field if value type is not RichText.
- Check against Activity Log topics when generating View More link.
- Breadcrumb and sidenav link generation gets most appropriate version of page.
- Made Text Introduction's `has_rule` option have an effect.
- Tidied up some of the template logic around using `render_block`.
- Changed class of FCM category slug to remove extra spacing.
- Updated gulp task to write both responsive and non-responsive styles for ondemand needs.
- Updated the test fixture for ondemand includes to allow for the nonresponsive stylesheet to be loaded for visual testing.
- Use bare value of RichText field if value type is not RichText
- Check against Activity Log topics when generating View More link
- initial_test_data script now uses streamfield block data from a new file called `_atomic_helpers.py`
- `when` now compares datetimes against the current time in ET, not UTC
- `when` optionally uses the event stream's start time, if there is one
- Promotes Expandables from molecule to organism
- Changes global banner expandable Less to resolve cascade issue
- Maintain order and uniqueness in JS file lists by using `OrderedDict` instead of `set`
- `user_save_callback` updated to expire a password if it's for a new user

### Removed
- Event RSVP email link button.
- `atomicName` parameter from `checkDom` atomic helper.
- Unused function `get_related_posts_categories`
- Unused gov delivery view function in jobmanager
- PostPreview organism from streamfield block choices since it was unused
- Custom classes `CFGOVUserEditForm`, `CFGOVUserCreationForm` and functions `create_user` and `edit_user`
- Custom redirects for creating a user and resetting the password
- `convert_to_datetime` since it duplicated logic in `_convert_date`

### Fixed


## 3.0.0-3.3.20 - 2016-05-24

### Added

### Changes

### Removed

### Fixed

- get_browsefilterable_posts() call to get_page_set

## 3.0.0-3.3.19 - 2016-05-23

### Changes
- Frontend: Added `destroyInitFlag()` method to `atomic-helpers.js`.
- Frontend: Added `destroy()` method to `Expandables.js` to allow
  reversing calls to `init()`.
- Frontend: Added extra small tests to bureau structure page.

### Fixed
- Frontend: Fixed issue where cloned expandables were not initializing
  on the bureau structure page.
- Frontend: Removed `self` references in ContentSlider.
- Newsroom fixed to render all categories when no filters are selected.

## 3.0.0-3.3.18 - 2016-05-20

## Added
- missing publish_eccu requirements

### Changes
- Frontend: Added `destroyInitFlag()` method to `atomic-helpers.js`.
- Frontend: Added `destroy()` method to `Expandables.js` to allow
  reversing calls to `init()`.
- Frontend: Added extra small tests to bureau structure page.

### Removed

- Removed activities-block.html

### Fixed
- Frontend: Fixed issue where cloned expandables were not initializing
  on the bureau structure page.
- Frontend: Removed `self` references in ContentSlider.


## 3.0.0-3.3.17 - 2016-05-20

### Added
- Missing token provider for forms submitted by JS
- Ability to refresh akamai cache on page publish
- Adding Acceptance tests for the Video Player
- Adding Validation code and url param fix for Ustream player

### Changes
- Rename Events body field => Subheading
- Switch render location of live/future body fields to under the map (new body location)
- Change date used for post preview from date published to actual event date.
- Fixes issue with spacing after the last item in a full-width component
- Adding Validation code and url param fix for Ustream player.

### Removed

### Fixed

## 3.0.0-3.3.16 - 2016-05-19

### Added
- `parse_links` calls on rich text fields on the rest of the fields
- Add unit tests for filterable list functions
- Added browser tests for the multiselect.
- Fix category filtering
- Ability to refresh akamai cache on page publish

### Changes
- filterable_context.py -> filterable_list.py
- Refactored the filterable list logic for modularity and testability
- Rename Events body field => Subheading
- Switch render location of live/future body fields to under the map (new body location)
- Change date used for post preview from date published to actual event date.

### Removed

### Fixed

- Removed wrapping `<p>` tag on a form field's description field output,
  since it's a rich text field that provides its own markup.
- Fixed issue with single careers layout.

## 3.0.0-3.3.15 - 2016-05-16

### Added

### Changes

- Updated Capital Framework to latest.
- Updated stats on homepage to match CCDB landing.

### Removed

- Removed acting Dept Directors from Leadership calendar filter.
- Removed obsolete module kbclick.js.

### Fixed

- Fixed a validation bug in the Multiselect.
- Fixed issue with spacing after the last-child.


## 3.0.0-3.3.14 - 2016-05-11

### Added

### Changes

- Fixed Password Reset Flow
- Fixed saving of Legacy Blog Pages

### Removed

### Fixed


## 3.0.0-3.3.13 - 2016-05-11

### Added
- Added print styles to hide major site features that aren't print applicable.
- Added base pagination browser tests.
- Image Text 50 50 Organism to Blog Page
- Moved django-commons into the project

### Changed

- Updated static version of the org chart.

### Removed

### Fixed

- Fixed an issue where the header only had 15px of spacing instead of 30.
- Fixed the spacing around info-units groups and breadcrumbs.
- Fixed duplicate Protractor tests.
- Fixed issue with page jump form.

## 3.0.0-3.3.12 - 2016-05-05

### Added
- Additional page template tests
- RegComment organism: New option to use a generic link for commenting at
  Regulations.gov or going directly to the specified document's comment form.
- Additional molecule tests

### Changed
- Updated event times to show EDT.
- Frontend: Added init flag when initializing atomic components.


## 3.0.0-3.3.11 - 2016-05-03

### Added
- Front end: Added No Fear Act link to footer.

### Changed
- RSS Feeds for all Filterable Pages
- Animated Gif Support
- Ensure files uploaded as .PDFs get a download icon
- Handle govdelivery job subscriptions via a Django form
- Refactored HousingCounselor form to use USZipCodeField() in order to not strip leading zeros


## 3.3.0-3.3.10 - 2016-04-28

### Fixed
- Typo in reg comment form


## 3.0.0-3.3.9 - 2016-04-28

### Added

- Added tests for the public methods in the Multiselect
- API client for Regulations.gov Comment API
- reg-comment organism and Wagtail module for adding it to a page

### Changed

- Make further reading and list filter results distinct

### Removed

### Fixed


## 3.0.0-3.3.3 - 2016-04-21

### Added

- Added unit test specs for all files to test (excluding config, polyfills and jQuery plugins).
- Added no-js and js classes to the on-demand header.
- Added link to Livestream FAQ.
- Flag for database routing for content.consumerfinance.gov.
- Added the Digital Gov search script.

### Changed

- Hid overflow-x at mobile sizes on document body.
- Added `halt()` and `clearTransitions()` methods to transition behaviors.
- Updated the content on doing-business-with-us and doing-business-with-us/upcoming-procurement-needs based on EA feedback.

### Removed

- Removed resolved TODOs and old macros replaced by atomic components.

### Fixed

- Fixed an issue where the multiselect couldn't be closed.
- Fixed the browser tests for the recent change to wagtail pages.
- Fixed the mobile menu for on-demand django pages.
- Fixed disappearing search close button when swapping device orientation.


## 3.0.0-3.3.2 - 2016-04-11

### Added

- Adds a max-selections checker to the Multiselect.
- Remove inline CSS when running sheer_index.
- Abstracted dom events for easier reuse throughout the project.
- Added npm shrinkwrap and snyk dependency monitoring
- Tests `share_the_page` wagtail hook and associated functions

### Changed

- Updated Global Search to set search trigger to invisible,
  since hidden is overridden.
- Defaulted Related posts slug title to 'Further Reading' and made it a field in wagtail.
- Enabled gov delivery subscriptions to work on wagtail pages
- randomized formfieldWithButton Id and included name field for post requests.
- Update Director's Bio and Deputy Director's Bio
- Update the leadership calendar copy and links
- Updated the placeholders in wagtail filterable list controls.
- Updated footer to atomic footer.
- Pinned our NPM dependencies.
- Updated Capital Framework to 3.3.0
- Changed U.S. flag image paths to be root-relative
- Refactored wagtail hook `share_the_page`

### Removed

- Removed `gulp beep` task for optional alerting when the build process
  has completed.
- Remove Disqus comments from blog pages
- Removed sitespeed.io gulp task

### Fixed

- Fixed paths to templates that were moved in to /about-us.
- Update biographies for director bios.
- Fixed issue with bad values in the multiselect.
- Fixed the missing logon on IE 8.
- Fixed an issue w/ the spacing on the hero.
- Fixed issue where missing images were breaking the hero layout

## 3.0.0-3.2.1 - 2016-03-21

### Added

- Added Featured Menu Content Molecule.
- Added Global Banner Molecule.
- Added Digital Privacy Policy to the footer.
- Added tests for dom-traverse functions
- Added default values for the View more text and URL.
- Dynamically create the View more URL if there are tags
- Add an EXTERNAL_ICON_PATTERN to handle icons and links separately
- Added specific Blog/Newsroom Categories to Related Post options
- base.html now checks for page (seo) title if exists
- Added a space before the external icon
- Added validation for Youtube URLs.

### Changed

- Abstracted create and queryOneout of the multiselect.
- Simplified array searching in the Multiselect.
- Updated the home hero to it’s own molecule.
- Updated the layout for the level 1 menu items to distribute them more evenly
  across the header.
- Abstracted the string utils from the Multiselect.
- .gov links have an external icon
- Updated the Hero Macro for the new overlay hero styles.
- Updated article template to render all categories
- Append bureau title on every template rendered
- Changing the times we receive for calendar events to match our db.
- Updated `external-site/index.html` to use the full params of whatever's being passed in.
- Changed copy on `/the-bureau/`
- Updated titles and names in the Bureau Structure page

### Removed

- Removed Georgia usage for the time being.
- Removed ICS download placeholder from events.

### Fixed

 - Fixed active filter notification on Browse Filterable pages.
 - Corrected the homepage links.
 - Fixed date range searches on blog page.

## 3.0.0-3.1.1 - 2016-03-21

### Added
- Added Backend sidebar contact
- Add Related Metadata molecule to backend
- Added `ClearableInput` class for clearable input behavior
  in `input-contains-label` CF class.
- Added Github specific Issue and PR templates.
- included paragraph rich text field to related links
- Added new content flush sides on small modifier to fix an issue where margin was set on the molecule level instead of the template.
- Added Info Unit Macro.
- URL field to the Post Preview organism
- Frontend: Added overlay atom.
- Signal receiver function to unpublish all revisions for a page when a page is unpublished
- Backend: HomePage Model
- David Silberman's assets
- Frontend: Added JS init scripts for /offices/, /sub-pages/, and /budget/.
- Frontend: Added data-* attribute JS utility class.
- New manager to query for the most appropriate pages (shared and/or live)
- Enabled Demo Page in flapjack
- Included Password Complexity rules for admin user creation/editing flow
- Enabled email backend for Production settings
- Frontend: Added utility classes for translation and opacity CSS transitions.
- Added SublandingFilterablePage class
- Script to semi-automate importing refresh data
- Provided option to exclude sibling pages in secondary navigation
- Added tests for `external-site-redirect.js`
- Frontend: Added JS Tree data structure and traversal algorithms.
- Add text intro and featured content to SublandingFilterablePage
- Add a script `move_reports.py` to move all reports under a given SublandingFilterablePage
- Add a 'careers_preview' query to limit the results to 5
- Added CFGovLinkHandler to convert richtext internal links to relative links
- Frontend: added `u-hidden-overflow` utility class.

### Changed
- Converted the project to Capital Framework v3
- Updated `protractor` from `3.0.0` to `3.1.1`.
- Included Table organism within full width text
- Changed BrowseFilterablePage and related-metadata.html molecule templates to
  account for new backend
- Abstracted info unit into a helper mixin to make it easier to re-use the inline
  version.
- Moved Home page specific layout changes to it's own file.
- Updated jsdom from `7.2.2` to `8.0.4`.
- Updated secondary-nav to use new expandable molecule in place of old CF
  Expandable.
- Updated gulp-eslint from `1.0.0` to `2.0.0`.
- Converted Link Blob Group, 25/75 Group, and 50/50 Group to single Info Unit Group.
- Converted Link Blob Macro to Info Unit Macro.
- Converted 25/75 Macro to Info Unit Macro.
- Converted 50/50 Macro to Info Unit Macro.
- Updated Home Page to Info Unit Macro.
- Included use of wagtail `classname` meta field for block css modifiers
- Breadcrumbs for Wagtail pages now handled by Wagtail
- Changed Wagtail pages extending from `layout-side-nav.html` to use new side
  navigation handling
- Changed FilterableListControls.js to add validation for email, date, and
  checkbox fields.
- Converted references and asset urls from Fuchs to Silberman.
- Fix blog post template to use sheerlike related posts method.
- Restructured mega menu to include submenus recursively to allow for a
  third-level.
- Renamed atomic-checkers `validateDomElement` to atomic-helpers `checkDom`.
- Add two categories to the Implementation Resource group.
- Updated the homepage based on user feedback.
- Renamed preview_link_url/text => secondary_link_url/text
- Updated Categories for Research & Reports.
- Changes to job listing pages.
- included backend support for Video in FCM
- Changed `external-site-redirect.js` to remove jQuery and fix Regex.
- Updated the global search for no-js and IE 8-10 fixes.
- Frontend: Added all launch-state mega menu links.
- Frontend: Added hover-to-show behavior in desktop mega menu.
- Use the added `careers_preview.json` in the careers sublanding page instead
  of `careers.json`
- Wrap prefooter section in Browse pages in a conditional to prevent empty prefooter
- Frontend: Added behaviors for third level mobile mega menu.
- Frontend: Made Expandables collapse under 600px window size.
- Updated the Mega Menu layout to avoid pointer events for older IE.
- Updated the Mega Menu for devices without JS.
- Disabled GTM tracking for links in menu and return to top link.

### Removed
- Removed normalize and normalize-legacy from main less file because CF
  already includes it.
- Removed old branded list mixin (was causing compile errors).
- Removed unnecessary Wagtail streamdata retrieval function from v1/utils/util.py
- Removed old beta styles.
- Removed prototype language, such as instances of setting `value`, `page`,
  and `global_dict`
- Imports of contact info macros that were breaking the page
- Removed Link Blob, 25/75, and 50/50 styles.
- Removed need for negative margin tweaks after groups.
- Removed need for positive margin tweaks aroung group headings.
- Removed heros from old WordPress pages.
- Removed `show-hide-fields.js` script and reference from common.js.
- Meredith Fuch's assets.
- A couple of Implementation Resource group categories.
- Removed Chosen.js library and custom styles/scripts.
- Removed several size=x params passed to query.search(), which don't do anything
- Removed all the pages and associated code that have been ported to wagtail.

### Fixed
- Fix bug where publised pages were showing shared content
- Fixed Contacts import-data script to set phone numbers correctly
- Fixed an issue where heros were not displaying on new Wagtail pages.
- Fixed an error where the secondary nav script was trying to initialize on
  pages it wasn't used.
- Fixed archive_events script to run in production.
- Fixed issue where form validation clashed with filterable list controls.
- Post preview title now links to page link.
- Fixed a bug where the search input and button in the header were misaligned.
- Fixed urls document type for career pages.
- Fixed stacking bug in header search.
- Fixed page saving bug that would prevent the display of a page's tags
- Fixed ordering for Filterable results to be newest => oldest by published_date.
- Fixed a bug where activiating the clear button wasn't clearing filtered
  results on browse filterable pages.
- Fixes the values for author and tag options to remove special characters.
- Fixes layout issues with filters on sheer pages.
- Fixed failing browser tests due to atomic naming updates.
- Fixed a bug in the multi-select script where value was set before input type.
- Fixed positioning bug in global search.
- Fixed issue where categories without a set icon were showing the speach icon.
- Fixed issue where a filtered page wasn’t showing the selected options in the
  multiselect.
- Fixed an error in the Browser tests for IE 8.
- Fixed an error in the Browser tests when running on Jenkins.

## 3.0.0-3.0.0 - 2016-02-11

### Added
- Added 'sheer_index' manage.py subcommand, to replace usage of 'sheer index'
- Migrated 'sheerlike' project into this codebase
- Added 'watchserver' manage.py subcommand for running Django dev server
  and gulp watch together.
- Added Acceptance tests for the `activity-log` page.
- Added webpack module loader for per-page JavaScript.
- Added external-site page-specific script.
- Added `config/environment.js` for project JS path configuration.
- Added filesystem helper to gulp utilities for retrieving a binary executable.
- Django Server
- Django related urls to access links
- Django-Sheerlike integration
- Added Acceptance tests for `the-bureau` pages.
- Added test utility to retreive QA elements.
- Added ARIA state utility to enable decorating dom elements with ARIA states.
- Added unit test for `aria-state.js`.
- Wagtail CMS
- Added `gulp test:a11y` accessibility testing using node-wcag.
- Added node 4.1.0 engine requirement in `package.json`.
- Added `commonjs`, `jest`, `protractor` environments.
- Added new ESLint `no-useless-concat`, `global-require`,
  `jsx-quotes`, `no-restricted-syntax`, `block-spacing`, `require-jsdoc`,
  `space-before-keywords`, `no-dupe-class-members`, `prefer-arrow-callback`,
  and `prefer-template` rules.
- Added `properties` attribute of `id-length` rule.
- Added `keywords`, `unnecessary`, and `numbers` attributes
  to `quote-props` rules.
- runserver.sh script to collectstatic files and run the server
- Added testing for web-storage-proxy.js
- Added Acceptance tests for `careers` pages.
- CFPBPage model
- Backend for Staging vs Production publishing
- Django template tags
- Added `block__flush` to cf-enhancements to remove margin from all sides.
- Added Acceptance tests for `blog` pages.
- Added Acceptance tests for `newsroom` pages.
- Added Acceptance tests for `doing-business-with-us` pages.
- Added Acceptance tests for `budget` pages.
- Added atomic landing page template prototypes.
- Added `/organisms/` and `/molecules/` directories to includes directory.
- Added `gulp test:perf` task to test for performance rules.
- MYSQL backend to project settings & a database creation script
- Added `gulp test:unit:server` for running Django unit tests via gulp.
- Added templates and CSS for the Text Introduction molecule.
- Added Unit test for `BreakpointHandler.js`.
- EventPage and EventLandingPage
- Management command to convert Wordpress data into Wagtail based Django models
- Script to convert Event WP data into Wagtail specific POST data for wagtailcore view `create()`
- Added half-width-link-blob macro and styles
- Added templates and CSS for the Image and Text 25/75 molecule.
- Added templates and CSS for the Image and Text 50/50 molecule.
- Added templates and CSS for the Call to Action molecule.
- Added `gulp beep` task for optional alerting when the build process
  has completed.
- Added Molecule/Organism Streamfields.
- Added wagtail specific demoPage only available in development for displaying moleclues/organisms.
- Added `license` field to `package.json`.
- EventArchivePage, EventRequestSpeakerPage, and EventFilterForm.
- Added templates and CSS for the Full Width Text organism.
- Added templates and CSS for the Contact Method molecule.
- Added templates and CSS for the Sidebar Contact Info organism.
- Added `/browse-filterable` template page
- Added templates and CSS for the Main Contact Info organism.
- Added templates and CSS for the Related Posts molecule.
- Added templates for the Hero molecule (CSS is in CF-Layout v1.3.0)
- Added template for post-preview molecule
- Added templates and CSS for the Signup Form organism.
- Added templates and CSS for the Content Sidebar organism.
- Added instruction to create superuser for admin access.
- Adds new file to commands module in the core app called `_helpers.py`
- Adds ability to import snippets
- Added ImageText2575 molecule backend model and template
- Added Call to Action backend and template
- Added Contact snippet and molecule backends
- Added temporary folder for converted Jinja2 Wagtail field template files
- Added WP Import Data Contact processor
- Added templates and CSS for the Adding Sidebar Breakout organism.
- Added cf-tables and tables molecule
- Landing Page Type
- Initial Data json file for preloading pages
- Added `/browse-basic` template page.
- Added templates and CSS for Expandable molecule and ExpandableGroup organism.
- Added `classlist` JS polyfill.
- Added `EventObserver` for adding event broadcaster capability to JS classes.
- Added `atomic-checkers.js` and `validateDomElement`
  utility method for checking atomic element DOM nodes.
- Backend Organisms Full Width Text & Post Preview.
- Added Related Posts molecule to the CFGOVPage
- Add Main Contact Info molecule
- Add Sidefoot Streamfield to CFGOVPage for sidebar/footer content
- Add global context variable `global_dict` for easier prototyping
- Add styleguide app to local settings
- Added templates and CSS for the Filterable-List-Controls organism.
- Add Table organism
- Add Sublanding Page
- Add Hyperlink template
- Add icons to Sidefoot Streamfield blocks
- Add ImageText5050Group and HalfWidthLinkGroup templates and organisms
- S3 Image Upload support for Refresh/Prod
- Dev Landing Page Demo
- Add Image Text 25/75 and Full Width Text into SublandingPage
- Add related_posts_function to the global context in Jinja2 for prototyping of related posts
- Added the featured content module molecule and included it in the landing-page prototype
- Add ImageText2575Group organism
- Add ImageText2575Group to Sublanding and Landing pages
- Add the insets Quote and Related Links.
- Added templates and CSS for the Notification molecule.
- Added prototype data to the form-field-with-button molecule
- Added prototype data to the email-signup organism
- Added the email-signup organism to landing-page template
- Added templates and CSS for the Social-Media molecule.
- Add Heading field to Link Blob group
- Add prototype data to Image Text organisms
- Backend Expandable/Expandable Group Molecule & Organisms
- Added Number Block
- Added Form Field with Button to sublanding page
  ([Fixed 1246](https://github.com/cfpb/cfgov-refresh/issues/1246)).
- Added Backend Feature Content Molecule
- Added get_unique_id context method.
- Added templates and CSS for the Item Introduction organism.
- Added templates and CSS for the Pagination molecule.
- Backend Browse Page
- Added Backend Item Intro Organism
- Added Backend: Notification
- `dom-traverse.js` for dom querying not covered by native dom.
- Added Backend Learn Page model
- Added Related Topics molecule.
- Added full_width_sans setting for correct font face usage.
- Added a new nav-link molecule macro and styles.
- Added Related Links to Sidebar/Footer.
- Added Related Metadata molecule.
- Added custom image and rendition models CFGOVImage and CFGOVRendition
- Added AbstractLearnPage for Learn and Doc Detail pages
- Added preview fields to AbstractLearnPage
- Added relevant date fields to AbstractLearnPage
- Added multi-select atom styles and scripting
- Added Frontend: Global Header CTA.
- Added Frontend: Header.
- Added Frontend: Mega Menu.
- Added Frontend: Global Eyebrow.
- Added Frontend: Global Search molecule.
- Added language dropdown for pages, which defaults to english
- Add BrowseFilterablePage model
- Add BaseExpandable class for expandable controls
- Add FilterControls organism using BaseExpandable
- Add url_parameters macro to handle adding existing get URL parameters into links
- Added new info-unit molecule that combines (but doesn't replace) the half width link blob, image and text 50/50, and 25/75 into one base molecule using modifiers.
- Added new (undocumented) card molecule.
- Add wagtailuserbar to the base.html
- Added unit test for beta-banner.js.

### Changed
- Updated the primary nav to move focus as user enters and leaves nav levels
- Moved handlebars from npm to bower.
- Added jQuery CDN with fallback to head to satisfy GTM requirements.
- Changes the location of the /dist folder to cfgov/v1/jinja2/v1
- Server port is now at 8000
- included with context flag for macros that make a call to request object
- Updated Jinja2 shorthand if statements to include an empty else case.
- Added `binaryDirectory` parameter to `fsHelper.getBinary` helper function.
- Updated jsdom from `3.1.2` to `6.5.1`.
- Updated mocha-jsdom from `0.3.0` to `1.0.0`.
- Updated istanbul from `0.3.13` to `0.3.20`.
- Updated TravisCI node version to `4.1.0`.
- Updated ESLint configuration from `1.0.0` to `1.5.1`.
- Vendor related files now sit at the root project location
- Moved templates to reside in v1 app project jinja2 directory
- Added ability to use django static & url functionality in jinja2 templates.
  [More Information](https://docs.djangoproject.com/en/1.8/topics/templates/#django.template.backends.jinja2.Jinja2)
- Refactored web-storage-proxy.js to be less complex and make it testable
- Updated del from `1.2.0` to `2.0.0`.
- Updated chai from `2.3.0` to `3.3.0`.
- Updated sinon-chai from `2.7.0` to `2.8.0`.
- Settings file and template loaders
- Updated gulp-autoprefixer from `2.3.1` to `3.0.2`.
- Added pixel dimensions to Cordrary corner video image.
- Added JS in `./config` directory to `gulp lint:build` task
  and merged that and gulp config together in `config.build`.
- addressed security concerns about query data validation in calendar filter pdf generation,
  and added an option to filters to allow post requests
- fixed url routing for rendering directory cordrays pdf
- explicitly stated jinja2 to autoescape in templates
- Changes `align: value` attribute in ESLint `key-spacing` rule
  to individual mode with `mode: minimum` option set.
- Changes `quote-props` rule attribute to `consistent-as-needed`.
- Added href URL to primary nav top-level menu link.
- Changed DB backend from sqlite ==> MYSQL.
- Govdelivery subscribe view is now exempt from csrf verification
- Fixed issue w/ gulp watch task not compiling JS on change
- Refactored `BreakpointHandler.js` to remove jQuery dependency and unneeded code.
- Changed from single cf import to individual module imports.
- Move handlebars dependency to npm from bower.
- Change Doing Business With Us email to office email
- Updates `gulp-sitespeedio` from `0.0.6` to `0.0.7`.
- CFGOVPage to include tags and authors
- Event import script to include grabbing tags and authors
- Change templates to move logic to Django backend
- Move Event filter over to a Django form.
- Updates `jsdom` to `7.0.2` from `6.5.1`.
- Move staging hostname variable from django settings to be an environment variable
- Uses globally installed Protractor in setup.sh, if available.
- Updated the existing breakpoint variables and values to the ones released in cf-core v1.2.0
- Excludes 3rd-party JS polyfills from linting.
- Abstracts code into helper class `DataImporter`
- Modifies command line options to allow specifying arguments for importing pages or snippets
- Changes the way the processor module is imported so it imports it using the [app] argument
- Moves the processors module from the core.management.commands module to the v1 app
- Contact molecule templates
- Changes .env Project configuration workon control flow to direct stdout and stderr to /dev/null.
- Upgrade wagtail to 1.2
- Cleaned up and rebuilt the secondary nav to reduce complexity and fix bugs
- Routed landing page type related molecules and organisms
  to use `jinja2/v1/_includes/` template locations.
- Updated protractor from 2.5.1 to 3.0.0.
- Updated gulp-sitespeedio from 0.0.7 to 0.0.8.
- Update runserver script to start MYSQL if it isn't running
- Reduced padding on expandables per direction of design.
- Hide cues on expandables when JS is turned off.
- Updated protractor from 2.5.1 to 3.0.0.
- Change name of Settings tab to Configuration
- Move some Promote fields to Configuration tab
- Change Promote to be Sidebar/Footer
- Move Related Posts and Email Signup to sidefoot Streamfield in the Sidebar/Footer tab in CFGOVPage
- Finalize Sidebar Breakout organism template
- Finalize Sublanding Page template
- Fix related post molecule to be used in multiple places
- Convert Sidefoot paragraph streamfield block to Textblock
- Updated headings for changes in Capital Framework
- Temporarily comment out related posts section of single blog post
  browser test until BlogPage's are in Wagtail.
- Add `show_heading` checkbox to Related Posts organism to toggle the heading
  and icon.
- Merge Streamfields in LandingPage
- Landing and Sublanding content blocks render each atomic structure with `div class="block">`
- Added environments to frontend/backend setup scripts.
- Make Full Width Text organism a StreamBlock and add insets
- Converted `external-site.js` to `ExternalSite.js` class and removed 3rd party dependencies.
- Changed the ImageBasic atom to always include an optional alt by default
- Removed field validation on content creation
  ([Fixed 1252](https://github.com/cfpb/cfgov-refresh/issues/1252)).
- Sets npm install on frontend.sh to warning level.
- Updated Jinja2 environment inlcude flag related methods
- Updated ImageText5050 requirements [Fixed 1269] (https://github.com/cfpb/cfgov-refresh/issues/1269)
- Updated `webpack-stream` to `3.1.0` from `2.1.0`.
- Updated `player` to `0.5.1` from `0.6.1`.
- Updated streamchild render method to use default behavior when using default blocks [Fixed 1268] (https://github.com/cfpb/cfgov-refresh/issues/1268)
- Fixes styling and rendering issues [Fixed 1278] (https://github.com/cfpb/cfgov-refresh/issues/1278)
- Upgrade version of Wagtail to 1.3
- Change method of CFGOVPage called `children` to be called `elements`
- Moved html5shiv into modernizr.
- Updated `gulp-load-plugins` to `1.2.0` from `1.1.0`.
- Included breadcrumb data from page context
- Added development environment data initialization
- Pinned jQuery to `1.11.3` due to changes in `1.12.0` that cause errors in jsdom.
- [Fixed 1320] (https://github.com/cfpb/cfgov-refresh/issues/1320)
- Converted the nav-secondary macro and styles to an organism
- Updated the new secondary-nav organism to use the new nav-link molecule
- Updated the secondary-nav-toggle for new classnames
- Changed expandable.html to be a macro for upcoming Filtered List
- Updated browse-filterable demo
- Updated filterable-list-controls organism to allow for multiple option
- Password Policy & Lockout criteria for login, account password change & forgot my password.
- Updated the project to use Avenir font by default
- Updated `mocha` from `2.2.4` to `2.4.2`.
- Updated `sinon` from `1.14.1` to `1.17.3`.
- Updated `lodash` from `3.10.0` to `4.0.1`.
- Change jinja2 templates to handle Wagtail page
- Fixed [1348](https://github.com/cfpb/cfgov-refresh/issues/1348) and [1354](https://github.com/cfpb/cfgov-refresh/issues/1354)
- Updated brand colors to updates in generator-cf.
- Disabled JavaScript in IE8 and earlier.
- Removed max_length validation until [later review](https://github.com/cfpb/cfgov-refresh/issues/1258) after release
- Refactored beta-banner.js to demonstrate general lifecycle.

### Removed
- Removed unused exportsOverride section,
  which was an artifact of the grunt bower task.
- Removed browserify, watchify, and browserify-shim dependencies.
- Removed src directory
- Removed bad CF Notifier tests.
- Removed unnecessary mobile-only expandables
- Removed link from Cordray's corner image `/the-bureau/about-director/`.
- Removed extra Google Analytics code.
- Removed `istanbul` because it's already a dependencies of `gulp-istanbul`.
- Sidebar from LandingPage
- Removed `map` and `filter` array polyfills.
- Removed `event-listener.js` and `query-selector.js` polyfills for IE8.

### Fixed
- Fixed instructions for gulp watch
- New way to run the server documented in the INSTALL.MD
- New way to define url routing, no longer automatically set by file path
- Fixed heading structure throughout website
- Fixed setup.sh to use argument correctly
- Fixed title for Small & Minority Businesses
- Fix page header rendering for Sublanding page
- Fix related post molecule to be used in multiple places
- Fix failing tests relating to Related Posts organism
- Fix related-posts.html logic
- Minor PEP8 compliance changes
- Fixed the markup for the 25/75 organism.


## 3.0.0-2.4.0 - 2015-09-29

### Added
- Added Favicon
- New and improved primary nav (both look and interaction)
- Added expanded-state utility for getting/setting aria-expanded

### Changed
- Updated Video Code to make it usable on Events pages.
- Changed gulp JS unit testing task from `gulp:unit:js` to `gulp:unit:scripts`
- Updated Meredith Fuchs bio and images.
- Added indent rules for `var`, `let`, and `const` in ESLint config file.
- Replaced old Grunt legaccsy plugin with Gulp mq-remove plugin
- Added ability for acceptance --specs test flag to accept list of test files.
- Changes `big_radio` macro to `radio_big` and `checkbox_bg` to `checkbox_big`.
- Updated Dep Dir title to include "Acting"

### Removed
- Disables tests for landing page events, since we don't currently have events.
- Removed Ombudsman from nav for beta freeze.

### Fixed
- Fixed issue with logic displaying the Event summary state.
- Fixed missing IE only stylesheet for older systems/browsers.
- Fixed skip-navigation link for keyboard navigation.


## 3.0.0-2.3.0 - 2015-08-27

### Added
- Added time macro.
- Added `gulp test:unit` and `gulp test:acceptance` tasks for test stages.
- Added support for link buttons to disabled link utility class.
- Added `breakpoints-config.js` config file to use for responsive JS.
- Added breadcrumbs to blog, newsroom, careers, business, bureau
  and budget pages
- Added Meredith Fuchs to Leadership calendar filter.
- Added unit test for `assign` utility.
- Added `get-breakpoint-state.js` to add support for responsive JS.

### Changed
- Moved `.meta-header`, `.jump-link`,
  and `.list__links` to `cf-enhancements.less`.
- Converted time elements to use time template.
- Broke apart format macros into topical macros.
- Updated legacy code to remove old jQuery dependency and
  unnecessary code.
- Updated copy on `about-us` page
- Added copying of `.env_SAMPLE` to `.env` part of `setup.sh`.
- Moved console output messages to the end of the `setup.sh` `init` method.
- Organized `.env_SAMPLE` and made `.env` executable on its own.
- Added `HTTP_HOST`, `HTTP_PORT`, `SELENIUM_URL`, `SAUCE_USERNAME`,
  `SAUCE_ACCESS_KEY`, `SAUCE_SELENIUM_URL`, and `VIRTUAL_ENV`
  constants to `.env_SAMPLE`.
- Moved aggregate `gulp lint` task to bottom of file to avoid duplicate
  lint task entries in `gulp --tasks`.
- Renamed `gulp lint:src` to `gulp lint:scripts` to future-proof type of linting.
- Renamed `gulp test:macro` to `gulp test:unit:macro`.
- Renamed `gulp test:processor` to `gulp test:unit:processor`.
- Renamed `gulp test:browser` to `gulp test:acceptance:browser`.
- Edited `INSTALL.md` to accommodate changes in `.env_SAMPLE`.
- Edited Protractor configuration to include browser groups,
  which by default only run the essentials locally, but the full suite
  (including legacy browsers) on Sauce Labs when Sauce credentials are present.
- Updated test instructions to use the gulp test subtasks.
- Updated Travis CI settings to use `setup.sh`.
- Updated files to use `breakpoints-config.js`.
- Made `/the-bureau/bureau-structure/role-macro.html` private.
- Updated `gulp clean` to leave the `dist` directory and remove the inner
  contents
- Use `HTTP_PORT` environment variable for port in `gulp watch`, if available.
- Removed "optional" text from privacy complaint form
  and added `*` to designate required fields.
- Updated Deputy Director information to Meredith Fuchs.
- Updated `/about-rich-cordray/` URL to `/about-director/`.
- Updated `/about-meredith-fuchs/` URL to `/about-deputy-director/`.
- Normalized director and deputy director photos to be format `NAME-WxH.jpg`.
- Changed name of `shallow-extend` utility to 'assign'.
- Superscripts `st` in `21st` on About Us page.
- Updated `BreakpointHandler.js` to support usage of `breakpoints-config.js`.

### Removed
- Removed styles from codebase that have already been migrated
  to cf-typography.
- Removed duplicate Privacy Policy
- Removed processor tests due to them being outdated.
- Removed failing bureau tests to be debugged later

### Fixed
- Fixed borders on sub-footers across the website
- Fixed 'Return to top' button width on footer
- Fixed default gulp task
- Fixed icon links to match CFPB Design Manual
- Fixed gulp copy task that was missing copying PDFs in subdirectories.
- Fixed issues with active filter logic.
- Fixed testing issue with single pages reloading for every test
- Fixed testing timeouts the first fix didn't correct by updating timeout time


## 3.0.0-2.2.0 - 2015-08-18

### Added
- Transitioned Capital Framework dependency to v1.0.0 in bower.json.
- Added gulp and the required npm plugins
- Added gulp config file to lay out configs for each task
- Added gulp tasks split up into their own files
- Added acceptance tests for `/offices/*` pages accessible through site's menu.
- Added Accessibility page to footer and adds Accessibility page tests.
- Added acceptance tests for `/sub-pages/*`.
- Added `activities-block` shared template for activity feed
  on offices and sub-pages.
- Added accessibility complaint form.
- Added "File an EEO Issue" form.
- Added `/offices/office-of-civil-rights/` page, tests, and link in footer.

### Changed
- Site's "About" text to "About Us".
- Replaced FOIA Records with Coming Soon heading
- Updated setup.sh to use gulp
- Updated travis to use gulp tasks
- Updated main.less to use the paths option in less compiler.
- Moved and renamed contact-macro to contact-layout in macros directory.
- Moved filters macro from `post-macros.html` to `/macros/filter.html`.
- Made filters macro helpers private.
- Moved getViewportDimensions out of utilities.js and into own module.
- Updated ESLint to v1.0.0.

### Removed
- Removed Grunt plugins from package.json
- Removed the Gruntfile.
- Removed homepage progress charts and related content and JS.
- Removed 80px to 120px sizing for the isocon sizes on the-bureau page.
- Removed cf-pagination and other unused JS.

### Fixed
- Fixed margins on site footer.
- Switched the two forms under Privacy to their correct positions
- Fixed incorrect email href reference on offices contact email link.


## 3.0.0-2.1.0 - 2015-08-05

### Added
- Added `map` and `filter` array polyfills.
- Added `about-us` page and tests
- Added `newsroom` type to Activity Snippets
- Created initial career posting template.
- Created 1/4 and 3/4 layout columns.
- Added DL styles to cf-enhancements.
- Added `offices/project-catalyst`.
- Careers processor/mapping/query.
- Added `office_[office slug]` class to offices template.
- Careers to the lookups.py
- Added `media_image__150` modifier for 150 pixel wide images.
- Added `simple-table-row-links.js` for making tables with linkable rows.
- Added `event-listener.js` and `query-selector.js` polyfills for IE8.
- Added `@tr-border` variable to `cf-enhancements.less`
  for simple-table border color.
- Added tests for events and event archive landing pages

### Changed
- Updated primary navigation to match new mega menu design.
- Changed project architecture to having `/src/` and `/dist/` directory.
- Changed `/_tests/` directory name to `/test/`.
- Changed `/_tests/macro_testing` directory name to `/test/macro_tests`.
- Moved `browserify-shims.js` to `/config/` directory.
- Upgraded Travis to container-based infrastructure
- Updated Offices pages to change activity feed logic.
- Updated block-bg padding in cf-enhancements based on JJames feedback.
- Updated Offices sub pages to display related documents.
- Updated Offices sub pages to always display activity feed.
- Updated Expandable macro to update design and add FAQ options.
- Moved `sub-page_[sub-page slug]` class to main content area of sub_pages template.
- Styled unordered lists as branded lists in the `office_intro-text`,
  `sub-page_content`, and `sub-page_content-markup` class areas.
- Updated all careers images to 2x size and have the same markup structure.
- Updated event macros to use Sheer 'when' function in order to
  display content based on state.
- Tied careers data into single template and renamed to _single.html
- Replaced career pages mock jobs data with data from the jobs API.
- Made jobs list table on /careers/current-openings/ have linkable rows.
- Adds eslint ignore lines for polyfills, which will not be changing.
- Moved CF table color overrides to `cf-theme-overrides.less`.
- Updated the existing missions browser test to be stronger
- Updated the browser test specs in conf.js because the shared spec was being
  fired on the desktop test, even though those tests had already been run in
  Chrome. Now the desktop test only runs the desktop spec.
- Separated `grunt test` task from `grunt build`
  and made default task test + build.

### Removed
- Removed requestAnimationFrame polyfill.
- Removed `_tests/browser_tests/README.md`, `_tests/macro_testing/README.md`, `_tests/processor_tests/README.md`.
- Removed `grunt vendor` from `setup.sh`.
- Removed unused CSS on `office.less`
- Removed `/events/archive/_single.html`

### Fixed
- Fixed issue on IE11 when using the dates to filter caused
  by toString method.
- Event tag filtering on archive page
- Added browser tests to linting task
- Fixed MobileOnlyExpandable error on office page.
- Normalized use of jinja quotes to single quote
- Fixed a large chunk of the existing linting errors and warnings
- Fixed issue with active filters on`/the-bureau/leadership-calendar/print/` page.


## 3.0.0-2.0.0 - 2015-07-24

### Added
- Added `sub-pages/civil-penalty-fund-allocation-schedule/` page.
- Added `sub-pages/sub-pages/consumer-education-financial-literacy-programs/` page.
- Added `u-hidden` utility class for fully hiding an element.
- Added `TEST.md` readme file for testing instructions.
- Added `grunt clean` and `grunt copy` tasks.
- Added `grunt clean` step to `setup.sh`.

### Changed
- Updated primary navigation to match new mega menu design.
- Changed project architecture to having `/src/` and `/dist/` directory.
- Changed `/_tests/` directory name to `/test/`.
- Changed `/_tests/macro_testing` directory name to `/test/macro_tests`.
- Moved `browserify-shims.js` to `/config/` directory.

### Removed
- Removed requestAnimationFrame polyfill.
- Removed `_tests/browser_tests/README.md`,
  `_tests/macro_testing/README.md`, `_tests/processor_tests/README.md`.
- Removed `grunt vendor` from `setup.sh`.

### Fixed
- Fixed issue on IE11 when using the dates to filter caused
  by toString method.
- Event tag filtering on archive page


## 3.0.0-1.3.0 - 2015-07-16

### Added
- Added `block__border-left` and `block__border-right` CF enhancements.
- Added `students-and-graduates` page to careers section.
- Added `short_title` to Office/Subpage.
- Added ordering to the navigation on Office/Subpage.
- Added script to index all links on our site.
- Added initial browser test with instructions for testing and adding more
- Added `media_image__100` and `media_image__130-to-150` classes for responsive
  image sizes on mobile carousel.
- Added `u-link__disabled` utility class for styling disabled links.
- Added `/careers/working-at-cfpb/` page.
- Added block templates for LinkedIn info, provide feedback link,
  and career page summaries.
- Added `MobileCarousel.js` module for instantiating the slick carousel
  and added associated `js-mobile-carousel` class as a hook.
  Also added `mobile-carousel` for CSS.
- Added `the-bureau` page wrapper class.
- Added `media-stack` CSS block for stacked media objects.
- Added fixes for `open-government` pages.
- Added `careers/application-process` page.
- Support in Event processor for ICS file generator
- Added `careers/current-openings` page.
- Added `/transcripts/` folder and transcript for job application video
- Added Google Maps image utility macro
- Added `careers/` landing page.
- Added options for toggling each network icon in share macro
- Added LinkedIn sharing (toggled off by default) in share macro

### Changed
- Fixed background and border on secondary navigation.
- Related Links now disable styles links with empty URLs.
- Updated secondary navigation to use true parent/child relationships.
- Events processor/mapping/queries for new Event type structure.
- Changed the way navigation works for Office/Subpage.
- Updated grunt-eslint to version 16.0.0 and updated ESLint config to latest.
- Moved modules that can be instantiated through the `new` keyword
  to a `classes` subdirectory.
- Moved page-sniffing JS code to page scripts for the-bureau
  and working with the CFPB pages.
- Moved carousel to a macro and implemented on the-bureau
  and working at the CFPB pages.
- Moved MobileOnlyExpandable initialization out of MobileCarousel.
- Converted excerpts HTML to articles from sections in the careers section.
- Breaks `macros.html` apart into files in the /macros/ directory.
- Updated events templates to match new data and processor.
- Updated percentages based on recent updates.
- Updated activities_snippet macro to make column markup dynamic.
- Replaced placeholder images on /careers/working-at-cfpb/
- Updated footer to add offices links.
- Moved the disperate arguments into one main options argument with
  key: val pairs for each option in share macro
- Updated email sharing to use mailto: link instead of addthis network
  (removes need for the external privacy notification and consolidates
  email patterns) in share macro

### Removed
- Removed `list_link__disabled` class.
- Removed is_mobile macro and logic from filter.

### Fixed
- Fixed contact-us templates to make them private.
- Fixed issue displaying grandchild pages on sub-pages.


## 3.0.0-1.2.2 - 2015-07-02

### Added

- Add reverse flag back into post preview snapshot for most recent pages

### Changed

### Removed

### Fixed
- Office/Subpage navigation links on beta
- Ordering of subpages in the nav on Office page

## 3.0.0-1.2.1 - 2015-06-29

### Removed
- Event processor to fix indexing error


## 3.0.0-1.2.0 - 2015-06-19

### Added
- Added `setup.sh` script for bootstrapping the project.
- Added insertTarget and insertLocation options to cf_notifier plugins
- Added `box-sizing-polyfill` to `exportsOverride` as needed for
  `grunt-bower-task` to work correctly. `box-sizing-polyfill`
  is installed by cf-grid.
- Added `grunt watch:js` task for completeness.
- Added vendor directory variable to `main.less`.
- Added warning for concat:cf-less Grunt task when sourcefiles are missing.
- Added form for Submit a request FOIA page
- Added styles, JavaScript for hiding and showing additional fields in forms
- Added toplevel navigation items config file for removing hardcoded
  navigation menu items.
- Added external url redirect page, styles, and JavaScript.
- Added `.nav-secondary_link__disabled` style.
- Added `.nav-secondary_item__child` class to visually distinguish sub-pages
  from sibling pages in the sidenav.
- Added `.nav-secondary_item__parent` class to visually distinguish browse
  pages from the subpages below them in the sidenav.
- Added JavaScript utilities for checking types and primitives.
- Added `primary_nav` jinja block to `base.html` template.
- Added FAQ processor and mapping
- Added `use_form` field to sub_pages
- Added `related_faq` field to sub_pages and offices
- Added `inset-divider` class for providing an inset horizontal rule
  independent of the list or list item widths within the side navigation bar.
- Added `preview_text` and `short_title` fields to sub_pages.
- Added `templates/activities-feed.html` HTML template for the activity feed
  area on the offices and sub_pages.
- Added Plain Writing Feedback form.
- Added `cfpb_report` activity type to activities feed macro.
- Added breadcrumbs macro and temporarily set breadcrumbs for all office sub-pages.
- Added download icons to `privacy-impact-assessments-pias`

### Changed
- Relaxed ESLint `key-spacing` rule to warning.
- Refactored breakpoint-handler module into separate class modules
  and utility function.
- PascalCase ContentSlider module to properly designate class status.
- Reduced complexity of validation and notification plugins
- Changed vendor directory to `src/vendor` and updated paths.
- Changed to using `jit-grunt` in place of `load-grunt-tasks`.
- Updated contact us filter to use new notifications
  (replacing type-and-filter messaging with cf_notifier)
- Replaced placeholder Activity Feed on FOIA faq page with actual Activity Feed
- Sped up notification animations
- Added custom template for FOIA records page.
- Refactored code for Wordpress updates
- Initiatives renamed to Sub-pages
- Relaxed ESLint cyclomatic `complexity` rule to max 4 complexity.
- Updates megamenu bureau title to "The Bureau" to fit with sitemap direction.
- Moved Less files to `/src/static/css/` directory.
- Updated `cf-icons` to 0.6.0.
- Update processors.py for FAQ
- Moved HTML templates to `/templates/` subdirectory.
- Breaks header template apart into `header.html`
  and `primary-nav.html` templates.
- Moved external site page header to its own template
  `header-without-nav.html`.
- Minor codefixes on `show-hide-fields.js` along with changing a class name for hiding fields
- Updated side navigation bar to keep page order at mobile sizes and adds
  "IN THIS SECTION" header text to the navigation bar dropdown menu.
- Updated processors to use Elasticsearch bulk indexing
- Office and sub-pages activity feed title to "Latest Activities"
  and contacts to "Contact Information."
- Moved `activity_snippets` macro from `post-macros.html` to `macros/activity-snippet.html`
  and adds render method.
- Made `activity_snippet` macro private.
- Moved `category_icon` macro from `post-macros.html` to `macros/category-icon.html`
  and adds render method.
- Moved `string_length` macro from `macros.html` to `macros/util/text.html`.

### Fixed
- Fixed an issue where scripts were being initialized out of order
- Fixed most of the warnings in validation and notification plugins
- Fixed processor name bug
- Fixed template/processor bugs while indexing and rendering
- Fixed FOIA pages from the template/processor changes
- Fixed missing states from `.nav-secondary_link__disabled` class for
  visited and active links.
- Fixed missing sidebar

### Removed
- Removed `copy:static-legacy` and `grunt-contrib-copy` package.
- Removed unneeded entries from `exportsOverride` in `bower.json`.
- Gitignored CF fonts, "chosen" images, and other vendor files from repo,
  which are slated for eventual removal.
- Removed unused `nav-secondary.html` template.
- Removed unused `cf_inputSplit.js` js module.


## 3.0.0-1.1.0 - 2015-05-20

### Added
- Added `--quiet` grunt CLI flag for suppressing linter warnings.
- Added JS unit testing and code coverage through Mocha and Istanbul.
- Added cf-notifications stylesheet to style notifications
- Added cf_notifier plugin for sending UI notifications
- Added cf_formValidator plugin for validating form inputs
- Added Grunt `build` task and set it as default.
- Added hero and YouTube video functionality to the '/the-bureau/' page.
- Added ajax subscription submission.
- Initiative folder and files for Initiative pages
- Added custom template for FOIA faqs page

### Changed
- Updated grunt-browserify to `^3.8.0`.
- Updated grunt-eslint to `^13.0.0`.
- Moved eslint config file to home directory.
- Moved jQuery download to package.json.
- Updated grunt-banner to `^0.4.0` and updates banner ascii art and format.
- Changed bower.json authors array field to use `homepage` in place of `url`,
  and adds `email` field.
- Adds path variables to Gruntfile.
- Updated form-validation script to use cf_formValidator and cf_notifier
- Changed Grunt `jsdev` and `cssdev` to `js` and `css`.
- Moved testing to build task.
- Updated 404 image to the latest image provided by the design team.
- Office folder and files for Office pages
- Updated template for office pages

### Fixed
- Fixed macro on offices page template
- Fixed subscribe macro in events archive and archive single, and press resources
- Sheer indexing error when related posts are deleted
- Office and Initiative processors
- Slick carousel site-wide JS error.
- Fixed issue with some contacts not showing phone numbers and email addresses

### Removed
- Removed string-replace:static-legacy Grunt task.
- Alert.js plugin
- alert macro
- Unused index.html file from /initiatives/
- Unnecessary setting of template variables


## 3.0.0-1.0.1 - 2015-05-18

### Fixed
- Replaced missing string_score library for the type-and-filter plugin

## 3.0.0-1.0.0

### Added
- Added labels to the phone/email/fax/mail icons on `/contact-us/` page
- Added ability to scrub plural terms in typeAndFilter jQuery plugin
- `.respond-to-retina` mixin for media queries targeting Retina iOS devices
- Scroll to top functionality on footer
- Added `/modules/util/web-storage-proxy.js` utility module.
- Added `/modules/util/js-loader.js` utility module.
- Adds ESLint check for `@todo` jsdoc syntax.
- Updated ESLint configuration to match version `0.20.0.`
  Adds enforcement of `no-dupe-args` and `no-duplicate-case` rules,
  and warnings for `no-continue` and `operator-linebreak` rules.
- Adding mocha tests to `grunt test`

### Changed

- Updated mailing addresses in `/contact-us/` sidebar
- Added `browserify` package and its dependencies
  and refactored codebase to use Browserify for JS modules.
- Added additional ESLint option flags in `space-in-brackets` rule.
- Changed ESLint indent amount to 2 spaces from 4 to match CFPB front-end standards.
- Turns off ESLint `func-names` setting because it's too verbose for the gain it provides.
- Added ability to scrub plural terms in typeAndFilter jQuery plugin
- Updated `grunt` to `~0.4.5`.
- Updated `grunt-eslint` to version `12.0.0.`
- Updated `jquery` to `^1.11.3`.
- Replaced `grunt-uglify` with `uglifyify`.
- Updated mailing addresses in `/contact-us` sidebar
- Reverted navs from Contact Us redacting
- Updated footer to match new designs
- Refactored email subscribe form

### Fixed
- Improvements and fixes to `/contact-us/` page


### Removed

- Removed demo text suffix from page titles.


## 3.0.0-0.3.0 - 2015-04-23

### Added
- Added Privacy Policy page.
- Added Event Request a Speaker page.
- Added settings to enable the `/blog/` and `/newsroom/` RSS feeds.
- Added `brand-palette.less` and `cf-theme-overrides.less`.
- Added `block__border` to `cf-enhancements.less` to provide borders around blocks.
- Added alert to form validation failure
- Added .env config for easier project setup
- Added Event processor

### Changed
- Added styles to 500 and 404 error pages.
- Updated content on 500 and 404 error pages.
- Added full width button modifier for buttons on smaller screens.
- Updated ESLint configuration to the latest ESLint release (v0.18.0).
- Updated `/newsroom/` and `/blog/` post sidebars to add description
  and date, and to update styles.
- Updated icons to use livestream icon instead of wifi icon.
- Updated blog post spacing to be consistent with overall-project spacing.
- Updated round step-by-step slug icons to central-align numbers.
- The name "Watchroom" to "Featured Topic"
- Updated cf-buttons to 1.4.2.
- Updates cf-layout to 0.3.0.
- Changed block background to 5% gray.
- Updated contact us content
- Improved Elasticsearch mappings
- Improved README and INSTALL docs

### Fixed
- Updated related links module on `/newsroom/`.
- Added small screen styles to helpful terms vertical list
  on `/contact-us/` page.
- Updated multi-line icon list styles.
- Fixed missing `jump-link__right` modifier from `/featured-topic.html`.
- Fixed an issue within `/newsroom/` and `/activity-log/` filters where selecting "Blog"
  and another category would return zero results.
- Fixed issue in filters where an input whitespace would prevent suggestions from showing.
- Fixed HTML, typos, and grammatical errors.
- Fixed line height issue in Chosen select boxes
- Updated Google Tag Manager ID from testing account to production account.
- Fixed whistleblower slug on contact us


## 3.0.0-0.2.3 - 2015-03-23

### Changed
- Updated events to match design
- Updated markup with new Isocons
- Updated email form to remove topics
- Updated footer to match new design
- Updated content throughout site
- Updated less files to cleanup code

### Fixed
- Fixed filtering when partial dates are used
- Updated processors to match WordPress API output
- Added sub-nav for mobile devices in instances where hero is present
- Added breakpoint range for main nav on med sized device screens
- Updated the expandable layout for multiple lines of text
- Updated list icons for multiple lines of text
- Added titles to pages that were missing them
- Updated broken links
- Lots more typos


## 3.0.0-0.2.2 - 2015-03-17

### Added
- New Events Archive landing page (with borrowed post data)
- New Events Archive detail page (with borrowed post data)
- New eslint settings file

### Changed
- Updated archived events landing page to display events, filters and pagination
- Updated the Gruntfile for eslint over jshint
- Switched from ElasticSearch queries to filters
- Updated form macro layout to account for optional content
- Updated macro arguments for clearer conditions
- Updated events list for new CF media block
- Updated static content
- General code cleanup

### Fixed
- Events filter showing no results text while displaying found results
- Settings file for PDFReactor
- JS errors
- General layout issues
- Lots of typos


## 3.0.0-0.2.1 - 2015-03-03

### Added
- New Upcoming Events landing page (with borrowed post data)
- New Upcoming Event detail page (with borrowed post data)
- Created new table modifier for simple small screen tables


## 0.2.0 - 2014-12-29

Apologies for ignoring our versioning for five months.

### Added
- Newsroom, Contact Us, About the Bureau, Offices, Doing Business with Us,
  Activity Log, and Budget sections.
- Many new design patterns.
- Tests

### Changed
- Significant template structure overhaul.

### Fixed
- Tons of stuff.


## 0.1.0 - 2014-07-14

Initial release. Contains fully functioning blog section.<|MERGE_RESOLUTION|>--- conflicted
+++ resolved
@@ -92,7 +92,6 @@
 - Disable logging below CRITICAL when running Python unit tests.
 - Fixed empty `heading` value in link blobs
 - Picard upgraded to version 1.5.2.
-<<<<<<< HEAD
 - Eregs/ip updated to version 1.0.3.
 - Simplified Akamai cache flushing logic to always flush on publish.
 - Conference Registration Form display element improvements.
@@ -102,8 +101,6 @@
 - Updated the analytics code to send events on form submission.
 - Fixed issue surrounding event venue not displaying on event page.
 - Limit Newsroom posts to appropriate page categories.
-=======
->>>>>>> 31dfad26
 
 ### Removed
 - `tax-time-saving` reference in `base.py` (it moved to Wagtail)
