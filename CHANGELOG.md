All notable changes to this project will be documented in this file.

## How this repo is versioned

We use an adaptation of [Semantic Versioning 2.0.0](http://semver.org).
Given the `MAJOR.MINOR.PATCH` pattern, here is how we decide to increment:

- The MAJOR number will be incremented for major redesigns that require the user
  to relearn how to accomplish tasks on the site.
- The MINOR number will be incremented when new content or features are added.
- The PATCH number will be incremented for all other changes that do not rise
  to the level of a MAJOR or MINOR update.

---------------------------------------

## Unreleased
- Added smoke-test scripts to check static assets and base page responses.

### Changed
- Update base.html to conditionally include es5 script.
- Wagtail upgraded to version 1.6.3.

### Removed
- Removed Handlebars from `package.json` and `cf_notifier.js`.

## 3.11.1

### Changed
- comparisontool updated to 1.2.7

## 3.11.0

### Added
- New unit test checks for missing migrations that need to be generated using `makemigrations`.
- Ability to run using HTTP locally with `./runserver.sh ssl`.
- Load DigitalGov Search JS using HTTPS.

### Changed
- Improved the help text in the Featured Content module in Wagtail.
- JS form validation messages and Conference module validation messages
- complaints app updated to 1.2.5
- retirement app updated to 0.5.3
- knowledgebase app updated to: v2.1.3
- college-costs app updated to: 2.2.6
- Moved careers page creation from Django data migrations to standalone Python scripts.
- Use HTTPS when linking to search.consumerfinance.gov.
<<<<<<< HEAD
- Update base.html to conditionally include es5 script.
- Moved site root setup from Django data migration into 'initial_data' script.

### Removed
- Moved 'setup_sites' script functionality into 'initial_data' script.
=======

## 3.10.10

### Fixed
- incorrectly used static tag on housing counselor page

## 3.10.9

### Added
- robots.txt
>>>>>>> 0cb22d51

### Fixed
- Update links in TableBlocks that reference internal documents or pages & have no href


## 3.10.8

### Added
- enable the `USE_ETAGS` Django setting

## 3.10.7

### Fixes
- Corrected a typo introduced in 3.10.7

## 3.10.6

### Fixes
- replace a few remaining `STATIC_PREFIX` references with the `static` tag

## 3.10.5

### Fixes
- adds missing `{% load staticfiles %}` tags

## 3.10.4

### Added
- Added Prepaid Cards to mega menu. (Requires feature flag for now.)


## 3.10.3

### Removals
- This removes the current version number from built assets, like main.css


## 3.10.2

### Changed
- fixed typo in mission statement


## 3.10.1

### Changed
- retirement app updated 0.5.1
- restored css file 'cr-003-theme.css'


## 3.10.0

### Added
- Created new `WAGTAIL_CAREERS` feature flag to toggle from Django to Wagtail careers pages.
- Production settings now use ManifestStaticFilesStorage
- New environment variable to store the Akamai object ID
- Added a 'run_travis.sh' script to enable separate JS and Python test coverage reporting
- AbstractFormBlock to be used as a base class for modules requiring Django Forms
- wagtail_hooks.py function `form_module_handlers` used by `CFGOVPage.get_context()`
- Feedback module
- `data_research` app to project
- Conference Registration form, block, model, handler, and template
- Added TableBlock definition to organisms and models that use Table
- Added `cfgov/templates/wagtailadmin/js/table-block.js` to override the default form TableBlock inputs. ( This file was copied from Wagtail ).
- Added `cfgov/templates/wagtailadmin/table_input.html` to override the default form TableBlock inputs. ( This file was copied from Wagtail ).

### Changed
- Refactored heroes to support the new "bleeding" format.
- In templates, ALL static file references now use Django's `static` tag/function
- In CSS/Less, references to other assets are now relative
- Optimized Travis build by removing unnecessary steps.
- `flush_akamai` function to call Akamai API endpoint that flushes entire site instead, since this is faster than flushing an individual page
- Only proceed with an Akamai flush if it is an existing page
- Refactored heroes to support the new "bleeding" format.
- `CFGOVPage.get_context()` now uses wagtail hooks to call functions registered with the hook name `cfgovpage_context_handlers`
- `CFGOVPage.serve()` calls `CFGOVPage.serve_post()` to handle POST requests
- Changed label names for the half-width / third-width link blobs.
- Mega menu `Free Brochures` link
- Migrated previous Table data to new TableBlocks
- Modified `cfgov/cfgov/settings/base.py` to add wagtailadmin to the STATICFILES_DIRS path.
- Modified `cfgov/jinja2/v1/_includes/organisms/table.html` to work with the Wagtail TableBlock component.
- Modified `cfgov/v1/__init__.py` to add the linebreaksbr.
- Modified `cfgov/v1/atomic_elements/organisms.py` to create classes which inherit from the TableBlock classes. This allowed us to control which templates where used for rendering the Wagtail admin and table.
- Modified `cfgov/v1/models/browse_page.py`, `cfgov/v1/models/learn_page.py`, and `cfgov/v1/models/sublanding_page.py` to use the new AtomicTableBlock.
- Modified `cfgov/v1/wagtail_hooks.py` to add load new script for the admin.

### Removed
- `max-height` styling on info unit images
- Reference to publish_eccu repo
- `tax-time-saving` rules from `urls.py`
- Removed Owning a Home homepage from urls being pulled from sheersites.
- Removed duplicate caching configuration
- Icon for old Table from admin panel (this field will need to be removed in a future release)


### Fixed
- Corrected Spanish-language label for sharing module
- Typo on success message for form subscription


## 3.9.0

### Added
- Logging configuration to `local.py`
- Author names are now displayed in alphabetical order by last name, falls back on first name if necessary
- Ability to output sharing links within an Image and Text 50/50 Group module
- Added a test for get_browsefilterable_posts function of the sublanding page
- Data migration sets up site root and careers pages
- Wagtail User editor now enforces unique email addresses when creating/editing users.
- Default button text color and spacing overrides to `.m-global-search_trigger` in nemo stylesheet so that search button will be visible on pages that use `base_nonresponsive` template
- New `@flag_required` decorator for Django views


### Changed
- Special characters no longer break the multiselect in the filter form
- Updated gulp-istanbul npm module to version `1.1.1` from `0.10.3`.
- Updated del npm module to version `2.2.2` from `2.2.0`.
- Updated gulp-autoprefixer npm module to version `3.1.1` from `3.1.0`.
- Updated gulp-changed npm module to version `1.3.2` from `1.3.0`.
- Updated gulp-header npm module to version `1.8.8` from `1.7.1`.
- Updated gulp-imagemin npm module to version `3.0.3` from `3.0.2`.
- Updated gulp-less npm module to version `3.1.0` from `3.0.5`.
- Updated gulp-load-plugins npm module to version `1.2.4` from `1.2.0`.
- Updated validate.js npm module to version `0.10.0` from `0.9.0`.
- Updated webpack npm module to version `1.13.2` from `1.12.14`.
- Updated webpack-stream npm module to version `3.2.0` from `3.1.0`.
- Updated es5-shim npm module to version `4.5.9` from `4.5.7`.
- Updated gulp-rename npm module to version `1.2.2` from `1.1.0`.
- Replaces deprecated gulp-cssmin with gulp-clean-css.
- Updated admin page sidefoot 'Related links' label and icon to read 'Related content'
- Feature flag methods now take an explicit `request` object to determine what site to check the flag against



### Removed
- Unused functions `author_name` and `item_author_name` from `v1/feeds.py`
- Unused npm module map-stream.
- Custom method `most_common` since python lib offers similar function


### Fixed
- Post preview organism template used tag/author names instead of slugs that
caused bad link formation
- Fixed an issue w/ the email signup not utilizing the Gov Delivery JSON view for instant error/success feedback.
- Fixed an issue w/ the form validation skipping any validation types other than `required`.


## 3.8.2

### Changed
- Updated copy on Students and Recent Graduates Careers page.


## 3.8.1

### Added
- Google Optimize code on `find-a-housing-counselor` page


## 3.8.0

### Added
- Author names are now displayed in alphabetical order by last name, falls back on first name if necessary
- Ability to output sharing links within an Image and Text 50/50 Group module

### Changed

### Removed
- Unused functions `author_name` and `item_author_name` from `v1/feeds.py`


## 3.7.2

### Changed
- Added support for Spanish-language cue labels to the Expandables organism.
- Added support for Spanish-language heading to the Social Media molecule.
- Removed the leadership calendar print template from the "base.html" inheritence hiearchy
- restores the django logging config we used before cfgov-refresh


## 3.7.1
- always use "localhost" when setting the base URL for PDFReactor


## 3.7.0

### Added
- Added new conference url in the nav

### Changed
- Updated Protractor to version `4.0.2` from `3.2.1`.
- Updated large checkboxes to match the spec.
- Updated Capital Framework to version `3.6.1` from `3.4.0`.
- Updated imagemin to version `3.0.2` from `2.4.0`.
- Updated documentation npm module to version `4.0.0-beta5` from `4.0.0-beta2`.
- Updated gulp-uglify npm module to version `2.0.0` from `1.5.3`.
- Updated eslintrc dot-notation rule to support `catch` block in a Promise.
- Updated `gulp test:perf` task to use a Promise.
- Added `.eslintrc` override for gulp tasks to allow process.exit and console logging.
- Updated mocha npm module to version `3.0.2` from `2.4.5`.
- Updated gulp-mocha npm module to version `3.0.1` from `2.2.0`.

### Removed
- Unused `sinon-chai` npm package.

### Fixed
- Updated banner-footer-webpack-plugin to use git URL instead of `0.0.1`.


## 3.6.0

### Added
- Page revision management: http://docs.wagtail.io/en/v1.4.1/releases/1.4.html#page-revision-management,available at e.g. http://127.0.0.1:8000/admin/pages/64/revisions/
- Redesigned userbar: http://docs.wagtail.io/en/v1.4.1/releases/1.4.html#redesigned-userbar
- Multiple document uploader: http://docs.wagtail.io/en/v1.4.1/releases/1.4.html#multiple-document-uploader
- Improved link handling: http://docs.wagtail.io/en/v1.5/releases/1.5.html#improved-link-handling-in-rich-text
- New users created via the Wagtail admin will automatically receive a password reset email.

### Changed
- Many browser tests have been rewritten as Python unit tests
- A new spec suite "integration" encompasses tests from a few directories that were not named appropriately.
- Gulp test has been updated as there are no longer any browser tests to run by default
- `content_panels` are no longer defined in `AbstractFilterPage`; defined in its subclasses instead
- Upgraded Wagtail from 1.3 to 1.5.2
- Consolidated all environment variables in config/environment.js.
- Ignored `console.log` in tests and enforced `no-process`.
- Updated `STAGING_HOSTNAME` to `DJANGO_STAGING_HOSTNAME` environment var.
- Allows passing of port to `runserver.sh`.
- Updated browse-filterable test suite to properly nest pagination tests.
- Updated pagination to support multiple pagination molecules on a single page.

### Removed
- Unused `SELENIUM_URL` environment variable.
- Removed unused `interactiveTestPort` test variable.
- Squashed all migrations
- `initial_test_data.py` as the tests create the data they need now.

### Fixed
- Added misnamed and unreferenced environment variables to .env.
- Moved pagination tests from /organisms/ to /molecules/ where they belong.


## 3.4.0 2016-07-12

### Added
- leadership calendar Django app
- Frontend: Added ability to auto-fix linter error with the `--fix`
  flag on the linter task.

### Changed
- Updated ESLint to `2.13.1` from `2.7.0`.
- Fixed job ordering on Careers home page to be consistent with Current Openings page.

### Removed

### Fixed
- Fix scheduled publishing

## 3.0.0-3.3.22 – 2016-06-22

### Added

- Added nonresponsive header script for non-v1 sections of the site

### Changed
- Datetimes are now saved in UTC and rendered in Eastern timezone when displayed in templates.
- Django timezone setting changed to America/New_York.
- Updated home page stats and date.
- Rebuilt Nemo Grunt tasks in Gulp and moved built files to static_built directory.

### Removed

### Fixed

- Fixed layout bug in Latest Updates on Home Page.
- Fixed spacing of Home Hero content.
- Fixed spacing issues in the pre-footer.


## 3.0.0-3.3.21-hotfix – 2016-06-10

### Added
- Added "Getting an Auto Loan" to the mega menu

### Changed
- Invalid filterable list input returns empty paginated object instead of empty list in page_sets

### Removed

### Fixed


## 3.0.0-3.3.21 – 2016-06-08

### Added
- Ability to use Social Media molecule as a Wagtail module in the Sidefoot.
- Frontend: Added task for generating JavaScript code docs with `gulp docs`.
- Test for `most_common` util
- Browser tests for most of the organisms generated by Wagtail
- `cfgov/scripts/_atomic_helpers.py` to provide streamfield data
- Test for present, past, and future event states

### Changes
- Use bare value of RichText field if value type is not RichText.
- Check against Activity Log topics when generating View More link.
- Breadcrumb and sidenav link generation gets most appropriate version of page.
- Made Text Introduction's `has_rule` option have an effect.
- Tidied up some of the template logic around using `render_block`.
- Changed class of FCM category slug to remove extra spacing.
- Updated gulp task to write both responsive and non-responsive styles for ondemand needs.
- Updated the test fixture for ondemand includes to allow for the nonresponsive stylesheet to be loaded for visual testing.
- Use bare value of RichText field if value type is not RichText
- Check against Activity Log topics when generating View More link
- initial_test_data script now uses streamfield block data from a new file called `_atomic_helpers.py`
- `when` now compares datetimes against the current time in ET, not UTC
- `when` optionally uses the event stream's start time, if there is one
- Promotes Expandables from molecule to organism
- Changes global banner expandable Less to resolve cascade issue
- Maintain order and uniqueness in JS file lists by using `OrderedDict` instead of `set`
- `user_save_callback` updated to expire a password if it's for a new user

### Removed
- Event RSVP email link button.
- `atomicName` parameter from `checkDom` atomic helper.
- Unused function `get_related_posts_categories`
- Unused gov delivery view function in jobmanager
- PostPreview organism from streamfield block choices since it was unused
- Custom classes `CFGOVUserEditForm`, `CFGOVUserCreationForm` and functions `create_user` and `edit_user`
- Custom redirects for creating a user and resetting the password
- `convert_to_datetime` since it duplicated logic in `_convert_date`

### Fixed


## 3.0.0-3.3.20 - 2016-05-24

### Added

### Changes

### Removed

### Fixed

- get_browsefilterable_posts() call to get_page_set

## 3.0.0-3.3.19 - 2016-05-23

### Changes
- Frontend: Added `destroyInitFlag()` method to `atomic-helpers.js`.
- Frontend: Added `destroy()` method to `Expandables.js` to allow
  reversing calls to `init()`.
- Frontend: Added extra small tests to bureau structure page.

### Fixed
- Frontend: Fixed issue where cloned expandables were not initializing
  on the bureau structure page.
- Frontend: Removed `self` references in ContentSlider.
- Newsroom fixed to render all categories when no filters are selected.

## 3.0.0-3.3.18 - 2016-05-20

## Added
- missing publish_eccu requirements

### Changes
- Frontend: Added `destroyInitFlag()` method to `atomic-helpers.js`.
- Frontend: Added `destroy()` method to `Expandables.js` to allow
  reversing calls to `init()`.
- Frontend: Added extra small tests to bureau structure page.

### Removed

- Removed activities-block.html

### Fixed
- Frontend: Fixed issue where cloned expandables were not initializing
  on the bureau structure page.
- Frontend: Removed `self` references in ContentSlider.


## 3.0.0-3.3.17 - 2016-05-20

### Added
- Missing token provider for forms submitted by JS
- Ability to refresh akamai cache on page publish
- Adding Acceptance tests for the Video Player
- Adding Validation code and url param fix for Ustream player

### Changes
- Rename Events body field => Subheading
- Switch render location of live/future body fields to under the map (new body location)
- Change date used for post preview from date published to actual event date.
- Fixes issue with spacing after the last item in a full-width component
- Adding Validation code and url param fix for Ustream player.

### Removed

### Fixed

## 3.0.0-3.3.16 - 2016-05-19

### Added
- `parse_links` calls on rich text fields on the rest of the fields
- Add unit tests for filterable list functions
- Added browser tests for the multiselect.
- Fix category filtering
- Ability to refresh akamai cache on page publish

### Changes
- filterable_context.py -> filterable_list.py
- Refactored the filterable list logic for modularity and testability
- Rename Events body field => Subheading
- Switch render location of live/future body fields to under the map (new body location)
- Change date used for post preview from date published to actual event date.

### Removed

### Fixed

- Removed wrapping `<p>` tag on a form field's description field output,
  since it's a rich text field that provides its own markup.
- Fixed issue with single careers layout.

## 3.0.0-3.3.15 - 2016-05-16

### Added

### Changes

- Updated Capital Framework to latest.
- Updated stats on homepage to match CCDB landing.

### Removed

- Removed acting Dept Directors from Leadership calendar filter.
- Removed obsolete module kbclick.js.

### Fixed

- Fixed a validation bug in the Multiselect.
- Fixed issue with spacing after the last-child.


## 3.0.0-3.3.14 - 2016-05-11

### Added

### Changes

- Fixed Password Reset Flow
- Fixed saving of Legacy Blog Pages

### Removed

### Fixed


## 3.0.0-3.3.13 - 2016-05-11

### Added
- Added print styles to hide major site features that aren't print applicable.
- Added base pagination browser tests.
- Image Text 50 50 Organism to Blog Page
- Moved django-commons into the project

### Changed

- Updated static version of the org chart.

### Removed

### Fixed

- Fixed an issue where the header only had 15px of spacing instead of 30.
- Fixed the spacing around info-units groups and breadcrumbs.
- Fixed duplicate Protractor tests.
- Fixed issue with page jump form.

## 3.0.0-3.3.12 - 2016-05-05

### Added
- Additional page template tests
- RegComment organism: New option to use a generic link for commenting at
  Regulations.gov or going directly to the specified document's comment form.
- Additional molecule tests

### Changed
- Updated event times to show EDT.
- Frontend: Added init flag when initializing atomic components.


## 3.0.0-3.3.11 - 2016-05-03

### Added
- Front end: Added No Fear Act link to footer.

### Changed
- RSS Feeds for all Filterable Pages
- Animated Gif Support
- Ensure files uploaded as .PDFs get a download icon
- Handle govdelivery job subscriptions via a Django form
- Refactored HousingCounselor form to use USZipCodeField() in order to not strip leading zeros


## 3.3.0-3.3.10 - 2016-04-28

### Fixed
- Typo in reg comment form


## 3.0.0-3.3.9 - 2016-04-28

### Added

- Added tests for the public methods in the Multiselect
- API client for Regulations.gov Comment API
- reg-comment organism and Wagtail module for adding it to a page

### Changed

- Make further reading and list filter results distinct

### Removed

### Fixed


## 3.0.0-3.3.3 - 2016-04-21

### Added

- Added unit test specs for all files to test (excluding config, polyfills and jQuery plugins).
- Added no-js and js classes to the on-demand header.
- Added link to Livestream FAQ.
- Flag for database routing for content.consumerfinance.gov.
- Added the Digital Gov search script.

### Changed

- Hid overflow-x at mobile sizes on document body.
- Added `halt()` and `clearTransitions()` methods to transition behaviors.
- Updated the content on doing-business-with-us and doing-business-with-us/upcoming-procurement-needs based on EA feedback.

### Removed

- Removed resolved TODOs and old macros replaced by atomic components.

### Fixed

- Fixed an issue where the multiselect couldn't be closed.
- Fixed the browser tests for the recent change to wagtail pages.
- Fixed the mobile menu for on-demand django pages.
- Fixed disappearing search close button when swapping device orientation.


## 3.0.0-3.3.2 - 2016-04-11

### Added

- Adds a max-selections checker to the Multiselect.
- Remove inline CSS when running sheer_index.
- Abstracted dom events for easier reuse throughout the project.
- Added npm shrinkwrap and snyk dependency monitoring
- Tests `share_the_page` wagtail hook and associated functions

### Changed

- Updated Global Search to set search trigger to invisible,
  since hidden is overridden.
- Defaulted Related posts slug title to 'Further Reading' and made it a field in wagtail.
- Enabled gov delivery subscriptions to work on wagtail pages
- randomized formfieldWithButton Id and included name field for post requests.
- Update Director's Bio and Deputy Director's Bio
- Update the leadership calendar copy and links
- Updated the placeholders in wagtail filterable list controls.
- Updated footer to atomic footer.
- Pinned our NPM dependencies.
- Updated Capital Framework to 3.3.0
- Changed U.S. flag image paths to be root-relative
- Refactored wagtail hook `share_the_page`

### Removed

- Removed `gulp beep` task for optional alerting when the build process
  has completed.
- Remove Disqus comments from blog pages
- Removed sitespeed.io gulp task

### Fixed

- Fixed paths to templates that were moved in to /about-us.
- Update biographies for director bios.
- Fixed issue with bad values in the multiselect.
- Fixed the missing logon on IE 8.
- Fixed an issue w/ the spacing on the hero.
- Fixed issue where missing images were breaking the hero layout

## 3.0.0-3.2.1 - 2016-03-21

### Added

- Added Featured Menu Content Molecule.
- Added Global Banner Molecule.
- Added Digital Privacy Policy to the footer.
- Added tests for dom-traverse functions
- Added default values for the View more text and URL.
- Dynamically create the View more URL if there are tags
- Add an EXTERNAL_ICON_PATTERN to handle icons and links separately
- Added specific Blog/Newsroom Categories to Related Post options
- base.html now checks for page (seo) title if exists
- Added a space before the external icon
- Added validation for Youtube URLs.

### Changed

- Abstracted create and queryOneout of the multiselect.
- Simplified array searching in the Multiselect.
- Updated the home hero to it’s own molecule.
- Updated the layout for the level 1 menu items to distribute them more evenly
  across the header.
- Abstracted the string utils from the Multiselect.
- .gov links have an external icon
- Updated the Hero Macro for the new overlay hero styles.
- Updated article template to render all categories
- Append bureau title on every template rendered
- Changing the times we receive for calendar events to match our db.
- Updated `external-site/index.html` to use the full params of whatever's being passed in.
- Changed copy on `/the-bureau/`
- Updated titles and names in the Bureau Structure page

### Removed

- Removed Georgia usage for the time being.
- Removed ICS download placeholder from events.

### Fixed

 - Fixed active filter notification on Browse Filterable pages.
 - Corrected the homepage links.
 - Fixed date range searches on blog page.

## 3.0.0-3.1.1 - 2016-03-21

### Added
- Added Backend sidebar contact
- Add Related Metadata molecule to backend
- Added `ClearableInput` class for clearable input behavior
  in `input-contains-label` CF class.
- Added Github specific Issue and PR templates.
- included paragraph rich text field to related links
- Added new content flush sides on small modifier to fix an issue where margin was set on the molecule level instead of the template.
- Added Info Unit Macro.
- URL field to the Post Preview organism
- Frontend: Added overlay atom.
- Signal receiver function to unpublish all revisions for a page when a page is unpublished
- Backend: HomePage Model
- David Silberman's assets
- Frontend: Added JS init scripts for /offices/, /sub-pages/, and /budget/.
- Frontend: Added data-* attribute JS utility class.
- New manager to query for the most appropriate pages (shared and/or live)
- Enabled Demo Page in flapjack
- Included Password Complexity rules for admin user creation/editing flow
- Enabled email backend for Production settings
- Frontend: Added utility classes for translation and opacity CSS transitions.
- Added SublandingFilterablePage class
- Script to semi-automate importing refresh data
- Provided option to exclude sibling pages in secondary navigation
- Added tests for `external-site-redirect.js`
- Frontend: Added JS Tree data structure and traversal algorithms.
- Add text intro and featured content to SublandingFilterablePage
- Add a script `move_reports.py` to move all reports under a given SublandingFilterablePage
- Add a 'careers_preview' query to limit the results to 5
- Added CFGovLinkHandler to convert richtext internal links to relative links
- Frontend: added `u-hidden-overflow` utility class.

### Changed
- Converted the project to Capital Framework v3
- Updated `protractor` from `3.0.0` to `3.1.1`.
- Included Table organism within full width text
- Changed BrowseFilterablePage and related-metadata.html molecule templates to
  account for new backend
- Abstracted info unit into a helper mixin to make it easier to re-use the inline
  version.
- Moved Home page specific layout changes to it's own file.
- Updated jsdom from `7.2.2` to `8.0.4`.
- Updated secondary-nav to use new expandable molecule in place of old CF
  Expandable.
- Updated gulp-eslint from `1.0.0` to `2.0.0`.
- Converted Link Blob Group, 25/75 Group, and 50/50 Group to single Info Unit Group.
- Converted Link Blob Macro to Info Unit Macro.
- Converted 25/75 Macro to Info Unit Macro.
- Converted 50/50 Macro to Info Unit Macro.
- Updated Home Page to Info Unit Macro.
- Included use of wagtail `classname` meta field for block css modifiers
- Breadcrumbs for Wagtail pages now handled by Wagtail
- Changed Wagtail pages extending from `layout-side-nav.html` to use new side
  navigation handling
- Changed FilterableListControls.js to add validation for email, date, and
  checkbox fields.
- Converted references and asset urls from Fuchs to Silberman.
- Fix blog post template to use sheerlike related posts method.
- Restructured mega menu to include submenus recursively to allow for a
  third-level.
- Renamed atomic-checkers `validateDomElement` to atomic-helpers `checkDom`.
- Add two categories to the Implementation Resource group.
- Updated the homepage based on user feedback.
- Renamed preview_link_url/text => secondary_link_url/text
- Updated Categories for Research & Reports.
- Changes to job listing pages.
- included backend support for Video in FCM
- Changed `external-site-redirect.js` to remove jQuery and fix Regex.
- Updated the global search for no-js and IE 8-10 fixes.
- Frontend: Added all launch-state mega menu links.
- Frontend: Added hover-to-show behavior in desktop mega menu.
- Use the added `careers_preview.json` in the careers sublanding page instead
  of `careers.json`
- Wrap prefooter section in Browse pages in a conditional to prevent empty prefooter
- Frontend: Added behaviors for third level mobile mega menu.
- Frontend: Made Expandables collapse under 600px window size.
- Updated the Mega Menu layout to avoid pointer events for older IE.
- Updated the Mega Menu for devices without JS.
- Disabled GTM tracking for links in menu and return to top link.

### Removed
- Removed normalize and normalize-legacy from main less file because CF
  already includes it.
- Removed old branded list mixin (was causing compile errors).
- Removed unnecessary Wagtail streamdata retrieval function from v1/utils/util.py
- Removed old beta styles.
- Removed prototype language, such as instances of setting `value`, `page`,
  and `global_dict`
- Imports of contact info macros that were breaking the page
- Removed Link Blob, 25/75, and 50/50 styles.
- Removed need for negative margin tweaks after groups.
- Removed need for positive margin tweaks aroung group headings.
- Removed heros from old WordPress pages.
- Removed `show-hide-fields.js` script and reference from common.js.
- Meredith Fuch's assets.
- A couple of Implementation Resource group categories.
- Removed Chosen.js library and custom styles/scripts.
- Removed several size=x params passed to query.search(), which don't do anything
- Removed all the pages and associated code that have been ported to wagtail.

### Fixed
- Fix bug where publised pages were showing shared content
- Fixed Contacts import-data script to set phone numbers correctly
- Fixed an issue where heros were not displaying on new Wagtail pages.
- Fixed an error where the secondary nav script was trying to initialize on
  pages it wasn't used.
- Fixed archive_events script to run in production.
- Fixed issue where form validation clashed with filterable list controls.
- Post preview title now links to page link.
- Fixed a bug where the search input and button in the header were misaligned.
- Fixed urls document type for career pages.
- Fixed stacking bug in header search.
- Fixed page saving bug that would prevent the display of a page's tags
- Fixed ordering for Filterable results to be newest => oldest by published_date.
- Fixed a bug where activiating the clear button wasn't clearing filtered
  results on browse filterable pages.
- Fixes the values for author and tag options to remove special characters.
- Fixes layout issues with filters on sheer pages.
- Fixed failing browser tests due to atomic naming updates.
- Fixed a bug in the multi-select script where value was set before input type.
- Fixed positioning bug in global search.
- Fixed issue where categories without a set icon were showing the speach icon.
- Fixed issue where a filtered page wasn’t showing the selected options in the
  multiselect.
- Fixed an error in the Browser tests for IE 8.
- Fixed an error in the Browser tests when running on Jenkins.

## 3.0.0-3.0.0 - 2016-02-11

### Added
- Added 'sheer_index' manage.py subcommand, to replace usage of 'sheer index'
- Migrated 'sheerlike' project into this codebase
- Added 'watchserver' manage.py subcommand for running Django dev server
  and gulp watch together.
- Added Acceptance tests for the `activity-log` page.
- Added webpack module loader for per-page JavaScript.
- Added external-site page-specific script.
- Added `config/environment.js` for project JS path configuration.
- Added filesystem helper to gulp utilities for retrieving a binary executable.
- Django Server
- Django related urls to access links
- Django-Sheerlike integration
- Added Acceptance tests for `the-bureau` pages.
- Added test utility to retreive QA elements.
- Added ARIA state utility to enable decorating dom elements with ARIA states.
- Added unit test for `aria-state.js`.
- Wagtail CMS
- Added `gulp test:a11y` accessibility testing using node-wcag.
- Added node 4.1.0 engine requirement in `package.json`.
- Added `commonjs`, `jest`, `protractor` environments.
- Added new ESLint `no-useless-concat`, `global-require`,
  `jsx-quotes`, `no-restricted-syntax`, `block-spacing`, `require-jsdoc`,
  `space-before-keywords`, `no-dupe-class-members`, `prefer-arrow-callback`,
  and `prefer-template` rules.
- Added `properties` attribute of `id-length` rule.
- Added `keywords`, `unnecessary`, and `numbers` attributes
  to `quote-props` rules.
- runserver.sh script to collectstatic files and run the server
- Added testing for web-storage-proxy.js
- Added Acceptance tests for `careers` pages.
- CFPBPage model
- Backend for Staging vs Production publishing
- Django template tags
- Added `block__flush` to cf-enhancements to remove margin from all sides.
- Added Acceptance tests for `blog` pages.
- Added Acceptance tests for `newsroom` pages.
- Added Acceptance tests for `doing-business-with-us` pages.
- Added Acceptance tests for `budget` pages.
- Added atomic landing page template prototypes.
- Added `/organisms/` and `/molecules/` directories to includes directory.
- Added `gulp test:perf` task to test for performance rules.
- MYSQL backend to project settings & a database creation script
- Added `gulp test:unit:server` for running Django unit tests via gulp.
- Added templates and CSS for the Text Introduction molecule.
- Added Unit test for `BreakpointHandler.js`.
- EventPage and EventLandingPage
- Management command to convert Wordpress data into Wagtail based Django models
- Script to convert Event WP data into Wagtail specific POST data for wagtailcore view `create()`
- Added half-width-link-blob macro and styles
- Added templates and CSS for the Image and Text 25/75 molecule.
- Added templates and CSS for the Image and Text 50/50 molecule.
- Added templates and CSS for the Call to Action molecule.
- Added `gulp beep` task for optional alerting when the build process
  has completed.
- Added Molecule/Organism Streamfields.
- Added wagtail specific demoPage only available in development for displaying moleclues/organisms.
- Added `license` field to `package.json`.
- EventArchivePage, EventRequestSpeakerPage, and EventFilterForm.
- Added templates and CSS for the Full Width Text organism.
- Added templates and CSS for the Contact Method molecule.
- Added templates and CSS for the Sidebar Contact Info organism.
- Added `/browse-filterable` template page
- Added templates and CSS for the Main Contact Info organism.
- Added templates and CSS for the Related Posts molecule.
- Added templates for the Hero molecule (CSS is in CF-Layout v1.3.0)
- Added template for post-preview molecule
- Added templates and CSS for the Signup Form organism.
- Added templates and CSS for the Content Sidebar organism.
- Added instruction to create superuser for admin access.
- Adds new file to commands module in the core app called `_helpers.py`
- Adds ability to import snippets
- Added ImageText2575 molecule backend model and template
- Added Call to Action backend and template
- Added Contact snippet and molecule backends
- Added temporary folder for converted Jinja2 Wagtail field template files
- Added WP Import Data Contact processor
- Added templates and CSS for the Adding Sidebar Breakout organism.
- Added cf-tables and tables molecule
- Landing Page Type
- Initial Data json file for preloading pages
- Added `/browse-basic` template page.
- Added templates and CSS for Expandable molecule and ExpandableGroup organism.
- Added `classlist` JS polyfill.
- Added `EventObserver` for adding event broadcaster capability to JS classes.
- Added `atomic-checkers.js` and `validateDomElement`
  utility method for checking atomic element DOM nodes.
- Backend Organisms Full Width Text & Post Preview.
- Added Related Posts molecule to the CFGOVPage
- Add Main Contact Info molecule
- Add Sidefoot Streamfield to CFGOVPage for sidebar/footer content
- Add global context variable `global_dict` for easier prototyping
- Add styleguide app to local settings
- Added templates and CSS for the Filterable-List-Controls organism.
- Add Table organism
- Add Sublanding Page
- Add Hyperlink template
- Add icons to Sidefoot Streamfield blocks
- Add ImageText5050Group and HalfWidthLinkGroup templates and organisms
- S3 Image Upload support for Refresh/Prod
- Dev Landing Page Demo
- Add Image Text 25/75 and Full Width Text into SublandingPage
- Add related_posts_function to the global context in Jinja2 for prototyping of related posts
- Added the featured content module molecule and included it in the landing-page prototype
- Add ImageText2575Group organism
- Add ImageText2575Group to Sublanding and Landing pages
- Add the insets Quote and Related Links.
- Added templates and CSS for the Notification molecule.
- Added prototype data to the form-field-with-button molecule
- Added prototype data to the email-signup organism
- Added the email-signup organism to landing-page template
- Added templates and CSS for the Social-Media molecule.
- Add Heading field to Link Blob group
- Add prototype data to Image Text organisms
- Backend Expandable/Expandable Group Molecule & Organisms
- Added Number Block
- Added Form Field with Button to sublanding page
  ([Fixed 1246](https://github.com/cfpb/cfgov-refresh/issues/1246)).
- Added Backend Feature Content Molecule
- Added get_unique_id context method.
- Added templates and CSS for the Item Introduction organism.
- Added templates and CSS for the Pagination molecule.
- Backend Browse Page
- Added Backend Item Intro Organism
- Added Backend: Notification
- `dom-traverse.js` for dom querying not covered by native dom.
- Added Backend Learn Page model
- Added Related Topics molecule.
- Added full_width_sans setting for correct font face usage.
- Added a new nav-link molecule macro and styles.
- Added Related Links to Sidebar/Footer.
- Added Related Metadata molecule.
- Added custom image and rendition models CFGOVImage and CFGOVRendition
- Added AbstractLearnPage for Learn and Doc Detail pages
- Added preview fields to AbstractLearnPage
- Added relevant date fields to AbstractLearnPage
- Added multi-select atom styles and scripting
- Added Frontend: Global Header CTA.
- Added Frontend: Header.
- Added Frontend: Mega Menu.
- Added Frontend: Global Eyebrow.
- Added Frontend: Global Search molecule.
- Added language dropdown for pages, which defaults to english
- Add BrowseFilterablePage model
- Add BaseExpandable class for expandable controls
- Add FilterControls organism using BaseExpandable
- Add url_parameters macro to handle adding existing get URL parameters into links
- Added new info-unit molecule that combines (but doesn't replace) the half width link blob, image and text 50/50, and 25/75 into one base molecule using modifiers.
- Added new (undocumented) card molecule.
- Add wagtailuserbar to the base.html
- Added unit test for beta-banner.js.

### Changed
- Updated the primary nav to move focus as user enters and leaves nav levels
- Moved handlebars from npm to bower.
- Added jQuery CDN with fallback to head to satisfy GTM requirements.
- Changes the location of the /dist folder to cfgov/v1/jinja2/v1
- Server port is now at 8000
- included with context flag for macros that make a call to request object
- Updated Jinja2 shorthand if statements to include an empty else case.
- Added `binaryDirectory` parameter to `fsHelper.getBinary` helper function.
- Updated jsdom from `3.1.2` to `6.5.1`.
- Updated mocha-jsdom from `0.3.0` to `1.0.0`.
- Updated istanbul from `0.3.13` to `0.3.20`.
- Updated TravisCI node version to `4.1.0`.
- Updated ESLint configuration from `1.0.0` to `1.5.1`.
- Vendor related files now sit at the root project location
- Moved templates to reside in v1 app project jinja2 directory
- Added ability to use django static & url functionality in jinja2 templates.
  [More Information](https://docs.djangoproject.com/en/1.8/topics/templates/#django.template.backends.jinja2.Jinja2)
- Refactored web-storage-proxy.js to be less complex and make it testable
- Updated del from `1.2.0` to `2.0.0`.
- Updated chai from `2.3.0` to `3.3.0`.
- Updated sinon-chai from `2.7.0` to `2.8.0`.
- Settings file and template loaders
- Updated gulp-autoprefixer from `2.3.1` to `3.0.2`.
- Added pixel dimensions to Cordrary corner video image.
- Added JS in `./config` directory to `gulp lint:build` task
  and merged that and gulp config together in `config.build`.
- addressed security concerns about query data validation in calendar filter pdf generation,
  and added an option to filters to allow post requests
- fixed url routing for rendering directory cordrays pdf
- explicitly stated jinja2 to autoescape in templates
- Changes `align: value` attribute in ESLint `key-spacing` rule
  to individual mode with `mode: minimum` option set.
- Changes `quote-props` rule attribute to `consistent-as-needed`.
- Added href URL to primary nav top-level menu link.
- Changed DB backend from sqlite ==> MYSQL.
- Govdelivery subscribe view is now exempt from csrf verification
- Fixed issue w/ gulp watch task not compiling JS on change
- Refactored `BreakpointHandler.js` to remove jQuery dependency and unneeded code.
- Changed from single cf import to individual module imports.
- Move handlebars dependency to npm from bower.
- Change Doing Business With Us email to office email
- Updates `gulp-sitespeedio` from `0.0.6` to `0.0.7`.
- CFGOVPage to include tags and authors
- Event import script to include grabbing tags and authors
- Change templates to move logic to Django backend
- Move Event filter over to a Django form.
- Updates `jsdom` to `7.0.2` from `6.5.1`.
- Move staging hostname variable from django settings to be an environment variable
- Uses globally installed Protractor in setup.sh, if available.
- Updated the existing breakpoint variables and values to the ones released in cf-core v1.2.0
- Excludes 3rd-party JS polyfills from linting.
- Abstracts code into helper class `DataImporter`
- Modifies command line options to allow specifying arguments for importing pages or snippets
- Changes the way the processor module is imported so it imports it using the [app] argument
- Moves the processors module from the core.management.commands module to the v1 app
- Contact molecule templates
- Changes .env Project configuration workon control flow to direct stdout and stderr to /dev/null.
- Upgrade wagtail to 1.2
- Cleaned up and rebuilt the secondary nav to reduce complexity and fix bugs
- Routed landing page type related molecules and organisms
  to use `jinja2/v1/_includes/` template locations.
- Updated protractor from 2.5.1 to 3.0.0.
- Updated gulp-sitespeedio from 0.0.7 to 0.0.8.
- Update runserver script to start MYSQL if it isn't running
- Reduced padding on expandables per direction of design.
- Hide cues on expandables when JS is turned off.
- Updated protractor from 2.5.1 to 3.0.0.
- Change name of Settings tab to Configuration
- Move some Promote fields to Configuration tab
- Change Promote to be Sidebar/Footer
- Move Related Posts and Email Signup to sidefoot Streamfield in the Sidebar/Footer tab in CFGOVPage
- Finalize Sidebar Breakout organism template
- Finalize Sublanding Page template
- Fix related post molecule to be used in multiple places
- Convert Sidefoot paragraph streamfield block to Textblock
- Updated headings for changes in Capital Framework
- Temporarily comment out related posts section of single blog post
  browser test until BlogPage's are in Wagtail.
- Add `show_heading` checkbox to Related Posts organism to toggle the heading
  and icon.
- Merge Streamfields in LandingPage
- Landing and Sublanding content blocks render each atomic structure with `div class="block">`
- Added environments to frontend/backend setup scripts.
- Make Full Width Text organism a StreamBlock and add insets
- Converted `external-site.js` to `ExternalSite.js` class and removed 3rd party dependencies.
- Changed the ImageBasic atom to always include an optional alt by default
- Removed field validation on content creation
  ([Fixed 1252](https://github.com/cfpb/cfgov-refresh/issues/1252)).
- Sets npm install on frontend.sh to warning level.
- Updated Jinja2 environment inlcude flag related methods
- Updated ImageText5050 requirements [Fixed 1269] (https://github.com/cfpb/cfgov-refresh/issues/1269)
- Updated `webpack-stream` to `3.1.0` from `2.1.0`.
- Updated `player` to `0.5.1` from `0.6.1`.
- Updated streamchild render method to use default behavior when using default blocks [Fixed 1268] (https://github.com/cfpb/cfgov-refresh/issues/1268)
- Fixes styling and rendering issues [Fixed 1278] (https://github.com/cfpb/cfgov-refresh/issues/1278)
- Upgrade version of Wagtail to 1.3
- Change method of CFGOVPage called `children` to be called `elements`
- Moved html5shiv into modernizr.
- Updated `gulp-load-plugins` to `1.2.0` from `1.1.0`.
- Included breadcrumb data from page context
- Added development environment data initialization
- Pinned jQuery to `1.11.3` due to changes in `1.12.0` that cause errors in jsdom.
- [Fixed 1320] (https://github.com/cfpb/cfgov-refresh/issues/1320)
- Converted the nav-secondary macro and styles to an organism
- Updated the new secondary-nav organism to use the new nav-link molecule
- Updated the secondary-nav-toggle for new classnames
- Changed expandable.html to be a macro for upcoming Filtered List
- Updated browse-filterable demo
- Updated filterable-list-controls organism to allow for multiple option
- Password Policy & Lockout criteria for login, account password change & forgot my password.
- Updated the project to use Avenir font by default
- Updated `mocha` from `2.2.4` to `2.4.2`.
- Updated `sinon` from `1.14.1` to `1.17.3`.
- Updated `lodash` from `3.10.0` to `4.0.1`.
- Change jinja2 templates to handle Wagtail page
- Fixed [1348](https://github.com/cfpb/cfgov-refresh/issues/1348) and [1354](https://github.com/cfpb/cfgov-refresh/issues/1354)
- Updated brand colors to updates in generator-cf.
- Disabled JavaScript in IE8 and earlier.
- Removed max_length validation until [later review](https://github.com/cfpb/cfgov-refresh/issues/1258) after release
- Refactored beta-banner.js to demonstrate general lifecycle.

### Removed
- Removed unused exportsOverride section,
  which was an artifact of the grunt bower task.
- Removed browserify, watchify, and browserify-shim dependencies.
- Removed src directory
- Removed bad CF Notifier tests.
- Removed unnecessary mobile-only expandables
- Removed link from Cordray's corner image `/the-bureau/about-director/`.
- Removed extra Google Analytics code.
- Removed `istanbul` because it's already a dependencies of `gulp-istanbul`.
- Sidebar from LandingPage
- Removed `map` and `filter` array polyfills.
- Removed `event-listener.js` and `query-selector.js` polyfills for IE8.

### Fixed
- Fixed instructions for gulp watch
- New way to run the server documented in the INSTALL.MD
- New way to define url routing, no longer automatically set by file path
- Fixed heading structure throughout website
- Fixed setup.sh to use argument correctly
- Fixed title for Small & Minority Businesses
- Fix page header rendering for Sublanding page
- Fix related post molecule to be used in multiple places
- Fix failing tests relating to Related Posts organism
- Fix related-posts.html logic
- Minor PEP8 compliance changes
- Fixed the markup for the 25/75 organism.


## 3.0.0-2.4.0 - 2015-09-29

### Added
- Added Favicon
- New and improved primary nav (both look and interaction)
- Added expanded-state utility for getting/setting aria-expanded

### Changed
- Updated Video Code to make it usable on Events pages.
- Changed gulp JS unit testing task from `gulp:unit:js` to `gulp:unit:scripts`
- Updated Meredith Fuchs bio and images.
- Added indent rules for `var`, `let`, and `const` in ESLint config file.
- Replaced old Grunt legaccsy plugin with Gulp mq-remove plugin
- Added ability for acceptance --specs test flag to accept list of test files.
- Changes `big_radio` macro to `radio_big` and `checkbox_bg` to `checkbox_big`.
- Updated Dep Dir title to include "Acting"

### Removed
- Disables tests for landing page events, since we don't currently have events.
- Removed Ombudsman from nav for beta freeze.

### Fixed
- Fixed issue with logic displaying the Event summary state.
- Fixed missing IE only stylesheet for older systems/browsers.
- Fixed skip-navigation link for keyboard navigation.


## 3.0.0-2.3.0 - 2015-08-27

### Added
- Added time macro.
- Added `gulp test:unit` and `gulp test:acceptance` tasks for test stages.
- Added support for link buttons to disabled link utility class.
- Added `breakpoints-config.js` config file to use for responsive JS.
- Added breadcrumbs to blog, newsroom, careers, business, bureau
  and budget pages
- Added Meredith Fuchs to Leadership calendar filter.
- Added unit test for `assign` utility.
- Added `get-breakpoint-state.js` to add support for responsive JS.

### Changed
- Moved `.meta-header`, `.jump-link`,
  and `.list__links` to `cf-enhancements.less`.
- Converted time elements to use time template.
- Broke apart format macros into topical macros.
- Updated legacy code to remove old jQuery dependency and
  unnecessary code.
- Updated copy on `about-us` page
- Added copying of `.env_SAMPLE` to `.env` part of `setup.sh`.
- Moved console output messages to the end of the `setup.sh` `init` method.
- Organized `.env_SAMPLE` and made `.env` executable on its own.
- Added `HTTP_HOST`, `HTTP_PORT`, `SELENIUM_URL`, `SAUCE_USERNAME`,
  `SAUCE_ACCESS_KEY`, `SAUCE_SELENIUM_URL`, and `VIRTUAL_ENV`
  constants to `.env_SAMPLE`.
- Moved aggregate `gulp lint` task to bottom of file to avoid duplicate
  lint task entries in `gulp --tasks`.
- Renamed `gulp lint:src` to `gulp lint:scripts` to future-proof type of linting.
- Renamed `gulp test:macro` to `gulp test:unit:macro`.
- Renamed `gulp test:processor` to `gulp test:unit:processor`.
- Renamed `gulp test:browser` to `gulp test:acceptance:browser`.
- Edited `INSTALL.md` to accommodate changes in `.env_SAMPLE`.
- Edited Protractor configuration to include browser groups,
  which by default only run the essentials locally, but the full suite
  (including legacy browsers) on Sauce Labs when Sauce credentials are present.
- Updated test instructions to use the gulp test subtasks.
- Updated Travis CI settings to use `setup.sh`.
- Updated files to use `breakpoints-config.js`.
- Made `/the-bureau/bureau-structure/role-macro.html` private.
- Updated `gulp clean` to leave the `dist` directory and remove the inner
  contents
- Use `HTTP_PORT` environment variable for port in `gulp watch`, if available.
- Removed "optional" text from privacy complaint form
  and added `*` to designate required fields.
- Updated Deputy Director information to Meredith Fuchs.
- Updated `/about-rich-cordray/` URL to `/about-director/`.
- Updated `/about-meredith-fuchs/` URL to `/about-deputy-director/`.
- Normalized director and deputy director photos to be format `NAME-WxH.jpg`.
- Changed name of `shallow-extend` utility to 'assign'.
- Superscripts `st` in `21st` on About Us page.
- Updated `BreakpointHandler.js` to support usage of `breakpoints-config.js`.

### Removed
- Removed styles from codebase that have already been migrated
  to cf-typography.
- Removed duplicate Privacy Policy
- Removed processor tests due to them being outdated.
- Removed failing bureau tests to be debugged later

### Fixed
- Fixed borders on sub-footers across the website
- Fixed 'Return to top' button width on footer
- Fixed default gulp task
- Fixed icon links to match CFPB Design Manual
- Fixed gulp copy task that was missing copying PDFs in subdirectories.
- Fixed issues with active filter logic.
- Fixed testing issue with single pages reloading for every test
- Fixed testing timeouts the first fix didn't correct by updating timeout time


## 3.0.0-2.2.0 - 2015-08-18

### Added
- Transitioned Capital Framework dependency to v1.0.0 in bower.json.
- Added gulp and the required npm plugins
- Added gulp config file to lay out configs for each task
- Added gulp tasks split up into their own files
- Added acceptance tests for `/offices/*` pages accessible through site's menu.
- Added Accessibility page to footer and adds Accessibility page tests.
- Added acceptance tests for `/sub-pages/*`.
- Added `activities-block` shared template for activity feed
  on offices and sub-pages.
- Added accessibility complaint form.
- Added "File an EEO Issue" form.
- Added `/offices/office-of-civil-rights/` page, tests, and link in footer.

### Changed
- Site's "About" text to "About Us".
- Replaced FOIA Records with Coming Soon heading
- Updated setup.sh to use gulp
- Updated travis to use gulp tasks
- Updated main.less to use the paths option in less compiler.
- Moved and renamed contact-macro to contact-layout in macros directory.
- Moved filters macro from `post-macros.html` to `/macros/filter.html`.
- Made filters macro helpers private.
- Moved getViewportDimensions out of utilities.js and into own module.
- Updated ESLint to v1.0.0.

### Removed
- Removed Grunt plugins from package.json
- Removed the Gruntfile.
- Removed homepage progress charts and related content and JS.
- Removed 80px to 120px sizing for the isocon sizes on the-bureau page.
- Removed cf-pagination and other unused JS.

### Fixed
- Fixed margins on site footer.
- Switched the two forms under Privacy to their correct positions
- Fixed incorrect email href reference on offices contact email link.


## 3.0.0-2.1.0 - 2015-08-05

### Added
- Added `map` and `filter` array polyfills.
- Added `about-us` page and tests
- Added `newsroom` type to Activity Snippets
- Created initial career posting template.
- Created 1/4 and 3/4 layout columns.
- Added DL styles to cf-enhancements.
- Added `offices/project-catalyst`.
- Careers processor/mapping/query.
- Added `office_[office slug]` class to offices template.
- Careers to the lookups.py
- Added `media_image__150` modifier for 150 pixel wide images.
- Added `simple-table-row-links.js` for making tables with linkable rows.
- Added `event-listener.js` and `query-selector.js` polyfills for IE8.
- Added `@tr-border` variable to `cf-enhancements.less`
  for simple-table border color.
- Added tests for events and event archive landing pages

### Changed
- Updated primary navigation to match new mega menu design.
- Changed project architecture to having `/src/` and `/dist/` directory.
- Changed `/_tests/` directory name to `/test/`.
- Changed `/_tests/macro_testing` directory name to `/test/macro_tests`.
- Moved `browserify-shims.js` to `/config/` directory.
- Upgraded Travis to container-based infrastructure
- Updated Offices pages to change activity feed logic.
- Updated block-bg padding in cf-enhancements based on JJames feedback.
- Updated Offices sub pages to display related documents.
- Updated Offices sub pages to always display activity feed.
- Updated Expandable macro to update design and add FAQ options.
- Moved `sub-page_[sub-page slug]` class to main content area of sub_pages template.
- Styled unordered lists as branded lists in the `office_intro-text`,
  `sub-page_content`, and `sub-page_content-markup` class areas.
- Updated all careers images to 2x size and have the same markup structure.
- Updated event macros to use Sheer 'when' function in order to
  display content based on state.
- Tied careers data into single template and renamed to _single.html
- Replaced career pages mock jobs data with data from the jobs API.
- Made jobs list table on /careers/current-openings/ have linkable rows.
- Adds eslint ignore lines for polyfills, which will not be changing.
- Moved CF table color overrides to `cf-theme-overrides.less`.
- Updated the existing missions browser test to be stronger
- Updated the browser test specs in conf.js because the shared spec was being
  fired on the desktop test, even though those tests had already been run in
  Chrome. Now the desktop test only runs the desktop spec.
- Separated `grunt test` task from `grunt build`
  and made default task test + build.

### Removed
- Removed requestAnimationFrame polyfill.
- Removed `_tests/browser_tests/README.md`, `_tests/macro_testing/README.md`, `_tests/processor_tests/README.md`.
- Removed `grunt vendor` from `setup.sh`.
- Removed unused CSS on `office.less`
- Removed `/events/archive/_single.html`

### Fixed
- Fixed issue on IE11 when using the dates to filter caused
  by toString method.
- Event tag filtering on archive page
- Added browser tests to linting task
- Fixed MobileOnlyExpandable error on office page.
- Normalized use of jinja quotes to single quote
- Fixed a large chunk of the existing linting errors and warnings
- Fixed issue with active filters on`/the-bureau/leadership-calendar/print/` page.


## 3.0.0-2.0.0 - 2015-07-24

### Added
- Added `sub-pages/civil-penalty-fund-allocation-schedule/` page.
- Added `sub-pages/sub-pages/consumer-education-financial-literacy-programs/` page.
- Added `u-hidden` utility class for fully hiding an element.
- Added `TEST.md` readme file for testing instructions.
- Added `grunt clean` and `grunt copy` tasks.
- Added `grunt clean` step to `setup.sh`.

### Changed
- Updated primary navigation to match new mega menu design.
- Changed project architecture to having `/src/` and `/dist/` directory.
- Changed `/_tests/` directory name to `/test/`.
- Changed `/_tests/macro_testing` directory name to `/test/macro_tests`.
- Moved `browserify-shims.js` to `/config/` directory.

### Removed
- Removed requestAnimationFrame polyfill.
- Removed `_tests/browser_tests/README.md`,
  `_tests/macro_testing/README.md`, `_tests/processor_tests/README.md`.
- Removed `grunt vendor` from `setup.sh`.

### Fixed
- Fixed issue on IE11 when using the dates to filter caused
  by toString method.
- Event tag filtering on archive page


## 3.0.0-1.3.0 - 2015-07-16

### Added
- Added `block__border-left` and `block__border-right` CF enhancements.
- Added `students-and-graduates` page to careers section.
- Added `short_title` to Office/Subpage.
- Added ordering to the navigation on Office/Subpage.
- Added script to index all links on our site.
- Added initial browser test with instructions for testing and adding more
- Added `media_image__100` and `media_image__130-to-150` classes for responsive
  image sizes on mobile carousel.
- Added `u-link__disabled` utility class for styling disabled links.
- Added `/careers/working-at-cfpb/` page.
- Added block templates for LinkedIn info, provide feedback link,
  and career page summaries.
- Added `MobileCarousel.js` module for instantiating the slick carousel
  and added associated `js-mobile-carousel` class as a hook.
  Also added `mobile-carousel` for CSS.
- Added `the-bureau` page wrapper class.
- Added `media-stack` CSS block for stacked media objects.
- Added fixes for `open-government` pages.
- Added `careers/application-process` page.
- Support in Event processor for ICS file generator
- Added `careers/current-openings` page.
- Added `/transcripts/` folder and transcript for job application video
- Added Google Maps image utility macro
- Added `careers/` landing page.
- Added options for toggling each network icon in share macro
- Added LinkedIn sharing (toggled off by default) in share macro

### Changed
- Fixed background and border on secondary navigation.
- Related Links now disable styles links with empty URLs.
- Updated secondary navigation to use true parent/child relationships.
- Events processor/mapping/queries for new Event type structure.
- Changed the way navigation works for Office/Subpage.
- Updated grunt-eslint to version 16.0.0 and updated ESLint config to latest.
- Moved modules that can be instantiated through the `new` keyword
  to a `classes` subdirectory.
- Moved page-sniffing JS code to page scripts for the-bureau
  and working with the CFPB pages.
- Moved carousel to a macro and implemented on the-bureau
  and working at the CFPB pages.
- Moved MobileOnlyExpandable initialization out of MobileCarousel.
- Converted excerpts HTML to articles from sections in the careers section.
- Breaks `macros.html` apart into files in the /macros/ directory.
- Updated events templates to match new data and processor.
- Updated percentages based on recent updates.
- Updated activities_snippet macro to make column markup dynamic.
- Replaced placeholder images on /careers/working-at-cfpb/
- Updated footer to add offices links.
- Moved the disperate arguments into one main options argument with
  key: val pairs for each option in share macro
- Updated email sharing to use mailto: link instead of addthis network
  (removes need for the external privacy notification and consolidates
  email patterns) in share macro

### Removed
- Removed `list_link__disabled` class.
- Removed is_mobile macro and logic from filter.

### Fixed
- Fixed contact-us templates to make them private.
- Fixed issue displaying grandchild pages on sub-pages.


## 3.0.0-1.2.2 - 2015-07-02

### Added

- Add reverse flag back into post preview snapshot for most recent pages

### Changed

### Removed

### Fixed
- Office/Subpage navigation links on beta
- Ordering of subpages in the nav on Office page

## 3.0.0-1.2.1 - 2015-06-29

### Removed
- Event processor to fix indexing error


## 3.0.0-1.2.0 - 2015-06-19

### Added
- Added `setup.sh` script for bootstrapping the project.
- Added insertTarget and insertLocation options to cf_notifier plugins
- Added `box-sizing-polyfill` to `exportsOverride` as needed for
  `grunt-bower-task` to work correctly. `box-sizing-polyfill`
  is installed by cf-grid.
- Added `grunt watch:js` task for completeness.
- Added vendor directory variable to `main.less`.
- Added warning for concat:cf-less Grunt task when sourcefiles are missing.
- Added form for Submit a request FOIA page
- Added styles, JavaScript for hiding and showing additional fields in forms
- Added toplevel navigation items config file for removing hardcoded
  navigation menu items.
- Added external url redirect page, styles, and JavaScript.
- Added `.nav-secondary_link__disabled` style.
- Added `.nav-secondary_item__child` class to visually distinguish sub-pages
  from sibling pages in the sidenav.
- Added `.nav-secondary_item__parent` class to visually distinguish browse
  pages from the subpages below them in the sidenav.
- Added JavaScript utilities for checking types and primitives.
- Added `primary_nav` jinja block to `base.html` template.
- Added FAQ processor and mapping
- Added `use_form` field to sub_pages
- Added `related_faq` field to sub_pages and offices
- Added `inset-divider` class for providing an inset horizontal rule
  independent of the list or list item widths within the side navigation bar.
- Added `preview_text` and `short_title` fields to sub_pages.
- Added `templates/activities-feed.html` HTML template for the activity feed
  area on the offices and sub_pages.
- Added Plain Writing Feedback form.
- Added `cfpb_report` activity type to activities feed macro.
- Added breadcrumbs macro and temporarily set breadcrumbs for all office sub-pages.
- Added download icons to `privacy-impact-assessments-pias`

### Changed
- Relaxed ESLint `key-spacing` rule to warning.
- Refactored breakpoint-handler module into separate class modules
  and utility function.
- PascalCase ContentSlider module to properly designate class status.
- Reduced complexity of validation and notification plugins
- Changed vendor directory to `src/vendor` and updated paths.
- Changed to using `jit-grunt` in place of `load-grunt-tasks`.
- Updated contact us filter to use new notifications
  (replacing type-and-filter messaging with cf_notifier)
- Replaced placeholder Activity Feed on FOIA faq page with actual Activity Feed
- Sped up notification animations
- Added custom template for FOIA records page.
- Refactored code for Wordpress updates
- Initiatives renamed to Sub-pages
- Relaxed ESLint cyclomatic `complexity` rule to max 4 complexity.
- Updates megamenu bureau title to "The Bureau" to fit with sitemap direction.
- Moved Less files to `/src/static/css/` directory.
- Updated `cf-icons` to 0.6.0.
- Update processors.py for FAQ
- Moved HTML templates to `/templates/` subdirectory.
- Breaks header template apart into `header.html`
  and `primary-nav.html` templates.
- Moved external site page header to its own template
  `header-without-nav.html`.
- Minor codefixes on `show-hide-fields.js` along with changing a class name for hiding fields
- Updated side navigation bar to keep page order at mobile sizes and adds
  "IN THIS SECTION" header text to the navigation bar dropdown menu.
- Updated processors to use Elasticsearch bulk indexing
- Office and sub-pages activity feed title to "Latest Activities"
  and contacts to "Contact Information."
- Moved `activity_snippets` macro from `post-macros.html` to `macros/activity-snippet.html`
  and adds render method.
- Made `activity_snippet` macro private.
- Moved `category_icon` macro from `post-macros.html` to `macros/category-icon.html`
  and adds render method.
- Moved `string_length` macro from `macros.html` to `macros/util/text.html`.

### Fixed
- Fixed an issue where scripts were being initialized out of order
- Fixed most of the warnings in validation and notification plugins
- Fixed processor name bug
- Fixed template/processor bugs while indexing and rendering
- Fixed FOIA pages from the template/processor changes
- Fixed missing states from `.nav-secondary_link__disabled` class for
  visited and active links.
- Fixed missing sidebar

### Removed
- Removed `copy:static-legacy` and `grunt-contrib-copy` package.
- Removed unneeded entries from `exportsOverride` in `bower.json`.
- Gitignored CF fonts, "chosen" images, and other vendor files from repo,
  which are slated for eventual removal.
- Removed unused `nav-secondary.html` template.
- Removed unused `cf_inputSplit.js` js module.


## 3.0.0-1.1.0 - 2015-05-20

### Added
- Added `--quiet` grunt CLI flag for suppressing linter warnings.
- Added JS unit testing and code coverage through Mocha and Istanbul.
- Added cf-notifications stylesheet to style notifications
- Added cf_notifier plugin for sending UI notifications
- Added cf_formValidator plugin for validating form inputs
- Added Grunt `build` task and set it as default.
- Added hero and YouTube video functionality to the '/the-bureau/' page.
- Added ajax subscription submission.
- Initiative folder and files for Initiative pages
- Added custom template for FOIA faqs page

### Changed
- Updated grunt-browserify to `^3.8.0`.
- Updated grunt-eslint to `^13.0.0`.
- Moved eslint config file to home directory.
- Moved jQuery download to package.json.
- Updated grunt-banner to `^0.4.0` and updates banner ascii art and format.
- Changed bower.json authors array field to use `homepage` in place of `url`,
  and adds `email` field.
- Adds path variables to Gruntfile.
- Updated form-validation script to use cf_formValidator and cf_notifier
- Changed Grunt `jsdev` and `cssdev` to `js` and `css`.
- Moved testing to build task.
- Updated 404 image to the latest image provided by the design team.
- Office folder and files for Office pages
- Updated template for office pages

### Fixed
- Fixed macro on offices page template
- Fixed subscribe macro in events archive and archive single, and press resources
- Sheer indexing error when related posts are deleted
- Office and Initiative processors
- Slick carousel site-wide JS error.
- Fixed issue with some contacts not showing phone numbers and email addresses

### Removed
- Removed string-replace:static-legacy Grunt task.
- Alert.js plugin
- alert macro
- Unused index.html file from /initiatives/
- Unnecessary setting of template variables


## 3.0.0-1.0.1 - 2015-05-18

### Fixed
- Replaced missing string_score library for the type-and-filter plugin

## 3.0.0-1.0.0

### Added
- Added labels to the phone/email/fax/mail icons on `/contact-us/` page
- Added ability to scrub plural terms in typeAndFilter jQuery plugin
- `.respond-to-retina` mixin for media queries targeting Retina iOS devices
- Scroll to top functionality on footer
- Added `/modules/util/web-storage-proxy.js` utility module.
- Added `/modules/util/js-loader.js` utility module.
- Adds ESLint check for `@todo` jsdoc syntax.
- Updated ESLint configuration to match version `0.20.0.`
  Adds enforcement of `no-dupe-args` and `no-duplicate-case` rules,
  and warnings for `no-continue` and `operator-linebreak` rules.
- Adding mocha tests to `grunt test`

### Changed

- Updated mailing addresses in `/contact-us/` sidebar
- Added `browserify` package and its dependencies
  and refactored codebase to use Browserify for JS modules.
- Added additional ESLint option flags in `space-in-brackets` rule.
- Changed ESLint indent amount to 2 spaces from 4 to match CFPB front-end standards.
- Turns off ESLint `func-names` setting because it's too verbose for the gain it provides.
- Added ability to scrub plural terms in typeAndFilter jQuery plugin
- Updated `grunt` to `~0.4.5`.
- Updated `grunt-eslint` to version `12.0.0.`
- Updated `jquery` to `^1.11.3`.
- Replaced `grunt-uglify` with `uglifyify`.
- Updated mailing addresses in `/contact-us` sidebar
- Reverted navs from Contact Us redacting
- Updated footer to match new designs
- Refactored email subscribe form

### Fixed
- Improvements and fixes to `/contact-us/` page


### Removed

- Removed demo text suffix from page titles.


## 3.0.0-0.3.0 - 2015-04-23

### Added
- Added Privacy Policy page.
- Added Event Request a Speaker page.
- Added settings to enable the `/blog/` and `/newsroom/` RSS feeds.
- Added `brand-palette.less` and `cf-theme-overrides.less`.
- Added `block__border` to `cf-enhancements.less` to provide borders around blocks.
- Added alert to form validation failure
- Added .env config for easier project setup
- Added Event processor

### Changed
- Added styles to 500 and 404 error pages.
- Updated content on 500 and 404 error pages.
- Added full width button modifier for buttons on smaller screens.
- Updated ESLint configuration to the latest ESLint release (v0.18.0).
- Updated `/newsroom/` and `/blog/` post sidebars to add description
  and date, and to update styles.
- Updated icons to use livestream icon instead of wifi icon.
- Updated blog post spacing to be consistent with overall-project spacing.
- Updated round step-by-step slug icons to central-align numbers.
- The name "Watchroom" to "Featured Topic"
- Updated cf-buttons to 1.4.2.
- Updates cf-layout to 0.3.0.
- Changed block background to 5% gray.
- Updated contact us content
- Improved Elasticsearch mappings
- Improved README and INSTALL docs

### Fixed
- Updated related links module on `/newsroom/`.
- Added small screen styles to helpful terms vertical list
  on `/contact-us/` page.
- Updated multi-line icon list styles.
- Fixed missing `jump-link__right` modifier from `/featured-topic.html`.
- Fixed an issue within `/newsroom/` and `/activity-log/` filters where selecting "Blog"
  and another category would return zero results.
- Fixed issue in filters where an input whitespace would prevent suggestions from showing.
- Fixed HTML, typos, and grammatical errors.
- Fixed line height issue in Chosen select boxes
- Updated Google Tag Manager ID from testing account to production account.
- Fixed whistleblower slug on contact us


## 3.0.0-0.2.3 - 2015-03-23

### Changed
- Updated events to match design
- Updated markup with new Isocons
- Updated email form to remove topics
- Updated footer to match new design
- Updated content throughout site
- Updated less files to cleanup code

### Fixed
- Fixed filtering when partial dates are used
- Updated processors to match WordPress API output
- Added sub-nav for mobile devices in instances where hero is present
- Added breakpoint range for main nav on med sized device screens
- Updated the expandable layout for multiple lines of text
- Updated list icons for multiple lines of text
- Added titles to pages that were missing them
- Updated broken links
- Lots more typos


## 3.0.0-0.2.2 - 2015-03-17

### Added
- New Events Archive landing page (with borrowed post data)
- New Events Archive detail page (with borrowed post data)
- New eslint settings file

### Changed
- Updated archived events landing page to display events, filters and pagination
- Updated the Gruntfile for eslint over jshint
- Switched from ElasticSearch queries to filters
- Updated form macro layout to account for optional content
- Updated macro arguments for clearer conditions
- Updated events list for new CF media block
- Updated static content
- General code cleanup

### Fixed
- Events filter showing no results text while displaying found results
- Settings file for PDFReactor
- JS errors
- General layout issues
- Lots of typos


## 3.0.0-0.2.1 - 2015-03-03

### Added
- New Upcoming Events landing page (with borrowed post data)
- New Upcoming Event detail page (with borrowed post data)
- Created new table modifier for simple small screen tables


## 0.2.0 - 2014-12-29

Apologies for ignoring our versioning for five months.

### Added
- Newsroom, Contact Us, About the Bureau, Offices, Doing Business with Us,
  Activity Log, and Budget sections.
- Many new design patterns.
- Tests

### Changed
- Significant template structure overhaul.

### Fixed
- Tons of stuff.


## 0.1.0 - 2014-07-14

Initial release. Contains fully functioning blog section.<|MERGE_RESOLUTION|>--- conflicted
+++ resolved
@@ -19,6 +19,7 @@
 ### Changed
 - Update base.html to conditionally include es5 script.
 - Wagtail upgraded to version 1.6.3.
+- Moved site root setup from Django data migration into 'initial_data' script.
 
 ### Removed
 - Removed Handlebars from `package.json` and `cf_notifier.js`.
@@ -44,13 +45,6 @@
 - college-costs app updated to: 2.2.6
 - Moved careers page creation from Django data migrations to standalone Python scripts.
 - Use HTTPS when linking to search.consumerfinance.gov.
-<<<<<<< HEAD
-- Update base.html to conditionally include es5 script.
-- Moved site root setup from Django data migration into 'initial_data' script.
-
-### Removed
-- Moved 'setup_sites' script functionality into 'initial_data' script.
-=======
 
 ## 3.10.10
 
@@ -61,7 +55,6 @@
 
 ### Added
 - robots.txt
->>>>>>> 0cb22d51
 
 ### Fixed
 - Update links in TableBlocks that reference internal documents or pages & have no href
