All notable changes to this project will be documented in this file.

## How this repo is versioned

We use an adaptation of [Semantic Versioning 2.0.0](http://semver.org).
Given the `MAJOR.MINOR.PATCH` pattern, here is how we decide to increment:

- The MAJOR number will be incremented for major redesigns that require the user
  to relearn how to accomplish tasks on the site.
- The MINOR number will be incremented when new content or features are added.
- The PATCH number will be incremented for all other changes that do not rise
  to the level of a MAJOR or MINOR update.

---------------------------------------


## Unreleased

### Added
- Add ability to individually customize the content of social media share links
- Code to convert S3 HTTP image links to HTTPS during sheerlike imports
- New Wagtail video player module that can be added to Learn pages
- Add settings to settings/base.py enabling picard to integrate with Jenkins
- Credit Market Trends to mega menu with a feature flag
- New category support for stories (categorized by type of financial product)
<<<<<<< HEAD
- New `add_images` management command to programmaticaly add images to Wagtail.
=======
- Ability to output filterable list items as 50/50 info units
>>>>>>> 20cf0855

### Changed
- Removed feedback-form default text and clarified help_text
- Adjusted Django admin page for v1_feedback objects
- Updated owning-a-home-api dependency to v0.9.91 for security update
- Modified 25 / 75 Organisms to add Boolean `should_link_image` flag.
- Credit card agreements database updated to 2.2.4
- Picard upgraded to version 1.5.4.
- CFGOVImage renditions behavior changed to always return original source image for GIFs.

### Fixed
- Fixed file type link icons within info-units


## 4.2.1

### Changed
- Limit Activity Log posts to appropriate page categories.
- Flush Akamai when unpublishing or unsharing a page so those changes propagate immediately


## 4.2.0

### Added
- Forms and other bits for two new Owning a Home feedback modules
- django.middleware.locale.LocaleMiddleware, which controls translation in a current thread context.
- `conference_export` management command added to export conference registrations.
- Add ability to individually customize the content of social media share links
- Added CSV download option to v1_feedback django_admin page

### Changed
- Eregs/ip updated to version 1.0.3.
- Simplified Akamai cache flushing logic to always flush on publish.
- Conference Registration Form display element improvements.
- Conference Registration Form submission success message replaced.
- Improved job listings view in Wagtail admin.
- college-costs updated to version 2.2.8 for new URL field
- Updated the analytics code to send events on form submission.
- Fixed issue surrounding event venue not displaying on event page.
- Limit Activity Log posts to appropriate page categories.
- Flush Akamai when unpublishing or unsharing a page so those changes propagate immediately


## 4.1.9

### Changed
- Bumping version of College Comparison Tool to 1.2.9


## 4.1.8

### Changed
- roll complaints back to 1.2.6


## 4.1.7

### Changed
- moved data_research into the db_router.py whitelist


## 4.1.6

### Changed
- Fixed broken static assets on Technology and Innovation Fellowship page.
- Conference Registration Form configurable error and success messages.


## 4.1.5

### Changed
- update complaints to 1.2.7


## 4.1.4

### Fixed
- an improved fix for the newsroom issue (see 4.1.2 and 4.1.3)


## 4.1.3

### Fixed
- backed-out 4.1.2's newsroom fix


## 4.1.2

### Fixed
- exclude reports from newsroom

### Changed
- Conference Registration Form display element improvements.
- Conference Registration Form submission success message replaced.


## 4.1.0

### Added
- DownStreamCacheControl middleware, which sets the `Edge-Control: no-store` header pages use csrf_token.
- django.middleware.locale.LocaleMiddleware, which controls translation in a current thread context.

### Changed
- Fixed issue surrounding table link download / external icons not appearing.
- Frontend: replaced `documentation` npm module with `jsdoc`.
- Refactoring email signup to remove validate.js.
- Frontend: update `browser-sync` to version `2.17.5` from `2.11.2`.
- Frontend: update `mkdirp` to version `0.5.1` from `0.3.0`.
- Fixed broken `manage.py check` command when using `cfgov.settings.test`.
- Fixed conference registration form capacity logic.
- Update `snyk` to version `1.19.1` from `1.13.2`.
- Disable logging below CRITICAL when running Python unit tests.
- Fixed empty `heading` value in link blobs
- Picard upgraded to version 1.5.2.
- Eregs/ip updated to version 1.0.3.
- Simplified Akamai cache flushing logic to always flush on publish.
- Conference Registration Form display element improvements.
- Conference Registration Form submission success message replaced.
- Conference Registration Form configurable error and success messages.
- Fixed broken static assets on Technology and Innovation Fellowship page.
- Updated the analytics code to send events on form submission.
- Fixed issue surrounding event venue not displaying on event page.
- Limit Newsroom posts to appropriate page categories.

### Removed
- `tax-time-saving` reference in `base.py` (it moved to Wagtail)
- all references to `django-htmlmin`


## 4.0.0

### Added
- Added smoke-test scripts to check static assets and base page responses.
- new dependency: django-htmlmin, which compresses outgoing HTML
- Added Wagtail StreamField migration utilities
- Tests for `FilterableListForm`

### Changed
- Update base.html to conditionally include es5 script.
- Wagtail upgraded to version 1.6.3.
- Picard upgraded to version 1.5.1.
- Moved site root setup from Django data migration into 'initial_data' script.
- Graduated line lengths feature flag to main stylesheet.
- Unit tests run via tox now include optional app tests, if optional apps are present.
- Frontend: upgrade `gulp-sourcemaps` from `1.6.0` to `2.1.1`.
- Modified org structure to change the Assistant Director to `Stacy Canan`.
- `FilterableListForm` and related code, e.g. `get_page_set`
- Updated "Standing up for you" stats on the homepage.
- Use secure URLs for files stored on S3
- Fixed grade ordering on job listing posts.
- Updating Bureau Structure so Christopher D’Angelo isn't marked as "acting".

### Removed
- Removed Handlebars from `package.json` and `cf_notifier.js`.
- `NewsroomFilterForm` and `ActivityLogFilterForm` and related tests
- Removed `gulp-load-plugins` from `package.json`.
- Removed  Laura Van Dyke from the press resources page.

## 3.11.1

### Changed
- comparisontool updated to 1.2.7

## 3.11.0

### Added
- New unit test checks for missing migrations that need to be generated using `makemigrations`.
- Ability to run using HTTP locally with `./runserver.sh ssl`.
- Load DigitalGov Search JS using HTTPS.

### Changed
- Improved the help text in the Featured Content module in Wagtail.
- JS form validation messages and Conference module validation messages
- complaints app updated to 1.2.5
- retirement app updated to 0.5.3
- knowledgebase app updated to: v2.1.3
- college-costs app updated to: 2.2.6
- Moved careers page creation from Django data migrations to standalone Python scripts.
- Use HTTPS when linking to search.consumerfinance.gov.

## 3.10.10

### Fixed
- incorrectly used static tag on housing counselor page

## 3.10.9

### Added
- robots.txt

### Fixed
- Update links in TableBlocks that reference internal documents or pages & have no href


## 3.10.8

### Added
- enable the `USE_ETAGS` Django setting

## 3.10.7

### Fixes
- Corrected a typo introduced in 3.10.7

## 3.10.6

### Fixes
- replace a few remaining `STATIC_PREFIX` references with the `static` tag

## 3.10.5

### Fixes
- adds missing `{% load staticfiles %}` tags

## 3.10.4

### Added
- Added Prepaid Cards to mega menu. (Requires feature flag for now.)


## 3.10.3

### Removals
- This removes the current version number from built assets, like main.css


## 3.10.2

### Changed
- fixed typo in mission statement


## 3.10.1

### Changed
- retirement app updated 0.5.1
- restored css file 'cr-003-theme.css'


## 3.10.0

### Added
- Created new `WAGTAIL_CAREERS` feature flag to toggle from Django to Wagtail careers pages.
- Production settings now use ManifestStaticFilesStorage
- New environment variable to store the Akamai object ID
- Added a 'run_travis.sh' script to enable separate JS and Python test coverage reporting
- AbstractFormBlock to be used as a base class for modules requiring Django Forms
- wagtail_hooks.py function `form_module_handlers` used by `CFGOVPage.get_context()`
- Feedback module
- `data_research` app to project
- Conference Registration form, block, model, handler, and template
- Added TableBlock definition to organisms and models that use Table
- Added `cfgov/templates/wagtailadmin/js/table-block.js` to override the default form TableBlock inputs. ( This file was copied from Wagtail ).
- Added `cfgov/templates/wagtailadmin/table_input.html` to override the default form TableBlock inputs. ( This file was copied from Wagtail ).

### Changed
- Refactored heroes to support the new "bleeding" format.
- In templates, ALL static file references now use Django's `static` tag/function
- In CSS/Less, references to other assets are now relative
- Optimized Travis build by removing unnecessary steps.
- `flush_akamai` function to call Akamai API endpoint that flushes entire site instead, since this is faster than flushing an individual page
- Only proceed with an Akamai flush if it is an existing page
- Refactored heroes to support the new "bleeding" format.
- `CFGOVPage.get_context()` now uses wagtail hooks to call functions registered with the hook name `cfgovpage_context_handlers`
- `CFGOVPage.serve()` calls `CFGOVPage.serve_post()` to handle POST requests
- Changed label names for the half-width / third-width link blobs.
- Mega menu `Free Brochures` link
- Migrated previous Table data to new TableBlocks
- Modified `cfgov/cfgov/settings/base.py` to add wagtailadmin to the STATICFILES_DIRS path.
- Modified `cfgov/jinja2/v1/_includes/organisms/table.html` to work with the Wagtail TableBlock component.
- Modified `cfgov/v1/__init__.py` to add the linebreaksbr.
- Modified `cfgov/v1/atomic_elements/organisms.py` to create classes which inherit from the TableBlock classes. This allowed us to control which templates where used for rendering the Wagtail admin and table.
- Modified `cfgov/v1/models/browse_page.py`, `cfgov/v1/models/learn_page.py`, and `cfgov/v1/models/sublanding_page.py` to use the new AtomicTableBlock.
- Modified `cfgov/v1/wagtail_hooks.py` to add load new script for the admin.

### Removed
- `max-height` styling on info unit images
- Reference to publish_eccu repo
- `tax-time-saving` rules from `urls.py`
- Removed Owning a Home homepage from urls being pulled from sheersites.
- Removed duplicate caching configuration
- Icon for old Table from admin panel (this field will need to be removed in a future release)


### Fixed
- Corrected Spanish-language label for sharing module
- Typo on success message for form subscription


## 3.9.0

### Added
- Logging configuration to `local.py`
- Author names are now displayed in alphabetical order by last name, falls back on first name if necessary
- Ability to output sharing links within an Image and Text 50/50 Group module
- Added a test for get_browsefilterable_posts function of the sublanding page
- Data migration sets up site root and careers pages
- Wagtail User editor now enforces unique email addresses when creating/editing users.
- Default button text color and spacing overrides to `.m-global-search_trigger` in nemo stylesheet so that search button will be visible on pages that use `base_nonresponsive` template
- New `@flag_required` decorator for Django views


### Changed
- Special characters no longer break the multiselect in the filter form
- Updated gulp-istanbul npm module to version `1.1.1` from `0.10.3`.
- Updated del npm module to version `2.2.2` from `2.2.0`.
- Updated gulp-autoprefixer npm module to version `3.1.1` from `3.1.0`.
- Updated gulp-changed npm module to version `1.3.2` from `1.3.0`.
- Updated gulp-header npm module to version `1.8.8` from `1.7.1`.
- Updated gulp-imagemin npm module to version `3.0.3` from `3.0.2`.
- Updated gulp-less npm module to version `3.1.0` from `3.0.5`.
- Updated gulp-load-plugins npm module to version `1.2.4` from `1.2.0`.
- Updated validate.js npm module to version `0.10.0` from `0.9.0`.
- Updated webpack npm module to version `1.13.2` from `1.12.14`.
- Updated webpack-stream npm module to version `3.2.0` from `3.1.0`.
- Updated es5-shim npm module to version `4.5.9` from `4.5.7`.
- Updated gulp-rename npm module to version `1.2.2` from `1.1.0`.
- Replaces deprecated gulp-cssmin with gulp-clean-css.
- Updated admin page sidefoot 'Related links' label and icon to read 'Related content'
- Feature flag methods now take an explicit `request` object to determine what site to check the flag against



### Removed
- Unused functions `author_name` and `item_author_name` from `v1/feeds.py`
- Unused npm module map-stream.
- Custom method `most_common` since python lib offers similar function


### Fixed
- Post preview organism template used tag/author names instead of slugs that
caused bad link formation
- Fixed an issue w/ the email signup not utilizing the Gov Delivery JSON view for instant error/success feedback.
- Fixed an issue w/ the form validation skipping any validation types other than `required`.


## 3.8.2

### Changed
- Updated copy on Students and Recent Graduates Careers page.


## 3.8.1

### Added
- Google Optimize code on `find-a-housing-counselor` page


## 3.8.0

### Added
- Author names are now displayed in alphabetical order by last name, falls back on first name if necessary
- Ability to output sharing links within an Image and Text 50/50 Group module

### Changed

### Removed
- Unused functions `author_name` and `item_author_name` from `v1/feeds.py`


## 3.7.2

### Changed
- Added support for Spanish-language cue labels to the Expandables organism.
- Added support for Spanish-language heading to the Social Media molecule.
- Removed the leadership calendar print template from the "base.html" inheritence hiearchy
- restores the django logging config we used before cfgov-refresh


## 3.7.1
- always use "localhost" when setting the base URL for PDFReactor


## 3.7.0

### Added
- Added new conference url in the nav

### Changed
- Updated Protractor to version `4.0.2` from `3.2.1`.
- Updated large checkboxes to match the spec.
- Updated Capital Framework to version `3.6.1` from `3.4.0`.
- Updated imagemin to version `3.0.2` from `2.4.0`.
- Updated documentation npm module to version `4.0.0-beta5` from `4.0.0-beta2`.
- Updated gulp-uglify npm module to version `2.0.0` from `1.5.3`.
- Updated eslintrc dot-notation rule to support `catch` block in a Promise.
- Updated `gulp test:perf` task to use a Promise.
- Added `.eslintrc` override for gulp tasks to allow process.exit and console logging.
- Updated mocha npm module to version `3.0.2` from `2.4.5`.
- Updated gulp-mocha npm module to version `3.0.1` from `2.2.0`.

### Removed
- Unused `sinon-chai` npm package.

### Fixed
- Updated banner-footer-webpack-plugin to use git URL instead of `0.0.1`.


## 3.6.0

### Added
- Page revision management: http://docs.wagtail.io/en/v1.4.1/releases/1.4.html#page-revision-management,available at e.g. http://127.0.0.1:8000/admin/pages/64/revisions/
- Redesigned userbar: http://docs.wagtail.io/en/v1.4.1/releases/1.4.html#redesigned-userbar
- Multiple document uploader: http://docs.wagtail.io/en/v1.4.1/releases/1.4.html#multiple-document-uploader
- Improved link handling: http://docs.wagtail.io/en/v1.5/releases/1.5.html#improved-link-handling-in-rich-text
- New users created via the Wagtail admin will automatically receive a password reset email.

### Changed
- Many browser tests have been rewritten as Python unit tests
- A new spec suite "integration" encompasses tests from a few directories that were not named appropriately.
- Gulp test has been updated as there are no longer any browser tests to run by default
- `content_panels` are no longer defined in `AbstractFilterPage`; defined in its subclasses instead
- Upgraded Wagtail from 1.3 to 1.5.2
- Consolidated all environment variables in config/environment.js.
- Ignored `console.log` in tests and enforced `no-process`.
- Updated `STAGING_HOSTNAME` to `DJANGO_STAGING_HOSTNAME` environment var.
- Allows passing of port to `runserver.sh`.
- Updated browse-filterable test suite to properly nest pagination tests.
- Updated pagination to support multiple pagination molecules on a single page.

### Removed
- Unused `SELENIUM_URL` environment variable.
- Removed unused `interactiveTestPort` test variable.
- Squashed all migrations
- `initial_test_data.py` as the tests create the data they need now.

### Fixed
- Added misnamed and unreferenced environment variables to .env.
- Moved pagination tests from /organisms/ to /molecules/ where they belong.


## 3.4.0 2016-07-12

### Added
- leadership calendar Django app
- Frontend: Added ability to auto-fix linter error with the `--fix`
  flag on the linter task.

### Changed
- Updated ESLint to `2.13.1` from `2.7.0`.
- Fixed job ordering on Careers home page to be consistent with Current Openings page.

### Removed

### Fixed
- Fix scheduled publishing

## 3.0.0-3.3.22 – 2016-06-22

### Added

- Added nonresponsive header script for non-v1 sections of the site

### Changed
- Datetimes are now saved in UTC and rendered in Eastern timezone when displayed in templates.
- Django timezone setting changed to America/New_York.
- Updated home page stats and date.
- Rebuilt Nemo Grunt tasks in Gulp and moved built files to static_built directory.

### Removed

### Fixed

- Fixed layout bug in Latest Updates on Home Page.
- Fixed spacing of Home Hero content.
- Fixed spacing issues in the pre-footer.


## 3.0.0-3.3.21-hotfix – 2016-06-10

### Added
- Added "Getting an Auto Loan" to the mega menu

### Changed
- Invalid filterable list input returns empty paginated object instead of empty list in page_sets

### Removed

### Fixed


## 3.0.0-3.3.21 – 2016-06-08

### Added
- Ability to use Social Media molecule as a Wagtail module in the Sidefoot.
- Frontend: Added task for generating JavaScript code docs with `gulp docs`.
- Test for `most_common` util
- Browser tests for most of the organisms generated by Wagtail
- `cfgov/scripts/_atomic_helpers.py` to provide streamfield data
- Test for present, past, and future event states

### Changes
- Use bare value of RichText field if value type is not RichText.
- Check against Activity Log topics when generating View More link.
- Breadcrumb and sidenav link generation gets most appropriate version of page.
- Made Text Introduction's `has_rule` option have an effect.
- Tidied up some of the template logic around using `render_block`.
- Changed class of FCM category slug to remove extra spacing.
- Updated gulp task to write both responsive and non-responsive styles for ondemand needs.
- Updated the test fixture for ondemand includes to allow for the nonresponsive stylesheet to be loaded for visual testing.
- Use bare value of RichText field if value type is not RichText
- Check against Activity Log topics when generating View More link
- initial_test_data script now uses streamfield block data from a new file called `_atomic_helpers.py`
- `when` now compares datetimes against the current time in ET, not UTC
- `when` optionally uses the event stream's start time, if there is one
- Promotes Expandables from molecule to organism
- Changes global banner expandable Less to resolve cascade issue
- Maintain order and uniqueness in JS file lists by using `OrderedDict` instead of `set`
- `user_save_callback` updated to expire a password if it's for a new user

### Removed
- Event RSVP email link button.
- `atomicName` parameter from `checkDom` atomic helper.
- Unused function `get_related_posts_categories`
- Unused gov delivery view function in jobmanager
- PostPreview organism from streamfield block choices since it was unused
- Custom classes `CFGOVUserEditForm`, `CFGOVUserCreationForm` and functions `create_user` and `edit_user`
- Custom redirects for creating a user and resetting the password
- `convert_to_datetime` since it duplicated logic in `_convert_date`

### Fixed


## 3.0.0-3.3.20 - 2016-05-24

### Added

### Changes

### Removed

### Fixed

- get_browsefilterable_posts() call to get_page_set

## 3.0.0-3.3.19 - 2016-05-23

### Changes
- Frontend: Added `destroyInitFlag()` method to `atomic-helpers.js`.
- Frontend: Added `destroy()` method to `Expandables.js` to allow
  reversing calls to `init()`.
- Frontend: Added extra small tests to bureau structure page.

### Fixed
- Frontend: Fixed issue where cloned expandables were not initializing
  on the bureau structure page.
- Frontend: Removed `self` references in ContentSlider.
- Newsroom fixed to render all categories when no filters are selected.

## 3.0.0-3.3.18 - 2016-05-20

## Added
- missing publish_eccu requirements

### Changes
- Frontend: Added `destroyInitFlag()` method to `atomic-helpers.js`.
- Frontend: Added `destroy()` method to `Expandables.js` to allow
  reversing calls to `init()`.
- Frontend: Added extra small tests to bureau structure page.

### Removed

- Removed activities-block.html

### Fixed
- Frontend: Fixed issue where cloned expandables were not initializing
  on the bureau structure page.
- Frontend: Removed `self` references in ContentSlider.


## 3.0.0-3.3.17 - 2016-05-20

### Added
- Missing token provider for forms submitted by JS
- Ability to refresh akamai cache on page publish
- Adding Acceptance tests for the Video Player
- Adding Validation code and url param fix for Ustream player

### Changes
- Rename Events body field => Subheading
- Switch render location of live/future body fields to under the map (new body location)
- Change date used for post preview from date published to actual event date.
- Fixes issue with spacing after the last item in a full-width component
- Adding Validation code and url param fix for Ustream player.

### Removed

### Fixed

## 3.0.0-3.3.16 - 2016-05-19

### Added
- `parse_links` calls on rich text fields on the rest of the fields
- Add unit tests for filterable list functions
- Added browser tests for the multiselect.
- Fix category filtering
- Ability to refresh akamai cache on page publish

### Changes
- filterable_context.py -> filterable_list.py
- Refactored the filterable list logic for modularity and testability
- Rename Events body field => Subheading
- Switch render location of live/future body fields to under the map (new body location)
- Change date used for post preview from date published to actual event date.

### Removed

### Fixed

- Removed wrapping `<p>` tag on a form field's description field output,
  since it's a rich text field that provides its own markup.
- Fixed issue with single careers layout.

## 3.0.0-3.3.15 - 2016-05-16

### Added

### Changes

- Updated Capital Framework to latest.
- Updated stats on homepage to match CCDB landing.

### Removed

- Removed acting Dept Directors from Leadership calendar filter.
- Removed obsolete module kbclick.js.

### Fixed

- Fixed a validation bug in the Multiselect.
- Fixed issue with spacing after the last-child.


## 3.0.0-3.3.14 - 2016-05-11

### Added

### Changes

- Fixed Password Reset Flow
- Fixed saving of Legacy Blog Pages

### Removed

### Fixed


## 3.0.0-3.3.13 - 2016-05-11

### Added
- Added print styles to hide major site features that aren't print applicable.
- Added base pagination browser tests.
- Image Text 50 50 Organism to Blog Page
- Moved django-commons into the project

### Changed

- Updated static version of the org chart.

### Removed

### Fixed

- Fixed an issue where the header only had 15px of spacing instead of 30.
- Fixed the spacing around info-units groups and breadcrumbs.
- Fixed duplicate Protractor tests.
- Fixed issue with page jump form.

## 3.0.0-3.3.12 - 2016-05-05

### Added
- Additional page template tests
- RegComment organism: New option to use a generic link for commenting at
  Regulations.gov or going directly to the specified document's comment form.
- Additional molecule tests

### Changed
- Updated event times to show EDT.
- Frontend: Added init flag when initializing atomic components.


## 3.0.0-3.3.11 - 2016-05-03

### Added
- Front end: Added No Fear Act link to footer.

### Changed
- RSS Feeds for all Filterable Pages
- Animated Gif Support
- Ensure files uploaded as .PDFs get a download icon
- Handle govdelivery job subscriptions via a Django form
- Refactored HousingCounselor form to use USZipCodeField() in order to not strip leading zeros


## 3.3.0-3.3.10 - 2016-04-28

### Fixed
- Typo in reg comment form


## 3.0.0-3.3.9 - 2016-04-28

### Added

- Added tests for the public methods in the Multiselect
- API client for Regulations.gov Comment API
- reg-comment organism and Wagtail module for adding it to a page

### Changed

- Make further reading and list filter results distinct

### Removed

### Fixed


## 3.0.0-3.3.3 - 2016-04-21

### Added

- Added unit test specs for all files to test (excluding config, polyfills and jQuery plugins).
- Added no-js and js classes to the on-demand header.
- Added link to Livestream FAQ.
- Flag for database routing for content.consumerfinance.gov.
- Added the Digital Gov search script.

### Changed

- Hid overflow-x at mobile sizes on document body.
- Added `halt()` and `clearTransitions()` methods to transition behaviors.
- Updated the content on doing-business-with-us and doing-business-with-us/upcoming-procurement-needs based on EA feedback.

### Removed

- Removed resolved TODOs and old macros replaced by atomic components.

### Fixed

- Fixed an issue where the multiselect couldn't be closed.
- Fixed the browser tests for the recent change to wagtail pages.
- Fixed the mobile menu for on-demand django pages.
- Fixed disappearing search close button when swapping device orientation.


## 3.0.0-3.3.2 - 2016-04-11

### Added

- Adds a max-selections checker to the Multiselect.
- Remove inline CSS when running sheer_index.
- Abstracted dom events for easier reuse throughout the project.
- Added npm shrinkwrap and snyk dependency monitoring
- Tests `share_the_page` wagtail hook and associated functions

### Changed

- Updated Global Search to set search trigger to invisible,
  since hidden is overridden.
- Defaulted Related posts slug title to 'Further Reading' and made it a field in wagtail.
- Enabled gov delivery subscriptions to work on wagtail pages
- randomized formfieldWithButton Id and included name field for post requests.
- Update Director's Bio and Deputy Director's Bio
- Update the leadership calendar copy and links
- Updated the placeholders in wagtail filterable list controls.
- Updated footer to atomic footer.
- Pinned our NPM dependencies.
- Updated Capital Framework to 3.3.0
- Changed U.S. flag image paths to be root-relative
- Refactored wagtail hook `share_the_page`

### Removed

- Removed `gulp beep` task for optional alerting when the build process
  has completed.
- Remove Disqus comments from blog pages
- Removed sitespeed.io gulp task

### Fixed

- Fixed paths to templates that were moved in to /about-us.
- Update biographies for director bios.
- Fixed issue with bad values in the multiselect.
- Fixed the missing logon on IE 8.
- Fixed an issue w/ the spacing on the hero.
- Fixed issue where missing images were breaking the hero layout

## 3.0.0-3.2.1 - 2016-03-21

### Added

- Added Featured Menu Content Molecule.
- Added Global Banner Molecule.
- Added Digital Privacy Policy to the footer.
- Added tests for dom-traverse functions
- Added default values for the View more text and URL.
- Dynamically create the View more URL if there are tags
- Add an EXTERNAL_ICON_PATTERN to handle icons and links separately
- Added specific Blog/Newsroom Categories to Related Post options
- base.html now checks for page (seo) title if exists
- Added a space before the external icon
- Added validation for Youtube URLs.

### Changed

- Abstracted create and queryOneout of the multiselect.
- Simplified array searching in the Multiselect.
- Updated the home hero to it’s own molecule.
- Updated the layout for the level 1 menu items to distribute them more evenly
  across the header.
- Abstracted the string utils from the Multiselect.
- .gov links have an external icon
- Updated the Hero Macro for the new overlay hero styles.
- Updated article template to render all categories
- Append bureau title on every template rendered
- Changing the times we receive for calendar events to match our db.
- Updated `external-site/index.html` to use the full params of whatever's being passed in.
- Changed copy on `/the-bureau/`
- Updated titles and names in the Bureau Structure page

### Removed

- Removed Georgia usage for the time being.
- Removed ICS download placeholder from events.

### Fixed

 - Fixed active filter notification on Browse Filterable pages.
 - Corrected the homepage links.
 - Fixed date range searches on blog page.

## 3.0.0-3.1.1 - 2016-03-21

### Added
- Added Backend sidebar contact
- Add Related Metadata molecule to backend
- Added `ClearableInput` class for clearable input behavior
  in `input-contains-label` CF class.
- Added Github specific Issue and PR templates.
- included paragraph rich text field to related links
- Added new content flush sides on small modifier to fix an issue where margin was set on the molecule level instead of the template.
- Added Info Unit Macro.
- URL field to the Post Preview organism
- Frontend: Added overlay atom.
- Signal receiver function to unpublish all revisions for a page when a page is unpublished
- Backend: HomePage Model
- David Silberman's assets
- Frontend: Added JS init scripts for /offices/, /sub-pages/, and /budget/.
- Frontend: Added data-* attribute JS utility class.
- New manager to query for the most appropriate pages (shared and/or live)
- Enabled Demo Page in flapjack
- Included Password Complexity rules for admin user creation/editing flow
- Enabled email backend for Production settings
- Frontend: Added utility classes for translation and opacity CSS transitions.
- Added SublandingFilterablePage class
- Script to semi-automate importing refresh data
- Provided option to exclude sibling pages in secondary navigation
- Added tests for `external-site-redirect.js`
- Frontend: Added JS Tree data structure and traversal algorithms.
- Add text intro and featured content to SublandingFilterablePage
- Add a script `move_reports.py` to move all reports under a given SublandingFilterablePage
- Add a 'careers_preview' query to limit the results to 5
- Added CFGovLinkHandler to convert richtext internal links to relative links
- Frontend: added `u-hidden-overflow` utility class.

### Changed
- Converted the project to Capital Framework v3
- Updated `protractor` from `3.0.0` to `3.1.1`.
- Included Table organism within full width text
- Changed BrowseFilterablePage and related-metadata.html molecule templates to
  account for new backend
- Abstracted info unit into a helper mixin to make it easier to re-use the inline
  version.
- Moved Home page specific layout changes to it's own file.
- Updated jsdom from `7.2.2` to `8.0.4`.
- Updated secondary-nav to use new expandable molecule in place of old CF
  Expandable.
- Updated gulp-eslint from `1.0.0` to `2.0.0`.
- Converted Link Blob Group, 25/75 Group, and 50/50 Group to single Info Unit Group.
- Converted Link Blob Macro to Info Unit Macro.
- Converted 25/75 Macro to Info Unit Macro.
- Converted 50/50 Macro to Info Unit Macro.
- Updated Home Page to Info Unit Macro.
- Included use of wagtail `classname` meta field for block css modifiers
- Breadcrumbs for Wagtail pages now handled by Wagtail
- Changed Wagtail pages extending from `layout-side-nav.html` to use new side
  navigation handling
- Changed FilterableListControls.js to add validation for email, date, and
  checkbox fields.
- Converted references and asset urls from Fuchs to Silberman.
- Fix blog post template to use sheerlike related posts method.
- Restructured mega menu to include submenus recursively to allow for a
  third-level.
- Renamed atomic-checkers `validateDomElement` to atomic-helpers `checkDom`.
- Add two categories to the Implementation Resource group.
- Updated the homepage based on user feedback.
- Renamed preview_link_url/text => secondary_link_url/text
- Updated Categories for Research & Reports.
- Changes to job listing pages.
- included backend support for Video in FCM
- Changed `external-site-redirect.js` to remove jQuery and fix Regex.
- Updated the global search for no-js and IE 8-10 fixes.
- Frontend: Added all launch-state mega menu links.
- Frontend: Added hover-to-show behavior in desktop mega menu.
- Use the added `careers_preview.json` in the careers sublanding page instead
  of `careers.json`
- Wrap prefooter section in Browse pages in a conditional to prevent empty prefooter
- Frontend: Added behaviors for third level mobile mega menu.
- Frontend: Made Expandables collapse under 600px window size.
- Updated the Mega Menu layout to avoid pointer events for older IE.
- Updated the Mega Menu for devices without JS.
- Disabled GTM tracking for links in menu and return to top link.

### Removed
- Removed normalize and normalize-legacy from main less file because CF
  already includes it.
- Removed old branded list mixin (was causing compile errors).
- Removed unnecessary Wagtail streamdata retrieval function from v1/utils/util.py
- Removed old beta styles.
- Removed prototype language, such as instances of setting `value`, `page`,
  and `global_dict`
- Imports of contact info macros that were breaking the page
- Removed Link Blob, 25/75, and 50/50 styles.
- Removed need for negative margin tweaks after groups.
- Removed need for positive margin tweaks aroung group headings.
- Removed heros from old WordPress pages.
- Removed `show-hide-fields.js` script and reference from common.js.
- Meredith Fuch's assets.
- A couple of Implementation Resource group categories.
- Removed Chosen.js library and custom styles/scripts.
- Removed several size=x params passed to query.search(), which don't do anything
- Removed all the pages and associated code that have been ported to wagtail.

### Fixed
- Fix bug where publised pages were showing shared content
- Fixed Contacts import-data script to set phone numbers correctly
- Fixed an issue where heros were not displaying on new Wagtail pages.
- Fixed an error where the secondary nav script was trying to initialize on
  pages it wasn't used.
- Fixed archive_events script to run in production.
- Fixed issue where form validation clashed with filterable list controls.
- Post preview title now links to page link.
- Fixed a bug where the search input and button in the header were misaligned.
- Fixed urls document type for career pages.
- Fixed stacking bug in header search.
- Fixed page saving bug that would prevent the display of a page's tags
- Fixed ordering for Filterable results to be newest => oldest by published_date.
- Fixed a bug where activiating the clear button wasn't clearing filtered
  results on browse filterable pages.
- Fixes the values for author and tag options to remove special characters.
- Fixes layout issues with filters on sheer pages.
- Fixed failing browser tests due to atomic naming updates.
- Fixed a bug in the multi-select script where value was set before input type.
- Fixed positioning bug in global search.
- Fixed issue where categories without a set icon were showing the speach icon.
- Fixed issue where a filtered page wasn’t showing the selected options in the
  multiselect.
- Fixed an error in the Browser tests for IE 8.
- Fixed an error in the Browser tests when running on Jenkins.

## 3.0.0-3.0.0 - 2016-02-11

### Added
- Added 'sheer_index' manage.py subcommand, to replace usage of 'sheer index'
- Migrated 'sheerlike' project into this codebase
- Added 'watchserver' manage.py subcommand for running Django dev server
  and gulp watch together.
- Added Acceptance tests for the `activity-log` page.
- Added webpack module loader for per-page JavaScript.
- Added external-site page-specific script.
- Added `config/environment.js` for project JS path configuration.
- Added filesystem helper to gulp utilities for retrieving a binary executable.
- Django Server
- Django related urls to access links
- Django-Sheerlike integration
- Added Acceptance tests for `the-bureau` pages.
- Added test utility to retreive QA elements.
- Added ARIA state utility to enable decorating dom elements with ARIA states.
- Added unit test for `aria-state.js`.
- Wagtail CMS
- Added `gulp test:a11y` accessibility testing using node-wcag.
- Added node 4.1.0 engine requirement in `package.json`.
- Added `commonjs`, `jest`, `protractor` environments.
- Added new ESLint `no-useless-concat`, `global-require`,
  `jsx-quotes`, `no-restricted-syntax`, `block-spacing`, `require-jsdoc`,
  `space-before-keywords`, `no-dupe-class-members`, `prefer-arrow-callback`,
  and `prefer-template` rules.
- Added `properties` attribute of `id-length` rule.
- Added `keywords`, `unnecessary`, and `numbers` attributes
  to `quote-props` rules.
- runserver.sh script to collectstatic files and run the server
- Added testing for web-storage-proxy.js
- Added Acceptance tests for `careers` pages.
- CFPBPage model
- Backend for Staging vs Production publishing
- Django template tags
- Added `block__flush` to cf-enhancements to remove margin from all sides.
- Added Acceptance tests for `blog` pages.
- Added Acceptance tests for `newsroom` pages.
- Added Acceptance tests for `doing-business-with-us` pages.
- Added Acceptance tests for `budget` pages.
- Added atomic landing page template prototypes.
- Added `/organisms/` and `/molecules/` directories to includes directory.
- Added `gulp test:perf` task to test for performance rules.
- MYSQL backend to project settings & a database creation script
- Added `gulp test:unit:server` for running Django unit tests via gulp.
- Added templates and CSS for the Text Introduction molecule.
- Added Unit test for `BreakpointHandler.js`.
- EventPage and EventLandingPage
- Management command to convert Wordpress data into Wagtail based Django models
- Script to convert Event WP data into Wagtail specific POST data for wagtailcore view `create()`
- Added half-width-link-blob macro and styles
- Added templates and CSS for the Image and Text 25/75 molecule.
- Added templates and CSS for the Image and Text 50/50 molecule.
- Added templates and CSS for the Call to Action molecule.
- Added `gulp beep` task for optional alerting when the build process
  has completed.
- Added Molecule/Organism Streamfields.
- Added wagtail specific demoPage only available in development for displaying moleclues/organisms.
- Added `license` field to `package.json`.
- EventArchivePage, EventRequestSpeakerPage, and EventFilterForm.
- Added templates and CSS for the Full Width Text organism.
- Added templates and CSS for the Contact Method molecule.
- Added templates and CSS for the Sidebar Contact Info organism.
- Added `/browse-filterable` template page
- Added templates and CSS for the Main Contact Info organism.
- Added templates and CSS for the Related Posts molecule.
- Added templates for the Hero molecule (CSS is in CF-Layout v1.3.0)
- Added template for post-preview molecule
- Added templates and CSS for the Signup Form organism.
- Added templates and CSS for the Content Sidebar organism.
- Added instruction to create superuser for admin access.
- Adds new file to commands module in the core app called `_helpers.py`
- Adds ability to import snippets
- Added ImageText2575 molecule backend model and template
- Added Call to Action backend and template
- Added Contact snippet and molecule backends
- Added temporary folder for converted Jinja2 Wagtail field template files
- Added WP Import Data Contact processor
- Added templates and CSS for the Adding Sidebar Breakout organism.
- Added cf-tables and tables molecule
- Landing Page Type
- Initial Data json file for preloading pages
- Added `/browse-basic` template page.
- Added templates and CSS for Expandable molecule and ExpandableGroup organism.
- Added `classlist` JS polyfill.
- Added `EventObserver` for adding event broadcaster capability to JS classes.
- Added `atomic-checkers.js` and `validateDomElement`
  utility method for checking atomic element DOM nodes.
- Backend Organisms Full Width Text & Post Preview.
- Added Related Posts molecule to the CFGOVPage
- Add Main Contact Info molecule
- Add Sidefoot Streamfield to CFGOVPage for sidebar/footer content
- Add global context variable `global_dict` for easier prototyping
- Add styleguide app to local settings
- Added templates and CSS for the Filterable-List-Controls organism.
- Add Table organism
- Add Sublanding Page
- Add Hyperlink template
- Add icons to Sidefoot Streamfield blocks
- Add ImageText5050Group and HalfWidthLinkGroup templates and organisms
- S3 Image Upload support for Refresh/Prod
- Dev Landing Page Demo
- Add Image Text 25/75 and Full Width Text into SublandingPage
- Add related_posts_function to the global context in Jinja2 for prototyping of related posts
- Added the featured content module molecule and included it in the landing-page prototype
- Add ImageText2575Group organism
- Add ImageText2575Group to Sublanding and Landing pages
- Add the insets Quote and Related Links.
- Added templates and CSS for the Notification molecule.
- Added prototype data to the form-field-with-button molecule
- Added prototype data to the email-signup organism
- Added the email-signup organism to landing-page template
- Added templates and CSS for the Social-Media molecule.
- Add Heading field to Link Blob group
- Add prototype data to Image Text organisms
- Backend Expandable/Expandable Group Molecule & Organisms
- Added Number Block
- Added Form Field with Button to sublanding page
  ([Fixed 1246](https://github.com/cfpb/cfgov-refresh/issues/1246)).
- Added Backend Feature Content Molecule
- Added get_unique_id context method.
- Added templates and CSS for the Item Introduction organism.
- Added templates and CSS for the Pagination molecule.
- Backend Browse Page
- Added Backend Item Intro Organism
- Added Backend: Notification
- `dom-traverse.js` for dom querying not covered by native dom.
- Added Backend Learn Page model
- Added Related Topics molecule.
- Added full_width_sans setting for correct font face usage.
- Added a new nav-link molecule macro and styles.
- Added Related Links to Sidebar/Footer.
- Added Related Metadata molecule.
- Added custom image and rendition models CFGOVImage and CFGOVRendition
- Added AbstractLearnPage for Learn and Doc Detail pages
- Added preview fields to AbstractLearnPage
- Added relevant date fields to AbstractLearnPage
- Added multi-select atom styles and scripting
- Added Frontend: Global Header CTA.
- Added Frontend: Header.
- Added Frontend: Mega Menu.
- Added Frontend: Global Eyebrow.
- Added Frontend: Global Search molecule.
- Added language dropdown for pages, which defaults to english
- Add BrowseFilterablePage model
- Add BaseExpandable class for expandable controls
- Add FilterControls organism using BaseExpandable
- Add url_parameters macro to handle adding existing get URL parameters into links
- Added new info-unit molecule that combines (but doesn't replace) the half width link blob, image and text 50/50, and 25/75 into one base molecule using modifiers.
- Added new (undocumented) card molecule.
- Add wagtailuserbar to the base.html
- Added unit test for beta-banner.js.

### Changed
- Updated the primary nav to move focus as user enters and leaves nav levels
- Moved handlebars from npm to bower.
- Added jQuery CDN with fallback to head to satisfy GTM requirements.
- Changes the location of the /dist folder to cfgov/v1/jinja2/v1
- Server port is now at 8000
- included with context flag for macros that make a call to request object
- Updated Jinja2 shorthand if statements to include an empty else case.
- Added `binaryDirectory` parameter to `fsHelper.getBinary` helper function.
- Updated jsdom from `3.1.2` to `6.5.1`.
- Updated mocha-jsdom from `0.3.0` to `1.0.0`.
- Updated istanbul from `0.3.13` to `0.3.20`.
- Updated TravisCI node version to `4.1.0`.
- Updated ESLint configuration from `1.0.0` to `1.5.1`.
- Vendor related files now sit at the root project location
- Moved templates to reside in v1 app project jinja2 directory
- Added ability to use django static & url functionality in jinja2 templates.
  [More Information](https://docs.djangoproject.com/en/1.8/topics/templates/#django.template.backends.jinja2.Jinja2)
- Refactored web-storage-proxy.js to be less complex and make it testable
- Updated del from `1.2.0` to `2.0.0`.
- Updated chai from `2.3.0` to `3.3.0`.
- Updated sinon-chai from `2.7.0` to `2.8.0`.
- Settings file and template loaders
- Updated gulp-autoprefixer from `2.3.1` to `3.0.2`.
- Added pixel dimensions to Cordrary corner video image.
- Added JS in `./config` directory to `gulp lint:build` task
  and merged that and gulp config together in `config.build`.
- addressed security concerns about query data validation in calendar filter pdf generation,
  and added an option to filters to allow post requests
- fixed url routing for rendering directory cordrays pdf
- explicitly stated jinja2 to autoescape in templates
- Changes `align: value` attribute in ESLint `key-spacing` rule
  to individual mode with `mode: minimum` option set.
- Changes `quote-props` rule attribute to `consistent-as-needed`.
- Added href URL to primary nav top-level menu link.
- Changed DB backend from sqlite ==> MYSQL.
- Govdelivery subscribe view is now exempt from csrf verification
- Fixed issue w/ gulp watch task not compiling JS on change
- Refactored `BreakpointHandler.js` to remove jQuery dependency and unneeded code.
- Changed from single cf import to individual module imports.
- Move handlebars dependency to npm from bower.
- Change Doing Business With Us email to office email
- Updates `gulp-sitespeedio` from `0.0.6` to `0.0.7`.
- CFGOVPage to include tags and authors
- Event import script to include grabbing tags and authors
- Change templates to move logic to Django backend
- Move Event filter over to a Django form.
- Updates `jsdom` to `7.0.2` from `6.5.1`.
- Move staging hostname variable from django settings to be an environment variable
- Uses globally installed Protractor in setup.sh, if available.
- Updated the existing breakpoint variables and values to the ones released in cf-core v1.2.0
- Excludes 3rd-party JS polyfills from linting.
- Abstracts code into helper class `DataImporter`
- Modifies command line options to allow specifying arguments for importing pages or snippets
- Changes the way the processor module is imported so it imports it using the [app] argument
- Moves the processors module from the core.management.commands module to the v1 app
- Contact molecule templates
- Changes .env Project configuration workon control flow to direct stdout and stderr to /dev/null.
- Upgrade wagtail to 1.2
- Cleaned up and rebuilt the secondary nav to reduce complexity and fix bugs
- Routed landing page type related molecules and organisms
  to use `jinja2/v1/_includes/` template locations.
- Updated protractor from 2.5.1 to 3.0.0.
- Updated gulp-sitespeedio from 0.0.7 to 0.0.8.
- Update runserver script to start MYSQL if it isn't running
- Reduced padding on expandables per direction of design.
- Hide cues on expandables when JS is turned off.
- Updated protractor from 2.5.1 to 3.0.0.
- Change name of Settings tab to Configuration
- Move some Promote fields to Configuration tab
- Change Promote to be Sidebar/Footer
- Move Related Posts and Email Signup to sidefoot Streamfield in the Sidebar/Footer tab in CFGOVPage
- Finalize Sidebar Breakout organism template
- Finalize Sublanding Page template
- Fix related post molecule to be used in multiple places
- Convert Sidefoot paragraph streamfield block to Textblock
- Updated headings for changes in Capital Framework
- Temporarily comment out related posts section of single blog post
  browser test until BlogPage's are in Wagtail.
- Add `show_heading` checkbox to Related Posts organism to toggle the heading
  and icon.
- Merge Streamfields in LandingPage
- Landing and Sublanding content blocks render each atomic structure with `div class="block">`
- Added environments to frontend/backend setup scripts.
- Make Full Width Text organism a StreamBlock and add insets
- Converted `external-site.js` to `ExternalSite.js` class and removed 3rd party dependencies.
- Changed the ImageBasic atom to always include an optional alt by default
- Removed field validation on content creation
  ([Fixed 1252](https://github.com/cfpb/cfgov-refresh/issues/1252)).
- Sets npm install on frontend.sh to warning level.
- Updated Jinja2 environment inlcude flag related methods
- Updated ImageText5050 requirements [Fixed 1269] (https://github.com/cfpb/cfgov-refresh/issues/1269)
- Updated `webpack-stream` to `3.1.0` from `2.1.0`.
- Updated `player` to `0.5.1` from `0.6.1`.
- Updated streamchild render method to use default behavior when using default blocks [Fixed 1268] (https://github.com/cfpb/cfgov-refresh/issues/1268)
- Fixes styling and rendering issues [Fixed 1278] (https://github.com/cfpb/cfgov-refresh/issues/1278)
- Upgrade version of Wagtail to 1.3
- Change method of CFGOVPage called `children` to be called `elements`
- Moved html5shiv into modernizr.
- Updated `gulp-load-plugins` to `1.2.0` from `1.1.0`.
- Included breadcrumb data from page context
- Added development environment data initialization
- Pinned jQuery to `1.11.3` due to changes in `1.12.0` that cause errors in jsdom.
- [Fixed 1320] (https://github.com/cfpb/cfgov-refresh/issues/1320)
- Converted the nav-secondary macro and styles to an organism
- Updated the new secondary-nav organism to use the new nav-link molecule
- Updated the secondary-nav-toggle for new classnames
- Changed expandable.html to be a macro for upcoming Filtered List
- Updated browse-filterable demo
- Updated filterable-list-controls organism to allow for multiple option
- Password Policy & Lockout criteria for login, account password change & forgot my password.
- Updated the project to use Avenir font by default
- Updated `mocha` from `2.2.4` to `2.4.2`.
- Updated `sinon` from `1.14.1` to `1.17.3`.
- Updated `lodash` from `3.10.0` to `4.0.1`.
- Change jinja2 templates to handle Wagtail page
- Fixed [1348](https://github.com/cfpb/cfgov-refresh/issues/1348) and [1354](https://github.com/cfpb/cfgov-refresh/issues/1354)
- Updated brand colors to updates in generator-cf.
- Disabled JavaScript in IE8 and earlier.
- Removed max_length validation until [later review](https://github.com/cfpb/cfgov-refresh/issues/1258) after release
- Refactored beta-banner.js to demonstrate general lifecycle.

### Removed
- Removed unused exportsOverride section,
  which was an artifact of the grunt bower task.
- Removed browserify, watchify, and browserify-shim dependencies.
- Removed src directory
- Removed bad CF Notifier tests.
- Removed unnecessary mobile-only expandables
- Removed link from Cordray's corner image `/the-bureau/about-director/`.
- Removed extra Google Analytics code.
- Removed `istanbul` because it's already a dependencies of `gulp-istanbul`.
- Sidebar from LandingPage
- Removed `map` and `filter` array polyfills.
- Removed `event-listener.js` and `query-selector.js` polyfills for IE8.

### Fixed
- Fixed instructions for gulp watch
- New way to run the server documented in the INSTALL.MD
- New way to define url routing, no longer automatically set by file path
- Fixed heading structure throughout website
- Fixed setup.sh to use argument correctly
- Fixed title for Small & Minority Businesses
- Fix page header rendering for Sublanding page
- Fix related post molecule to be used in multiple places
- Fix failing tests relating to Related Posts organism
- Fix related-posts.html logic
- Minor PEP8 compliance changes
- Fixed the markup for the 25/75 organism.


## 3.0.0-2.4.0 - 2015-09-29

### Added
- Added Favicon
- New and improved primary nav (both look and interaction)
- Added expanded-state utility for getting/setting aria-expanded

### Changed
- Updated Video Code to make it usable on Events pages.
- Changed gulp JS unit testing task from `gulp:unit:js` to `gulp:unit:scripts`
- Updated Meredith Fuchs bio and images.
- Added indent rules for `var`, `let`, and `const` in ESLint config file.
- Replaced old Grunt legaccsy plugin with Gulp mq-remove plugin
- Added ability for acceptance --specs test flag to accept list of test files.
- Changes `big_radio` macro to `radio_big` and `checkbox_bg` to `checkbox_big`.
- Updated Dep Dir title to include "Acting"

### Removed
- Disables tests for landing page events, since we don't currently have events.
- Removed Ombudsman from nav for beta freeze.

### Fixed
- Fixed issue with logic displaying the Event summary state.
- Fixed missing IE only stylesheet for older systems/browsers.
- Fixed skip-navigation link for keyboard navigation.


## 3.0.0-2.3.0 - 2015-08-27

### Added
- Added time macro.
- Added `gulp test:unit` and `gulp test:acceptance` tasks for test stages.
- Added support for link buttons to disabled link utility class.
- Added `breakpoints-config.js` config file to use for responsive JS.
- Added breadcrumbs to blog, newsroom, careers, business, bureau
  and budget pages
- Added Meredith Fuchs to Leadership calendar filter.
- Added unit test for `assign` utility.
- Added `get-breakpoint-state.js` to add support for responsive JS.

### Changed
- Moved `.meta-header`, `.jump-link`,
  and `.list__links` to `cf-enhancements.less`.
- Converted time elements to use time template.
- Broke apart format macros into topical macros.
- Updated legacy code to remove old jQuery dependency and
  unnecessary code.
- Updated copy on `about-us` page
- Added copying of `.env_SAMPLE` to `.env` part of `setup.sh`.
- Moved console output messages to the end of the `setup.sh` `init` method.
- Organized `.env_SAMPLE` and made `.env` executable on its own.
- Added `HTTP_HOST`, `HTTP_PORT`, `SELENIUM_URL`, `SAUCE_USERNAME`,
  `SAUCE_ACCESS_KEY`, `SAUCE_SELENIUM_URL`, and `VIRTUAL_ENV`
  constants to `.env_SAMPLE`.
- Moved aggregate `gulp lint` task to bottom of file to avoid duplicate
  lint task entries in `gulp --tasks`.
- Renamed `gulp lint:src` to `gulp lint:scripts` to future-proof type of linting.
- Renamed `gulp test:macro` to `gulp test:unit:macro`.
- Renamed `gulp test:processor` to `gulp test:unit:processor`.
- Renamed `gulp test:browser` to `gulp test:acceptance:browser`.
- Edited `INSTALL.md` to accommodate changes in `.env_SAMPLE`.
- Edited Protractor configuration to include browser groups,
  which by default only run the essentials locally, but the full suite
  (including legacy browsers) on Sauce Labs when Sauce credentials are present.
- Updated test instructions to use the gulp test subtasks.
- Updated Travis CI settings to use `setup.sh`.
- Updated files to use `breakpoints-config.js`.
- Made `/the-bureau/bureau-structure/role-macro.html` private.
- Updated `gulp clean` to leave the `dist` directory and remove the inner
  contents
- Use `HTTP_PORT` environment variable for port in `gulp watch`, if available.
- Removed "optional" text from privacy complaint form
  and added `*` to designate required fields.
- Updated Deputy Director information to Meredith Fuchs.
- Updated `/about-rich-cordray/` URL to `/about-director/`.
- Updated `/about-meredith-fuchs/` URL to `/about-deputy-director/`.
- Normalized director and deputy director photos to be format `NAME-WxH.jpg`.
- Changed name of `shallow-extend` utility to 'assign'.
- Superscripts `st` in `21st` on About Us page.
- Updated `BreakpointHandler.js` to support usage of `breakpoints-config.js`.

### Removed
- Removed styles from codebase that have already been migrated
  to cf-typography.
- Removed duplicate Privacy Policy
- Removed processor tests due to them being outdated.
- Removed failing bureau tests to be debugged later

### Fixed
- Fixed borders on sub-footers across the website
- Fixed 'Return to top' button width on footer
- Fixed default gulp task
- Fixed icon links to match CFPB Design Manual
- Fixed gulp copy task that was missing copying PDFs in subdirectories.
- Fixed issues with active filter logic.
- Fixed testing issue with single pages reloading for every test
- Fixed testing timeouts the first fix didn't correct by updating timeout time


## 3.0.0-2.2.0 - 2015-08-18

### Added
- Transitioned Capital Framework dependency to v1.0.0 in bower.json.
- Added gulp and the required npm plugins
- Added gulp config file to lay out configs for each task
- Added gulp tasks split up into their own files
- Added acceptance tests for `/offices/*` pages accessible through site's menu.
- Added Accessibility page to footer and adds Accessibility page tests.
- Added acceptance tests for `/sub-pages/*`.
- Added `activities-block` shared template for activity feed
  on offices and sub-pages.
- Added accessibility complaint form.
- Added "File an EEO Issue" form.
- Added `/offices/office-of-civil-rights/` page, tests, and link in footer.

### Changed
- Site's "About" text to "About Us".
- Replaced FOIA Records with Coming Soon heading
- Updated setup.sh to use gulp
- Updated travis to use gulp tasks
- Updated main.less to use the paths option in less compiler.
- Moved and renamed contact-macro to contact-layout in macros directory.
- Moved filters macro from `post-macros.html` to `/macros/filter.html`.
- Made filters macro helpers private.
- Moved getViewportDimensions out of utilities.js and into own module.
- Updated ESLint to v1.0.0.

### Removed
- Removed Grunt plugins from package.json
- Removed the Gruntfile.
- Removed homepage progress charts and related content and JS.
- Removed 80px to 120px sizing for the isocon sizes on the-bureau page.
- Removed cf-pagination and other unused JS.

### Fixed
- Fixed margins on site footer.
- Switched the two forms under Privacy to their correct positions
- Fixed incorrect email href reference on offices contact email link.


## 3.0.0-2.1.0 - 2015-08-05

### Added
- Added `map` and `filter` array polyfills.
- Added `about-us` page and tests
- Added `newsroom` type to Activity Snippets
- Created initial career posting template.
- Created 1/4 and 3/4 layout columns.
- Added DL styles to cf-enhancements.
- Added `offices/project-catalyst`.
- Careers processor/mapping/query.
- Added `office_[office slug]` class to offices template.
- Careers to the lookups.py
- Added `media_image__150` modifier for 150 pixel wide images.
- Added `simple-table-row-links.js` for making tables with linkable rows.
- Added `event-listener.js` and `query-selector.js` polyfills for IE8.
- Added `@tr-border` variable to `cf-enhancements.less`
  for simple-table border color.
- Added tests for events and event archive landing pages

### Changed
- Updated primary navigation to match new mega menu design.
- Changed project architecture to having `/src/` and `/dist/` directory.
- Changed `/_tests/` directory name to `/test/`.
- Changed `/_tests/macro_testing` directory name to `/test/macro_tests`.
- Moved `browserify-shims.js` to `/config/` directory.
- Upgraded Travis to container-based infrastructure
- Updated Offices pages to change activity feed logic.
- Updated block-bg padding in cf-enhancements based on JJames feedback.
- Updated Offices sub pages to display related documents.
- Updated Offices sub pages to always display activity feed.
- Updated Expandable macro to update design and add FAQ options.
- Moved `sub-page_[sub-page slug]` class to main content area of sub_pages template.
- Styled unordered lists as branded lists in the `office_intro-text`,
  `sub-page_content`, and `sub-page_content-markup` class areas.
- Updated all careers images to 2x size and have the same markup structure.
- Updated event macros to use Sheer 'when' function in order to
  display content based on state.
- Tied careers data into single template and renamed to _single.html
- Replaced career pages mock jobs data with data from the jobs API.
- Made jobs list table on /careers/current-openings/ have linkable rows.
- Adds eslint ignore lines for polyfills, which will not be changing.
- Moved CF table color overrides to `cf-theme-overrides.less`.
- Updated the existing missions browser test to be stronger
- Updated the browser test specs in conf.js because the shared spec was being
  fired on the desktop test, even though those tests had already been run in
  Chrome. Now the desktop test only runs the desktop spec.
- Separated `grunt test` task from `grunt build`
  and made default task test + build.

### Removed
- Removed requestAnimationFrame polyfill.
- Removed `_tests/browser_tests/README.md`, `_tests/macro_testing/README.md`, `_tests/processor_tests/README.md`.
- Removed `grunt vendor` from `setup.sh`.
- Removed unused CSS on `office.less`
- Removed `/events/archive/_single.html`

### Fixed
- Fixed issue on IE11 when using the dates to filter caused
  by toString method.
- Event tag filtering on archive page
- Added browser tests to linting task
- Fixed MobileOnlyExpandable error on office page.
- Normalized use of jinja quotes to single quote
- Fixed a large chunk of the existing linting errors and warnings
- Fixed issue with active filters on`/the-bureau/leadership-calendar/print/` page.


## 3.0.0-2.0.0 - 2015-07-24

### Added
- Added `sub-pages/civil-penalty-fund-allocation-schedule/` page.
- Added `sub-pages/sub-pages/consumer-education-financial-literacy-programs/` page.
- Added `u-hidden` utility class for fully hiding an element.
- Added `TEST.md` readme file for testing instructions.
- Added `grunt clean` and `grunt copy` tasks.
- Added `grunt clean` step to `setup.sh`.

### Changed
- Updated primary navigation to match new mega menu design.
- Changed project architecture to having `/src/` and `/dist/` directory.
- Changed `/_tests/` directory name to `/test/`.
- Changed `/_tests/macro_testing` directory name to `/test/macro_tests`.
- Moved `browserify-shims.js` to `/config/` directory.

### Removed
- Removed requestAnimationFrame polyfill.
- Removed `_tests/browser_tests/README.md`,
  `_tests/macro_testing/README.md`, `_tests/processor_tests/README.md`.
- Removed `grunt vendor` from `setup.sh`.

### Fixed
- Fixed issue on IE11 when using the dates to filter caused
  by toString method.
- Event tag filtering on archive page


## 3.0.0-1.3.0 - 2015-07-16

### Added
- Added `block__border-left` and `block__border-right` CF enhancements.
- Added `students-and-graduates` page to careers section.
- Added `short_title` to Office/Subpage.
- Added ordering to the navigation on Office/Subpage.
- Added script to index all links on our site.
- Added initial browser test with instructions for testing and adding more
- Added `media_image__100` and `media_image__130-to-150` classes for responsive
  image sizes on mobile carousel.
- Added `u-link__disabled` utility class for styling disabled links.
- Added `/careers/working-at-cfpb/` page.
- Added block templates for LinkedIn info, provide feedback link,
  and career page summaries.
- Added `MobileCarousel.js` module for instantiating the slick carousel
  and added associated `js-mobile-carousel` class as a hook.
  Also added `mobile-carousel` for CSS.
- Added `the-bureau` page wrapper class.
- Added `media-stack` CSS block for stacked media objects.
- Added fixes for `open-government` pages.
- Added `careers/application-process` page.
- Support in Event processor for ICS file generator
- Added `careers/current-openings` page.
- Added `/transcripts/` folder and transcript for job application video
- Added Google Maps image utility macro
- Added `careers/` landing page.
- Added options for toggling each network icon in share macro
- Added LinkedIn sharing (toggled off by default) in share macro

### Changed
- Fixed background and border on secondary navigation.
- Related Links now disable styles links with empty URLs.
- Updated secondary navigation to use true parent/child relationships.
- Events processor/mapping/queries for new Event type structure.
- Changed the way navigation works for Office/Subpage.
- Updated grunt-eslint to version 16.0.0 and updated ESLint config to latest.
- Moved modules that can be instantiated through the `new` keyword
  to a `classes` subdirectory.
- Moved page-sniffing JS code to page scripts for the-bureau
  and working with the CFPB pages.
- Moved carousel to a macro and implemented on the-bureau
  and working at the CFPB pages.
- Moved MobileOnlyExpandable initialization out of MobileCarousel.
- Converted excerpts HTML to articles from sections in the careers section.
- Breaks `macros.html` apart into files in the /macros/ directory.
- Updated events templates to match new data and processor.
- Updated percentages based on recent updates.
- Updated activities_snippet macro to make column markup dynamic.
- Replaced placeholder images on /careers/working-at-cfpb/
- Updated footer to add offices links.
- Moved the disperate arguments into one main options argument with
  key: val pairs for each option in share macro
- Updated email sharing to use mailto: link instead of addthis network
  (removes need for the external privacy notification and consolidates
  email patterns) in share macro

### Removed
- Removed `list_link__disabled` class.
- Removed is_mobile macro and logic from filter.

### Fixed
- Fixed contact-us templates to make them private.
- Fixed issue displaying grandchild pages on sub-pages.


## 3.0.0-1.2.2 - 2015-07-02

### Added

- Add reverse flag back into post preview snapshot for most recent pages

### Changed

### Removed

### Fixed
- Office/Subpage navigation links on beta
- Ordering of subpages in the nav on Office page

## 3.0.0-1.2.1 - 2015-06-29

### Removed
- Event processor to fix indexing error


## 3.0.0-1.2.0 - 2015-06-19

### Added
- Added `setup.sh` script for bootstrapping the project.
- Added insertTarget and insertLocation options to cf_notifier plugins
- Added `box-sizing-polyfill` to `exportsOverride` as needed for
  `grunt-bower-task` to work correctly. `box-sizing-polyfill`
  is installed by cf-grid.
- Added `grunt watch:js` task for completeness.
- Added vendor directory variable to `main.less`.
- Added warning for concat:cf-less Grunt task when sourcefiles are missing.
- Added form for Submit a request FOIA page
- Added styles, JavaScript for hiding and showing additional fields in forms
- Added toplevel navigation items config file for removing hardcoded
  navigation menu items.
- Added external url redirect page, styles, and JavaScript.
- Added `.nav-secondary_link__disabled` style.
- Added `.nav-secondary_item__child` class to visually distinguish sub-pages
  from sibling pages in the sidenav.
- Added `.nav-secondary_item__parent` class to visually distinguish browse
  pages from the subpages below them in the sidenav.
- Added JavaScript utilities for checking types and primitives.
- Added `primary_nav` jinja block to `base.html` template.
- Added FAQ processor and mapping
- Added `use_form` field to sub_pages
- Added `related_faq` field to sub_pages and offices
- Added `inset-divider` class for providing an inset horizontal rule
  independent of the list or list item widths within the side navigation bar.
- Added `preview_text` and `short_title` fields to sub_pages.
- Added `templates/activities-feed.html` HTML template for the activity feed
  area on the offices and sub_pages.
- Added Plain Writing Feedback form.
- Added `cfpb_report` activity type to activities feed macro.
- Added breadcrumbs macro and temporarily set breadcrumbs for all office sub-pages.
- Added download icons to `privacy-impact-assessments-pias`

### Changed
- Relaxed ESLint `key-spacing` rule to warning.
- Refactored breakpoint-handler module into separate class modules
  and utility function.
- PascalCase ContentSlider module to properly designate class status.
- Reduced complexity of validation and notification plugins
- Changed vendor directory to `src/vendor` and updated paths.
- Changed to using `jit-grunt` in place of `load-grunt-tasks`.
- Updated contact us filter to use new notifications
  (replacing type-and-filter messaging with cf_notifier)
- Replaced placeholder Activity Feed on FOIA faq page with actual Activity Feed
- Sped up notification animations
- Added custom template for FOIA records page.
- Refactored code for Wordpress updates
- Initiatives renamed to Sub-pages
- Relaxed ESLint cyclomatic `complexity` rule to max 4 complexity.
- Updates megamenu bureau title to "The Bureau" to fit with sitemap direction.
- Moved Less files to `/src/static/css/` directory.
- Updated `cf-icons` to 0.6.0.
- Update processors.py for FAQ
- Moved HTML templates to `/templates/` subdirectory.
- Breaks header template apart into `header.html`
  and `primary-nav.html` templates.
- Moved external site page header to its own template
  `header-without-nav.html`.
- Minor codefixes on `show-hide-fields.js` along with changing a class name for hiding fields
- Updated side navigation bar to keep page order at mobile sizes and adds
  "IN THIS SECTION" header text to the navigation bar dropdown menu.
- Updated processors to use Elasticsearch bulk indexing
- Office and sub-pages activity feed title to "Latest Activities"
  and contacts to "Contact Information."
- Moved `activity_snippets` macro from `post-macros.html` to `macros/activity-snippet.html`
  and adds render method.
- Made `activity_snippet` macro private.
- Moved `category_icon` macro from `post-macros.html` to `macros/category-icon.html`
  and adds render method.
- Moved `string_length` macro from `macros.html` to `macros/util/text.html`.

### Fixed
- Fixed an issue where scripts were being initialized out of order
- Fixed most of the warnings in validation and notification plugins
- Fixed processor name bug
- Fixed template/processor bugs while indexing and rendering
- Fixed FOIA pages from the template/processor changes
- Fixed missing states from `.nav-secondary_link__disabled` class for
  visited and active links.
- Fixed missing sidebar

### Removed
- Removed `copy:static-legacy` and `grunt-contrib-copy` package.
- Removed unneeded entries from `exportsOverride` in `bower.json`.
- Gitignored CF fonts, "chosen" images, and other vendor files from repo,
  which are slated for eventual removal.
- Removed unused `nav-secondary.html` template.
- Removed unused `cf_inputSplit.js` js module.


## 3.0.0-1.1.0 - 2015-05-20

### Added
- Added `--quiet` grunt CLI flag for suppressing linter warnings.
- Added JS unit testing and code coverage through Mocha and Istanbul.
- Added cf-notifications stylesheet to style notifications
- Added cf_notifier plugin for sending UI notifications
- Added cf_formValidator plugin for validating form inputs
- Added Grunt `build` task and set it as default.
- Added hero and YouTube video functionality to the '/the-bureau/' page.
- Added ajax subscription submission.
- Initiative folder and files for Initiative pages
- Added custom template for FOIA faqs page

### Changed
- Updated grunt-browserify to `^3.8.0`.
- Updated grunt-eslint to `^13.0.0`.
- Moved eslint config file to home directory.
- Moved jQuery download to package.json.
- Updated grunt-banner to `^0.4.0` and updates banner ascii art and format.
- Changed bower.json authors array field to use `homepage` in place of `url`,
  and adds `email` field.
- Adds path variables to Gruntfile.
- Updated form-validation script to use cf_formValidator and cf_notifier
- Changed Grunt `jsdev` and `cssdev` to `js` and `css`.
- Moved testing to build task.
- Updated 404 image to the latest image provided by the design team.
- Office folder and files for Office pages
- Updated template for office pages

### Fixed
- Fixed macro on offices page template
- Fixed subscribe macro in events archive and archive single, and press resources
- Sheer indexing error when related posts are deleted
- Office and Initiative processors
- Slick carousel site-wide JS error.
- Fixed issue with some contacts not showing phone numbers and email addresses

### Removed
- Removed string-replace:static-legacy Grunt task.
- Alert.js plugin
- alert macro
- Unused index.html file from /initiatives/
- Unnecessary setting of template variables


## 3.0.0-1.0.1 - 2015-05-18

### Fixed
- Replaced missing string_score library for the type-and-filter plugin

## 3.0.0-1.0.0

### Added
- Added labels to the phone/email/fax/mail icons on `/contact-us/` page
- Added ability to scrub plural terms in typeAndFilter jQuery plugin
- `.respond-to-retina` mixin for media queries targeting Retina iOS devices
- Scroll to top functionality on footer
- Added `/modules/util/web-storage-proxy.js` utility module.
- Added `/modules/util/js-loader.js` utility module.
- Adds ESLint check for `@todo` jsdoc syntax.
- Updated ESLint configuration to match version `0.20.0.`
  Adds enforcement of `no-dupe-args` and `no-duplicate-case` rules,
  and warnings for `no-continue` and `operator-linebreak` rules.
- Adding mocha tests to `grunt test`

### Changed

- Updated mailing addresses in `/contact-us/` sidebar
- Added `browserify` package and its dependencies
  and refactored codebase to use Browserify for JS modules.
- Added additional ESLint option flags in `space-in-brackets` rule.
- Changed ESLint indent amount to 2 spaces from 4 to match CFPB front-end standards.
- Turns off ESLint `func-names` setting because it's too verbose for the gain it provides.
- Added ability to scrub plural terms in typeAndFilter jQuery plugin
- Updated `grunt` to `~0.4.5`.
- Updated `grunt-eslint` to version `12.0.0.`
- Updated `jquery` to `^1.11.3`.
- Replaced `grunt-uglify` with `uglifyify`.
- Updated mailing addresses in `/contact-us` sidebar
- Reverted navs from Contact Us redacting
- Updated footer to match new designs
- Refactored email subscribe form

### Fixed
- Improvements and fixes to `/contact-us/` page


### Removed

- Removed demo text suffix from page titles.


## 3.0.0-0.3.0 - 2015-04-23

### Added
- Added Privacy Policy page.
- Added Event Request a Speaker page.
- Added settings to enable the `/blog/` and `/newsroom/` RSS feeds.
- Added `brand-palette.less` and `cf-theme-overrides.less`.
- Added `block__border` to `cf-enhancements.less` to provide borders around blocks.
- Added alert to form validation failure
- Added .env config for easier project setup
- Added Event processor

### Changed
- Added styles to 500 and 404 error pages.
- Updated content on 500 and 404 error pages.
- Added full width button modifier for buttons on smaller screens.
- Updated ESLint configuration to the latest ESLint release (v0.18.0).
- Updated `/newsroom/` and `/blog/` post sidebars to add description
  and date, and to update styles.
- Updated icons to use livestream icon instead of wifi icon.
- Updated blog post spacing to be consistent with overall-project spacing.
- Updated round step-by-step slug icons to central-align numbers.
- The name "Watchroom" to "Featured Topic"
- Updated cf-buttons to 1.4.2.
- Updates cf-layout to 0.3.0.
- Changed block background to 5% gray.
- Updated contact us content
- Improved Elasticsearch mappings
- Improved README and INSTALL docs

### Fixed
- Updated related links module on `/newsroom/`.
- Added small screen styles to helpful terms vertical list
  on `/contact-us/` page.
- Updated multi-line icon list styles.
- Fixed missing `jump-link__right` modifier from `/featured-topic.html`.
- Fixed an issue within `/newsroom/` and `/activity-log/` filters where selecting "Blog"
  and another category would return zero results.
- Fixed issue in filters where an input whitespace would prevent suggestions from showing.
- Fixed HTML, typos, and grammatical errors.
- Fixed line height issue in Chosen select boxes
- Updated Google Tag Manager ID from testing account to production account.
- Fixed whistleblower slug on contact us


## 3.0.0-0.2.3 - 2015-03-23

### Changed
- Updated events to match design
- Updated markup with new Isocons
- Updated email form to remove topics
- Updated footer to match new design
- Updated content throughout site
- Updated less files to cleanup code

### Fixed
- Fixed filtering when partial dates are used
- Updated processors to match WordPress API output
- Added sub-nav for mobile devices in instances where hero is present
- Added breakpoint range for main nav on med sized device screens
- Updated the expandable layout for multiple lines of text
- Updated list icons for multiple lines of text
- Added titles to pages that were missing them
- Updated broken links
- Lots more typos


## 3.0.0-0.2.2 - 2015-03-17

### Added
- New Events Archive landing page (with borrowed post data)
- New Events Archive detail page (with borrowed post data)
- New eslint settings file

### Changed
- Updated archived events landing page to display events, filters and pagination
- Updated the Gruntfile for eslint over jshint
- Switched from ElasticSearch queries to filters
- Updated form macro layout to account for optional content
- Updated macro arguments for clearer conditions
- Updated events list for new CF media block
- Updated static content
- General code cleanup

### Fixed
- Events filter showing no results text while displaying found results
- Settings file for PDFReactor
- JS errors
- General layout issues
- Lots of typos


## 3.0.0-0.2.1 - 2015-03-03

### Added
- New Upcoming Events landing page (with borrowed post data)
- New Upcoming Event detail page (with borrowed post data)
- Created new table modifier for simple small screen tables


## 0.2.0 - 2014-12-29

Apologies for ignoring our versioning for five months.

### Added
- Newsroom, Contact Us, About the Bureau, Offices, Doing Business with Us,
  Activity Log, and Budget sections.
- Many new design patterns.
- Tests

### Changed
- Significant template structure overhaul.

### Fixed
- Tons of stuff.


## 0.1.0 - 2014-07-14

Initial release. Contains fully functioning blog section.<|MERGE_RESOLUTION|>--- conflicted
+++ resolved
@@ -23,11 +23,8 @@
 - Add settings to settings/base.py enabling picard to integrate with Jenkins
 - Credit Market Trends to mega menu with a feature flag
 - New category support for stories (categorized by type of financial product)
-<<<<<<< HEAD
+- Ability to output filterable list items as 50/50 info units
 - New `add_images` management command to programmaticaly add images to Wagtail.
-=======
-- Ability to output filterable list items as 50/50 info units
->>>>>>> 20cf0855
 
 ### Changed
 - Removed feedback-form default text and clarified help_text
