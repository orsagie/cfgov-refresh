This project no longer uses `CHANGELOG.md` to track release changes.

See the project repository release history at:

https://github.com/cfpb/cfgov-refresh/releases

To see the legacy version of this file, visit:

https://github.com/cfpb/cfgov-refresh/blob/4.7.0/CHANGELOG.md

or, from the command line:

<<<<<<< HEAD
### Added
- New block 'ChartBlock' to support rendering of charts for Consumer Credit Trends
- Django management command to delete Wagtail pages by their slug or ID
- add ratechecker, oahapi, countylimits, mortgageinsurance to the cfgov_apps list, which marks them as using a single database.

### Changed


### Removed


### Fixed
- Fix for missing breadcrumb on Press Resources `about-us/newsroom/press-resources/` page.


## 4.5.2

### Changed
- Updated category list for Stories
- Navigation FMC logic to allow verticals without an overview url to include an FMC
- Updated agreements database to 2.2.5
- Consumer Tools Featured Menu Content

### Fixed
- Fix filter categories on the `enforcement/actions/` page.


## 4.5.1

### Added
- Add debt collection menu item behind feature flag

### Changed
- Updated regulations-site requirement to version `2.1.5`.


## 4.4.0 - 4.5.0

### Added
- Add RSS subscription button to newsroom posts.
- New `validate_page_html` command for checking/fixing HTTP image links in legacy pages.
- New block `HTMLBlock` that allows rendering of arbitrary HTML. Enabled on browse pages.
- OAH-api upgraded to v0.9.92

### Changed
- Upgrade to Wagtail 1.7
- Added redirect for `Leadership Calendar` Wagtail Page.
- Moved CSS npm dev modules to devDependencies in `package.json`.
- Updated `gulp-clean-css` from `2.0.6` to `2.3.2`.
- Updated `gulp-imagemin` from `3.0.3` to `3.1.1`.
- Updated `gulp-less` from `3.1.0` to `3.3.0`.

### Removed
- Removed layout.less enhancements that have been moved to Capital Framework.
- Wagtail pages from the Django admin
- Delete option from Wagtail templates
- Removed deprecated fellowship view/model.
- Removed deprecated fellowship notification sign up form.
- Spokesperson who is no longer with the Bureau from the press page.
- Removed legacy calendar app.
- cleaned up unusued, legacy code
- Removed legacy demo code.

### Fixed
- Now correctly allows for hyphens in the video ID of a Video Player's `video_url` field.
- Fix blog post RSS subscription links
- Fix for Wagtail admin page status string when live but not shared.
- Fixed legacy supervision jobs page.
- Fix for External Redirect proceed button and jQuery reference.
- Fixed use of `moto.mock_s3` in unit tests.
- Fixed handling of invalid date query string parameters for filterable list forms.
- Added missing `block` class from a block on the about the director page.
- Fixed issue with erroneously removed bureau stylesheet.


## 4.3.2

### Changed
- external-site redirector now requires URLs to either be whitelisted or signed
- Move logic for activity snippets out of template
- Update privacy policy URL
- Upgrade npm shrinkwrap endpoints to HTTPS
- Updated Owning-a-home feedback modules to use Ajax form submission

### Added
- New PlaceholderFieldBlock and PlaceholderCharBlock to set block placeholder text.
- New AWS_S3_ROOT setting to specify root S3 path.

## Removed
- Removed deprecated Django careers-related models, views, and templates.

### Fixed
- Fixed bug stopping videos in HTTPS pages.
- bug that wasn't signing links already coded to /external-site.
- Sort activity snippets by latest date
- Added missing uniqueness constraint on CFGOVRendition.
- Fix for YouTube API failures

## 4.3.1

### Changed
- Fix incorrect django settings for picard
- Bump picard to 1.5.5 to fix false positive error report

## 4.3.0

### Added
- Add ability to individually customize the content of social media share links
- Code to convert S3 HTTP image links to HTTPS during sheerlike imports
- New Wagtail video player module that can be added to Learn pages
- Add settings to settings/base.py enabling picard to integrate with Jenkins
- Credit Market Trends to mega menu with a feature flag
- New category support for stories (categorized by type of financial product)
- Ability to output filterable list items as 50/50 info units
- New `add_images` management command to programmaticaly add images to Wagtail.

### Changed
- Removed feedback-form default text and clarified help_text
- Adjusted Django admin page for v1_feedback objects
- Updated owning-a-home-api dependency to v0.9.91 for security update
- Modified 25 / 75 Organisms to add Boolean `should_link_image` flag.
- Credit card agreements database updated to 2.2.4
- Picard upgraded to version 1.5.4.
- CFGOVImage renditions behavior changed to always return original source image for GIFs.
- Change table organism to be in line with design manual
- Split Google Tag Manager code between page head and body

### Fixed
- Fixed file type link icons within info-units
- Wordpress page processor properly uses WORDPRESS environment variable.


## 4.2.1

### Changed
- Limit Activity Log posts to appropriate page categories.
- Flush Akamai when unpublishing or unsharing a page so those changes propagate immediately


## 4.2.0

### Added
- Forms and other bits for two new Owning a Home feedback modules
- django.middleware.locale.LocaleMiddleware, which controls translation in a current thread context.
- `conference_export` management command added to export conference registrations.
- Add ability to individually customize the content of social media share links
- Added CSV download option to v1_feedback django_admin page

### Changed
- Eregs/ip updated to version 1.0.3.
- Simplified Akamai cache flushing logic to always flush on publish.
- Conference Registration Form display element improvements.
- Conference Registration Form submission success message replaced.
- Improved job listings view in Wagtail admin.
- college-costs updated to version 2.2.8 for new URL field
- Updated the analytics code to send events on form submission.
- Fixed issue surrounding event venue not displaying on event page.
- Limit Activity Log posts to appropriate page categories.
- Flush Akamai when unpublishing or unsharing a page so those changes propagate immediately


## 4.1.9

### Changed
- Bumping version of College Comparison Tool to 1.2.9


## 4.1.8

### Changed
- roll complaints back to 1.2.6


## 4.1.7

### Changed
- moved data_research into the db_router.py whitelist


## 4.1.6

### Changed
- Fixed broken static assets on Technology and Innovation Fellowship page.
- Conference Registration Form configurable error and success messages.


## 4.1.5

### Changed
- update complaints to 1.2.7


## 4.1.4

### Fixed
- an improved fix for the newsroom issue (see 4.1.2 and 4.1.3)


## 4.1.3

### Fixed
- backed-out 4.1.2's newsroom fix


## 4.1.2

### Fixed
- exclude reports from newsroom

### Changed
- Conference Registration Form display element improvements.
- Conference Registration Form submission success message replaced.


## 4.1.0

### Added
- DownStreamCacheControl middleware, which sets the `Edge-Control: no-store` header pages use csrf_token.
- django.middleware.locale.LocaleMiddleware, which controls translation in a current thread context.

### Changed
- Fixed issue surrounding table link download / external icons not appearing.
- Frontend: replaced `documentation` npm module with `jsdoc`.
- Refactoring email signup to remove validate.js.
- Frontend: update `browser-sync` to version `2.17.5` from `2.11.2`.
- Frontend: update `mkdirp` to version `0.5.1` from `0.3.0`.
- Fixed broken `manage.py check` command when using `cfgov.settings.test`.
- Fixed conference registration form capacity logic.
- Update `snyk` to version `1.19.1` from `1.13.2`.
- Disable logging below CRITICAL when running Python unit tests.
- Fixed empty `heading` value in link blobs
- Picard upgraded to version 1.5.2.
- Eregs/ip updated to version 1.0.3.
- Simplified Akamai cache flushing logic to always flush on publish.
- Conference Registration Form display element improvements.
- Conference Registration Form submission success message replaced.
- Conference Registration Form configurable error and success messages.
- Fixed broken static assets on Technology and Innovation Fellowship page.
- Updated the analytics code to send events on form submission.
- Fixed issue surrounding event venue not displaying on event page.
- Limit Newsroom posts to appropriate page categories.

### Removed
- `tax-time-saving` reference in `base.py` (it moved to Wagtail)
- all references to `django-htmlmin`


## 4.0.0

### Added
- Added smoke-test scripts to check static assets and base page responses.
- new dependency: django-htmlmin, which compresses outgoing HTML
- Added Wagtail StreamField migration utilities
- Tests for `FilterableListForm`

### Changed
- Update base.html to conditionally include es5 script.
- Wagtail upgraded to version 1.6.3.
- Picard upgraded to version 1.5.1.
- Moved site root setup from Django data migration into 'initial_data' script.
- Graduated line lengths feature flag to main stylesheet.
- Unit tests run via tox now include optional app tests, if optional apps are present.
- Frontend: upgrade `gulp-sourcemaps` from `1.6.0` to `2.1.1`.
- Modified org structure to change the Assistant Director to `Stacy Canan`.
- `FilterableListForm` and related code, e.g. `get_page_set`
- Updated "Standing up for you" stats on the homepage.
- Use secure URLs for files stored on S3
- Fixed grade ordering on job listing posts.
- Updating Bureau Structure so Christopher D’Angelo isn't marked as "acting".

### Removed
- Removed Handlebars from `package.json` and `cf_notifier.js`.
- `NewsroomFilterForm` and `ActivityLogFilterForm` and related tests
- Removed `gulp-load-plugins` from `package.json`.
- Removed  Laura Van Dyke from the press resources page.

## 3.11.1

### Changed
- comparisontool updated to 1.2.7

## 3.11.0

### Added
- New unit test checks for missing migrations that need to be generated using `makemigrations`.
- Ability to run using HTTP locally with `./runserver.sh ssl`.
- Load DigitalGov Search JS using HTTPS.

### Changed
- Improved the help text in the Featured Content module in Wagtail.
- JS form validation messages and Conference module validation messages
- complaints app updated to 1.2.5
- retirement app updated to 0.5.3
- knowledgebase app updated to: v2.1.3
- college-costs app updated to: 2.2.6
- Moved careers page creation from Django data migrations to standalone Python scripts.
- Use HTTPS when linking to search.consumerfinance.gov.

## 3.10.10

### Fixed
- incorrectly used static tag on housing counselor page

## 3.10.9

### Added
- robots.txt

### Fixed
- Update links in TableBlocks that reference internal documents or pages & have no href


## 3.10.8

### Added
- enable the `USE_ETAGS` Django setting

## 3.10.7

### Fixes
- Corrected a typo introduced in 3.10.7

## 3.10.6

### Fixes
- replace a few remaining `STATIC_PREFIX` references with the `static` tag

## 3.10.5

### Fixes
- adds missing `{% load staticfiles %}` tags

## 3.10.4

### Added
- Added Prepaid Cards to mega menu. (Requires feature flag for now.)


## 3.10.3

### Removals
- This removes the current version number from built assets, like main.css


## 3.10.2

### Changed
- fixed typo in mission statement


## 3.10.1

### Changed
- retirement app updated 0.5.1
- restored css file 'cr-003-theme.css'


## 3.10.0

### Added
- Created new `WAGTAIL_CAREERS` feature flag to toggle from Django to Wagtail careers pages.
- Production settings now use ManifestStaticFilesStorage
- New environment variable to store the Akamai object ID
- Added a 'run_travis.sh' script to enable separate JS and Python test coverage reporting
- AbstractFormBlock to be used as a base class for modules requiring Django Forms
- wagtail_hooks.py function `form_module_handlers` used by `CFGOVPage.get_context()`
- Feedback module
- `data_research` app to project
- Conference Registration form, block, model, handler, and template
- Added TableBlock definition to organisms and models that use Table
- Added `cfgov/templates/wagtailadmin/js/table-block.js` to override the default form TableBlock inputs. ( This file was copied from Wagtail ).
- Added `cfgov/templates/wagtailadmin/table_input.html` to override the default form TableBlock inputs. ( This file was copied from Wagtail ).

### Changed
- Refactored heroes to support the new "bleeding" format.
- In templates, ALL static file references now use Django's `static` tag/function
- In CSS/Less, references to other assets are now relative
- Optimized Travis build by removing unnecessary steps.
- `flush_akamai` function to call Akamai API endpoint that flushes entire site instead, since this is faster than flushing an individual page
- Only proceed with an Akamai flush if it is an existing page
- Refactored heroes to support the new "bleeding" format.
- `CFGOVPage.get_context()` now uses wagtail hooks to call functions registered with the hook name `cfgovpage_context_handlers`
- `CFGOVPage.serve()` calls `CFGOVPage.serve_post()` to handle POST requests
- Changed label names for the half-width / third-width link blobs.
- Mega menu `Free Brochures` link
- Migrated previous Table data to new TableBlocks
- Modified `cfgov/cfgov/settings/base.py` to add wagtailadmin to the STATICFILES_DIRS path.
- Modified `cfgov/jinja2/v1/_includes/organisms/table.html` to work with the Wagtail TableBlock component.
- Modified `cfgov/v1/__init__.py` to add the linebreaksbr.
- Modified `cfgov/v1/atomic_elements/organisms.py` to create classes which inherit from the TableBlock classes. This allowed us to control which templates where used for rendering the Wagtail admin and table.
- Modified `cfgov/v1/models/browse_page.py`, `cfgov/v1/models/learn_page.py`, and `cfgov/v1/models/sublanding_page.py` to use the new AtomicTableBlock.
- Modified `cfgov/v1/wagtail_hooks.py` to add load new script for the admin.

### Removed
- `max-height` styling on info unit images
- Reference to publish_eccu repo
- `tax-time-saving` rules from `urls.py`
- Removed Owning a Home homepage from urls being pulled from sheersites.
- Removed duplicate caching configuration
- Icon for old Table from admin panel (this field will need to be removed in a future release)


### Fixed
- Corrected Spanish-language label for sharing module
- Typo on success message for form subscription


## 3.9.0

### Added
- Logging configuration to `local.py`
- Author names are now displayed in alphabetical order by last name, falls back on first name if necessary
- Ability to output sharing links within an Image and Text 50/50 Group module
- Added a test for get_browsefilterable_posts function of the sublanding page
- Data migration sets up site root and careers pages
- Wagtail User editor now enforces unique email addresses when creating/editing users.
- Default button text color and spacing overrides to `.m-global-search_trigger` in nemo stylesheet so that search button will be visible on pages that use `base_nonresponsive` template
- New `@flag_required` decorator for Django views


### Changed
- Special characters no longer break the multiselect in the filter form
- Updated gulp-istanbul npm module to version `1.1.1` from `0.10.3`.
- Updated del npm module to version `2.2.2` from `2.2.0`.
- Updated gulp-autoprefixer npm module to version `3.1.1` from `3.1.0`.
- Updated gulp-changed npm module to version `1.3.2` from `1.3.0`.
- Updated gulp-header npm module to version `1.8.8` from `1.7.1`.
- Updated gulp-imagemin npm module to version `3.0.3` from `3.0.2`.
- Updated gulp-less npm module to version `3.1.0` from `3.0.5`.
- Updated gulp-load-plugins npm module to version `1.2.4` from `1.2.0`.
- Updated validate.js npm module to version `0.10.0` from `0.9.0`.
- Updated webpack npm module to version `1.13.2` from `1.12.14`.
- Updated webpack-stream npm module to version `3.2.0` from `3.1.0`.
- Updated es5-shim npm module to version `4.5.9` from `4.5.7`.
- Updated gulp-rename npm module to version `1.2.2` from `1.1.0`.
- Replaces deprecated gulp-cssmin with gulp-clean-css.
- Updated admin page sidefoot 'Related links' label and icon to read 'Related content'
- Feature flag methods now take an explicit `request` object to determine what site to check the flag against



### Removed
- Unused functions `author_name` and `item_author_name` from `v1/feeds.py`
- Unused npm module map-stream.
- Custom method `most_common` since python lib offers similar function


### Fixed
- Post preview organism template used tag/author names instead of slugs that
caused bad link formation
- Fixed an issue w/ the email signup not utilizing the Gov Delivery JSON view for instant error/success feedback.
- Fixed an issue w/ the form validation skipping any validation types other than `required`.


## 3.8.2

### Changed
- Updated copy on Students and Recent Graduates Careers page.


## 3.8.1

### Added
- Google Optimize code on `find-a-housing-counselor` page


## 3.8.0

### Added
- Author names are now displayed in alphabetical order by last name, falls back on first name if necessary
- Ability to output sharing links within an Image and Text 50/50 Group module

### Changed

### Removed
- Unused functions `author_name` and `item_author_name` from `v1/feeds.py`


## 3.7.2

### Changed
- Added support for Spanish-language cue labels to the Expandables organism.
- Added support for Spanish-language heading to the Social Media molecule.
- Removed the leadership calendar print template from the "base.html" inheritence hiearchy
- restores the django logging config we used before cfgov-refresh


## 3.7.1
- always use "localhost" when setting the base URL for PDFReactor


## 3.7.0

### Added
- Added new conference url in the nav

### Changed
- Updated Protractor to version `4.0.2` from `3.2.1`.
- Updated large checkboxes to match the spec.
- Updated Capital Framework to version `3.6.1` from `3.4.0`.
- Updated imagemin to version `3.0.2` from `2.4.0`.
- Updated documentation npm module to version `4.0.0-beta5` from `4.0.0-beta2`.
- Updated gulp-uglify npm module to version `2.0.0` from `1.5.3`.
- Updated eslintrc dot-notation rule to support `catch` block in a Promise.
- Updated `gulp test:perf` task to use a Promise.
- Added `.eslintrc` override for gulp tasks to allow process.exit and console logging.
- Updated mocha npm module to version `3.0.2` from `2.4.5`.
- Updated gulp-mocha npm module to version `3.0.1` from `2.2.0`.

### Removed
- Unused `sinon-chai` npm package.

### Fixed
- Updated banner-footer-webpack-plugin to use git URL instead of `0.0.1`.


## 3.6.0

### Added
- Page revision management: http://docs.wagtail.io/en/v1.4.1/releases/1.4.html#page-revision-management,available at e.g. http://127.0.0.1:8000/admin/pages/64/revisions/
- Redesigned userbar: http://docs.wagtail.io/en/v1.4.1/releases/1.4.html#redesigned-userbar
- Multiple document uploader: http://docs.wagtail.io/en/v1.4.1/releases/1.4.html#multiple-document-uploader
- Improved link handling: http://docs.wagtail.io/en/v1.5/releases/1.5.html#improved-link-handling-in-rich-text
- New users created via the Wagtail admin will automatically receive a password reset email.

### Changed
- Many browser tests have been rewritten as Python unit tests
- A new spec suite "integration" encompasses tests from a few directories that were not named appropriately.
- Gulp test has been updated as there are no longer any browser tests to run by default
- `content_panels` are no longer defined in `AbstractFilterPage`; defined in its subclasses instead
- Upgraded Wagtail from 1.3 to 1.5.2
- Consolidated all environment variables in config/environment.js.
- Ignored `console.log` in tests and enforced `no-process`.
- Updated `STAGING_HOSTNAME` to `DJANGO_STAGING_HOSTNAME` environment var.
- Allows passing of port to `runserver.sh`.
- Updated browse-filterable test suite to properly nest pagination tests.
- Updated pagination to support multiple pagination molecules on a single page.

### Removed
- Unused `SELENIUM_URL` environment variable.
- Removed unused `interactiveTestPort` test variable.
- Squashed all migrations
- `initial_test_data.py` as the tests create the data they need now.

### Fixed
- Added misnamed and unreferenced environment variables to .env.
- Moved pagination tests from /organisms/ to /molecules/ where they belong.


## 3.4.0 2016-07-12

### Added
- leadership calendar Django app
- Frontend: Added ability to auto-fix linter error with the `--fix`
  flag on the linter task.

### Changed
- Updated ESLint to `2.13.1` from `2.7.0`.
- Fixed job ordering on Careers home page to be consistent with Current Openings page.

### Removed

### Fixed
- Fix scheduled publishing

## 3.0.0-3.3.22 – 2016-06-22

### Added

- Added nonresponsive header script for non-v1 sections of the site

### Changed
- Datetimes are now saved in UTC and rendered in Eastern timezone when displayed in templates.
- Django timezone setting changed to America/New_York.
- Updated home page stats and date.
- Rebuilt Nemo Grunt tasks in Gulp and moved built files to static_built directory.

### Removed

### Fixed

- Fixed layout bug in Latest Updates on Home Page.
- Fixed spacing of Home Hero content.
- Fixed spacing issues in the pre-footer.


## 3.0.0-3.3.21-hotfix – 2016-06-10

### Added
- Added "Getting an Auto Loan" to the mega menu

### Changed
- Invalid filterable list input returns empty paginated object instead of empty list in page_sets

### Removed

### Fixed


## 3.0.0-3.3.21 – 2016-06-08

### Added
- Ability to use Social Media molecule as a Wagtail module in the Sidefoot.
- Frontend: Added task for generating JavaScript code docs with `gulp docs`.
- Test for `most_common` util
- Browser tests for most of the organisms generated by Wagtail
- `cfgov/scripts/_atomic_helpers.py` to provide streamfield data
- Test for present, past, and future event states

### Changes
- Use bare value of RichText field if value type is not RichText.
- Check against Activity Log topics when generating View More link.
- Breadcrumb and sidenav link generation gets most appropriate version of page.
- Made Text Introduction's `has_rule` option have an effect.
- Tidied up some of the template logic around using `render_block`.
- Changed class of FCM category slug to remove extra spacing.
- Updated gulp task to write both responsive and non-responsive styles for ondemand needs.
- Updated the test fixture for ondemand includes to allow for the nonresponsive stylesheet to be loaded for visual testing.
- Use bare value of RichText field if value type is not RichText
- Check against Activity Log topics when generating View More link
- initial_test_data script now uses streamfield block data from a new file called `_atomic_helpers.py`
- `when` now compares datetimes against the current time in ET, not UTC
- `when` optionally uses the event stream's start time, if there is one
- Promotes Expandables from molecule to organism
- Changes global banner expandable Less to resolve cascade issue
- Maintain order and uniqueness in JS file lists by using `OrderedDict` instead of `set`
- `user_save_callback` updated to expire a password if it's for a new user

### Removed
- Event RSVP email link button.
- `atomicName` parameter from `checkDom` atomic helper.
- Unused function `get_related_posts_categories`
- Unused gov delivery view function in jobmanager
- PostPreview organism from streamfield block choices since it was unused
- Custom classes `CFGOVUserEditForm`, `CFGOVUserCreationForm` and functions `create_user` and `edit_user`
- Custom redirects for creating a user and resetting the password
- `convert_to_datetime` since it duplicated logic in `_convert_date`

### Fixed


## 3.0.0-3.3.20 - 2016-05-24

### Added

### Changes

### Removed

### Fixed

- get_browsefilterable_posts() call to get_page_set

## 3.0.0-3.3.19 - 2016-05-23

### Changes
- Frontend: Added `destroyInitFlag()` method to `atomic-helpers.js`.
- Frontend: Added `destroy()` method to `Expandables.js` to allow
  reversing calls to `init()`.
- Frontend: Added extra small tests to bureau structure page.

### Fixed
- Frontend: Fixed issue where cloned expandables were not initializing
  on the bureau structure page.
- Frontend: Removed `self` references in ContentSlider.
- Newsroom fixed to render all categories when no filters are selected.

## 3.0.0-3.3.18 - 2016-05-20

## Added
- missing publish_eccu requirements

### Changes
- Frontend: Added `destroyInitFlag()` method to `atomic-helpers.js`.
- Frontend: Added `destroy()` method to `Expandables.js` to allow
  reversing calls to `init()`.
- Frontend: Added extra small tests to bureau structure page.

### Removed

- Removed activities-block.html

### Fixed
- Frontend: Fixed issue where cloned expandables were not initializing
  on the bureau structure page.
- Frontend: Removed `self` references in ContentSlider.


## 3.0.0-3.3.17 - 2016-05-20

### Added
- Missing token provider for forms submitted by JS
- Ability to refresh akamai cache on page publish
- Adding Acceptance tests for the Video Player
- Adding Validation code and url param fix for Ustream player

### Changes
- Rename Events body field => Subheading
- Switch render location of live/future body fields to under the map (new body location)
- Change date used for post preview from date published to actual event date.
- Fixes issue with spacing after the last item in a full-width component
- Adding Validation code and url param fix for Ustream player.

### Removed

### Fixed

## 3.0.0-3.3.16 - 2016-05-19

### Added
- `parse_links` calls on rich text fields on the rest of the fields
- Add unit tests for filterable list functions
- Added browser tests for the multiselect.
- Fix category filtering
- Ability to refresh akamai cache on page publish

### Changes
- filterable_context.py -> filterable_list.py
- Refactored the filterable list logic for modularity and testability
- Rename Events body field => Subheading
- Switch render location of live/future body fields to under the map (new body location)
- Change date used for post preview from date published to actual event date.

### Removed

### Fixed

- Removed wrapping `<p>` tag on a form field's description field output,
  since it's a rich text field that provides its own markup.
- Fixed issue with single careers layout.

## 3.0.0-3.3.15 - 2016-05-16

### Added

### Changes

- Updated Capital Framework to latest.
- Updated stats on homepage to match CCDB landing.

### Removed

- Removed acting Dept Directors from Leadership calendar filter.
- Removed obsolete module kbclick.js.

### Fixed

- Fixed a validation bug in the Multiselect.
- Fixed issue with spacing after the last-child.


## 3.0.0-3.3.14 - 2016-05-11

### Added

### Changes

- Fixed Password Reset Flow
- Fixed saving of Legacy Blog Pages

### Removed

### Fixed


## 3.0.0-3.3.13 - 2016-05-11

### Added
- Added print styles to hide major site features that aren't print applicable.
- Added base pagination browser tests.
- Image Text 50 50 Organism to Blog Page
- Moved django-commons into the project

### Changed

- Updated static version of the org chart.

### Removed

### Fixed

- Fixed an issue where the header only had 15px of spacing instead of 30.
- Fixed the spacing around info-units groups and breadcrumbs.
- Fixed duplicate Protractor tests.
- Fixed issue with page jump form.

## 3.0.0-3.3.12 - 2016-05-05

### Added
- Additional page template tests
- RegComment organism: New option to use a generic link for commenting at
  Regulations.gov or going directly to the specified document's comment form.
- Additional molecule tests

### Changed
- Updated event times to show EDT.
- Frontend: Added init flag when initializing atomic components.


## 3.0.0-3.3.11 - 2016-05-03

### Added
- Front end: Added No Fear Act link to footer.

### Changed
- RSS Feeds for all Filterable Pages
- Animated Gif Support
- Ensure files uploaded as .PDFs get a download icon
- Handle govdelivery job subscriptions via a Django form
- Refactored HousingCounselor form to use USZipCodeField() in order to not strip leading zeros


## 3.3.0-3.3.10 - 2016-04-28

### Fixed
- Typo in reg comment form


## 3.0.0-3.3.9 - 2016-04-28

### Added

- Added tests for the public methods in the Multiselect
- API client for Regulations.gov Comment API
- reg-comment organism and Wagtail module for adding it to a page

### Changed

- Make further reading and list filter results distinct

### Removed

### Fixed


## 3.0.0-3.3.3 - 2016-04-21

### Added

- Added unit test specs for all files to test (excluding config, polyfills and jQuery plugins).
- Added no-js and js classes to the on-demand header.
- Added link to Livestream FAQ.
- Flag for database routing for content.consumerfinance.gov.
- Added the Digital Gov search script.

### Changed

- Hid overflow-x at mobile sizes on document body.
- Added `halt()` and `clearTransitions()` methods to transition behaviors.
- Updated the content on doing-business-with-us and doing-business-with-us/upcoming-procurement-needs based on EA feedback.

### Removed

- Removed resolved TODOs and old macros replaced by atomic components.

### Fixed

- Fixed an issue where the multiselect couldn't be closed.
- Fixed the browser tests for the recent change to wagtail pages.
- Fixed the mobile menu for on-demand django pages.
- Fixed disappearing search close button when swapping device orientation.


## 3.0.0-3.3.2 - 2016-04-11

### Added

- Adds a max-selections checker to the Multiselect.
- Remove inline CSS when running sheer_index.
- Abstracted dom events for easier reuse throughout the project.
- Added npm shrinkwrap and snyk dependency monitoring
- Tests `share_the_page` wagtail hook and associated functions

### Changed

- Updated Global Search to set search trigger to invisible,
  since hidden is overridden.
- Defaulted Related posts slug title to 'Further Reading' and made it a field in wagtail.
- Enabled gov delivery subscriptions to work on wagtail pages
- randomized formfieldWithButton Id and included name field for post requests.
- Update Director's Bio and Deputy Director's Bio
- Update the leadership calendar copy and links
- Updated the placeholders in wagtail filterable list controls.
- Updated footer to atomic footer.
- Pinned our NPM dependencies.
- Updated Capital Framework to 3.3.0
- Changed U.S. flag image paths to be root-relative
- Refactored wagtail hook `share_the_page`

### Removed

- Removed `gulp beep` task for optional alerting when the build process
  has completed.
- Remove Disqus comments from blog pages
- Removed sitespeed.io gulp task

### Fixed

- Fixed paths to templates that were moved in to /about-us.
- Update biographies for director bios.
- Fixed issue with bad values in the multiselect.
- Fixed the missing logon on IE 8.
- Fixed an issue w/ the spacing on the hero.
- Fixed issue where missing images were breaking the hero layout

## 3.0.0-3.2.1 - 2016-03-21

### Added

- Added Featured Menu Content Molecule.
- Added Global Banner Molecule.
- Added Digital Privacy Policy to the footer.
- Added tests for dom-traverse functions
- Added default values for the View more text and URL.
- Dynamically create the View more URL if there are tags
- Add an EXTERNAL_ICON_PATTERN to handle icons and links separately
- Added specific Blog/Newsroom Categories to Related Post options
- base.html now checks for page (seo) title if exists
- Added a space before the external icon
- Added validation for Youtube URLs.

### Changed

- Abstracted create and queryOneout of the multiselect.
- Simplified array searching in the Multiselect.
- Updated the home hero to it’s own molecule.
- Updated the layout for the level 1 menu items to distribute them more evenly
  across the header.
- Abstracted the string utils from the Multiselect.
- .gov links have an external icon
- Updated the Hero Macro for the new overlay hero styles.
- Updated article template to render all categories
- Append bureau title on every template rendered
- Changing the times we receive for calendar events to match our db.
- Updated `external-site/index.html` to use the full params of whatever's being passed in.
- Changed copy on `/the-bureau/`
- Updated titles and names in the Bureau Structure page

### Removed

- Removed Georgia usage for the time being.
- Removed ICS download placeholder from events.

### Fixed

 - Fixed active filter notification on Browse Filterable pages.
 - Corrected the homepage links.
 - Fixed date range searches on blog page.

## 3.0.0-3.1.1 - 2016-03-21

### Added
- Added Backend sidebar contact
- Add Related Metadata molecule to backend
- Added `ClearableInput` class for clearable input behavior
  in `input-contains-label` CF class.
- Added Github specific Issue and PR templates.
- included paragraph rich text field to related links
- Added new content flush sides on small modifier to fix an issue where margin was set on the molecule level instead of the template.
- Added Info Unit Macro.
- URL field to the Post Preview organism
- Frontend: Added overlay atom.
- Signal receiver function to unpublish all revisions for a page when a page is unpublished
- Backend: HomePage Model
- David Silberman's assets
- Frontend: Added JS init scripts for /offices/, /sub-pages/, and /budget/.
- Frontend: Added data-* attribute JS utility class.
- New manager to query for the most appropriate pages (shared and/or live)
- Enabled Demo Page in flapjack
- Included Password Complexity rules for admin user creation/editing flow
- Enabled email backend for Production settings
- Frontend: Added utility classes for translation and opacity CSS transitions.
- Added SublandingFilterablePage class
- Script to semi-automate importing refresh data
- Provided option to exclude sibling pages in secondary navigation
- Added tests for `external-site-redirect.js`
- Frontend: Added JS Tree data structure and traversal algorithms.
- Add text intro and featured content to SublandingFilterablePage
- Add a script `move_reports.py` to move all reports under a given SublandingFilterablePage
- Add a 'careers_preview' query to limit the results to 5
- Added CFGovLinkHandler to convert richtext internal links to relative links
- Frontend: added `u-hidden-overflow` utility class.

### Changed
- Converted the project to Capital Framework v3
- Updated `protractor` from `3.0.0` to `3.1.1`.
- Included Table organism within full width text
- Changed BrowseFilterablePage and related-metadata.html molecule templates to
  account for new backend
- Abstracted info unit into a helper mixin to make it easier to re-use the inline
  version.
- Moved Home page specific layout changes to it's own file.
- Updated jsdom from `7.2.2` to `8.0.4`.
- Updated secondary-nav to use new expandable molecule in place of old CF
  Expandable.
- Updated gulp-eslint from `1.0.0` to `2.0.0`.
- Converted Link Blob Group, 25/75 Group, and 50/50 Group to single Info Unit Group.
- Converted Link Blob Macro to Info Unit Macro.
- Converted 25/75 Macro to Info Unit Macro.
- Converted 50/50 Macro to Info Unit Macro.
- Updated Home Page to Info Unit Macro.
- Included use of wagtail `classname` meta field for block css modifiers
- Breadcrumbs for Wagtail pages now handled by Wagtail
- Changed Wagtail pages extending from `layout-side-nav.html` to use new side
  navigation handling
- Changed FilterableListControls.js to add validation for email, date, and
  checkbox fields.
- Converted references and asset urls from Fuchs to Silberman.
- Fix blog post template to use sheerlike related posts method.
- Restructured mega menu to include submenus recursively to allow for a
  third-level.
- Renamed atomic-checkers `validateDomElement` to atomic-helpers `checkDom`.
- Add two categories to the Implementation Resource group.
- Updated the homepage based on user feedback.
- Renamed preview_link_url/text => secondary_link_url/text
- Updated Categories for Research & Reports.
- Changes to job listing pages.
- included backend support for Video in FCM
- Changed `external-site-redirect.js` to remove jQuery and fix Regex.
- Updated the global search for no-js and IE 8-10 fixes.
- Frontend: Added all launch-state mega menu links.
- Frontend: Added hover-to-show behavior in desktop mega menu.
- Use the added `careers_preview.json` in the careers sublanding page instead
  of `careers.json`
- Wrap prefooter section in Browse pages in a conditional to prevent empty prefooter
- Frontend: Added behaviors for third level mobile mega menu.
- Frontend: Made Expandables collapse under 600px window size.
- Updated the Mega Menu layout to avoid pointer events for older IE.
- Updated the Mega Menu for devices without JS.
- Disabled GTM tracking for links in menu and return to top link.

### Removed
- Removed normalize and normalize-legacy from main less file because CF
  already includes it.
- Removed old branded list mixin (was causing compile errors).
- Removed unnecessary Wagtail streamdata retrieval function from v1/utils/util.py
- Removed old beta styles.
- Removed prototype language, such as instances of setting `value`, `page`,
  and `global_dict`
- Imports of contact info macros that were breaking the page
- Removed Link Blob, 25/75, and 50/50 styles.
- Removed need for negative margin tweaks after groups.
- Removed need for positive margin tweaks aroung group headings.
- Removed heros from old WordPress pages.
- Removed `show-hide-fields.js` script and reference from common.js.
- Meredith Fuch's assets.
- A couple of Implementation Resource group categories.
- Removed Chosen.js library and custom styles/scripts.
- Removed several size=x params passed to query.search(), which don't do anything
- Removed all the pages and associated code that have been ported to wagtail.

### Fixed
- Fix bug where publised pages were showing shared content
- Fixed Contacts import-data script to set phone numbers correctly
- Fixed an issue where heros were not displaying on new Wagtail pages.
- Fixed an error where the secondary nav script was trying to initialize on
  pages it wasn't used.
- Fixed archive_events script to run in production.
- Fixed issue where form validation clashed with filterable list controls.
- Post preview title now links to page link.
- Fixed a bug where the search input and button in the header were misaligned.
- Fixed urls document type for career pages.
- Fixed stacking bug in header search.
- Fixed page saving bug that would prevent the display of a page's tags
- Fixed ordering for Filterable results to be newest => oldest by published_date.
- Fixed a bug where activiating the clear button wasn't clearing filtered
  results on browse filterable pages.
- Fixes the values for author and tag options to remove special characters.
- Fixes layout issues with filters on sheer pages.
- Fixed failing browser tests due to atomic naming updates.
- Fixed a bug in the multi-select script where value was set before input type.
- Fixed positioning bug in global search.
- Fixed issue where categories without a set icon were showing the speach icon.
- Fixed issue where a filtered page wasn’t showing the selected options in the
  multiselect.
- Fixed an error in the Browser tests for IE 8.
- Fixed an error in the Browser tests when running on Jenkins.

## 3.0.0-3.0.0 - 2016-02-11

### Added
- Added 'sheer_index' manage.py subcommand, to replace usage of 'sheer index'
- Migrated 'sheerlike' project into this codebase
- Added 'watchserver' manage.py subcommand for running Django dev server
  and gulp watch together.
- Added Acceptance tests for the `activity-log` page.
- Added webpack module loader for per-page JavaScript.
- Added external-site page-specific script.
- Added `config/environment.js` for project JS path configuration.
- Added filesystem helper to gulp utilities for retrieving a binary executable.
- Django Server
- Django related urls to access links
- Django-Sheerlike integration
- Added Acceptance tests for `the-bureau` pages.
- Added test utility to retreive QA elements.
- Added ARIA state utility to enable decorating dom elements with ARIA states.
- Added unit test for `aria-state.js`.
- Wagtail CMS
- Added `gulp test:a11y` accessibility testing using node-wcag.
- Added node 4.1.0 engine requirement in `package.json`.
- Added `commonjs`, `jest`, `protractor` environments.
- Added new ESLint `no-useless-concat`, `global-require`,
  `jsx-quotes`, `no-restricted-syntax`, `block-spacing`, `require-jsdoc`,
  `space-before-keywords`, `no-dupe-class-members`, `prefer-arrow-callback`,
  and `prefer-template` rules.
- Added `properties` attribute of `id-length` rule.
- Added `keywords`, `unnecessary`, and `numbers` attributes
  to `quote-props` rules.
- runserver.sh script to collectstatic files and run the server
- Added testing for web-storage-proxy.js
- Added Acceptance tests for `careers` pages.
- CFPBPage model
- Backend for Staging vs Production publishing
- Django template tags
- Added `block__flush` to cf-enhancements to remove margin from all sides.
- Added Acceptance tests for `blog` pages.
- Added Acceptance tests for `newsroom` pages.
- Added Acceptance tests for `doing-business-with-us` pages.
- Added Acceptance tests for `budget` pages.
- Added atomic landing page template prototypes.
- Added `/organisms/` and `/molecules/` directories to includes directory.
- Added `gulp test:perf` task to test for performance rules.
- MYSQL backend to project settings & a database creation script
- Added `gulp test:unit:server` for running Django unit tests via gulp.
- Added templates and CSS for the Text Introduction molecule.
- Added Unit test for `BreakpointHandler.js`.
- EventPage and EventLandingPage
- Management command to convert Wordpress data into Wagtail based Django models
- Script to convert Event WP data into Wagtail specific POST data for wagtailcore view `create()`
- Added half-width-link-blob macro and styles
- Added templates and CSS for the Image and Text 25/75 molecule.
- Added templates and CSS for the Image and Text 50/50 molecule.
- Added templates and CSS for the Call to Action molecule.
- Added `gulp beep` task for optional alerting when the build process
  has completed.
- Added Molecule/Organism Streamfields.
- Added wagtail specific demoPage only available in development for displaying moleclues/organisms.
- Added `license` field to `package.json`.
- EventArchivePage, EventRequestSpeakerPage, and EventFilterForm.
- Added templates and CSS for the Full Width Text organism.
- Added templates and CSS for the Contact Method molecule.
- Added templates and CSS for the Sidebar Contact Info organism.
- Added `/browse-filterable` template page
- Added templates and CSS for the Main Contact Info organism.
- Added templates and CSS for the Related Posts molecule.
- Added templates for the Hero molecule (CSS is in CF-Layout v1.3.0)
- Added template for post-preview molecule
- Added templates and CSS for the Signup Form organism.
- Added templates and CSS for the Content Sidebar organism.
- Added instruction to create superuser for admin access.
- Adds new file to commands module in the core app called `_helpers.py`
- Adds ability to import snippets
- Added ImageText2575 molecule backend model and template
- Added Call to Action backend and template
- Added Contact snippet and molecule backends
- Added temporary folder for converted Jinja2 Wagtail field template files
- Added WP Import Data Contact processor
- Added templates and CSS for the Adding Sidebar Breakout organism.
- Added cf-tables and tables molecule
- Landing Page Type
- Initial Data json file for preloading pages
- Added `/browse-basic` template page.
- Added templates and CSS for Expandable molecule and ExpandableGroup organism.
- Added `classlist` JS polyfill.
- Added `EventObserver` for adding event broadcaster capability to JS classes.
- Added `atomic-checkers.js` and `validateDomElement`
  utility method for checking atomic element DOM nodes.
- Backend Organisms Full Width Text & Post Preview.
- Added Related Posts molecule to the CFGOVPage
- Add Main Contact Info molecule
- Add Sidefoot Streamfield to CFGOVPage for sidebar/footer content
- Add global context variable `global_dict` for easier prototyping
- Add styleguide app to local settings
- Added templates and CSS for the Filterable-List-Controls organism.
- Add Table organism
- Add Sublanding Page
- Add Hyperlink template
- Add icons to Sidefoot Streamfield blocks
- Add ImageText5050Group and HalfWidthLinkGroup templates and organisms
- S3 Image Upload support for Refresh/Prod
- Dev Landing Page Demo
- Add Image Text 25/75 and Full Width Text into SublandingPage
- Add related_posts_function to the global context in Jinja2 for prototyping of related posts
- Added the featured content module molecule and included it in the landing-page prototype
- Add ImageText2575Group organism
- Add ImageText2575Group to Sublanding and Landing pages
- Add the insets Quote and Related Links.
- Added templates and CSS for the Notification molecule.
- Added prototype data to the form-field-with-button molecule
- Added prototype data to the email-signup organism
- Added the email-signup organism to landing-page template
- Added templates and CSS for the Social-Media molecule.
- Add Heading field to Link Blob group
- Add prototype data to Image Text organisms
- Backend Expandable/Expandable Group Molecule & Organisms
- Added Number Block
- Added Form Field with Button to sublanding page
  ([Fixed 1246](https://github.com/cfpb/cfgov-refresh/issues/1246)).
- Added Backend Feature Content Molecule
- Added get_unique_id context method.
- Added templates and CSS for the Item Introduction organism.
- Added templates and CSS for the Pagination molecule.
- Backend Browse Page
- Added Backend Item Intro Organism
- Added Backend: Notification
- `dom-traverse.js` for dom querying not covered by native dom.
- Added Backend Learn Page model
- Added Related Topics molecule.
- Added full_width_sans setting for correct font face usage.
- Added a new nav-link molecule macro and styles.
- Added Related Links to Sidebar/Footer.
- Added Related Metadata molecule.
- Added custom image and rendition models CFGOVImage and CFGOVRendition
- Added AbstractLearnPage for Learn and Doc Detail pages
- Added preview fields to AbstractLearnPage
- Added relevant date fields to AbstractLearnPage
- Added multi-select atom styles and scripting
- Added Frontend: Global Header CTA.
- Added Frontend: Header.
- Added Frontend: Mega Menu.
- Added Frontend: Global Eyebrow.
- Added Frontend: Global Search molecule.
- Added language dropdown for pages, which defaults to english
- Add BrowseFilterablePage model
- Add BaseExpandable class for expandable controls
- Add FilterControls organism using BaseExpandable
- Add url_parameters macro to handle adding existing get URL parameters into links
- Added new info-unit molecule that combines (but doesn't replace) the half width link blob, image and text 50/50, and 25/75 into one base molecule using modifiers.
- Added new (undocumented) card molecule.
- Add wagtailuserbar to the base.html
- Added unit test for beta-banner.js.

### Changed
- Updated the primary nav to move focus as user enters and leaves nav levels
- Moved handlebars from npm to bower.
- Added jQuery CDN with fallback to head to satisfy GTM requirements.
- Changes the location of the /dist folder to cfgov/v1/jinja2/v1
- Server port is now at 8000
- included with context flag for macros that make a call to request object
- Updated Jinja2 shorthand if statements to include an empty else case.
- Added `binaryDirectory` parameter to `fsHelper.getBinary` helper function.
- Updated jsdom from `3.1.2` to `6.5.1`.
- Updated mocha-jsdom from `0.3.0` to `1.0.0`.
- Updated istanbul from `0.3.13` to `0.3.20`.
- Updated TravisCI node version to `4.1.0`.
- Updated ESLint configuration from `1.0.0` to `1.5.1`.
- Vendor related files now sit at the root project location
- Moved templates to reside in v1 app project jinja2 directory
- Added ability to use django static & url functionality in jinja2 templates.
  [More Information](https://docs.djangoproject.com/en/1.8/topics/templates/#django.template.backends.jinja2.Jinja2)
- Refactored web-storage-proxy.js to be less complex and make it testable
- Updated del from `1.2.0` to `2.0.0`.
- Updated chai from `2.3.0` to `3.3.0`.
- Updated sinon-chai from `2.7.0` to `2.8.0`.
- Settings file and template loaders
- Updated gulp-autoprefixer from `2.3.1` to `3.0.2`.
- Added pixel dimensions to Cordrary corner video image.
- Added JS in `./config` directory to `gulp lint:build` task
  and merged that and gulp config together in `config.build`.
- addressed security concerns about query data validation in calendar filter pdf generation,
  and added an option to filters to allow post requests
- fixed url routing for rendering directory cordrays pdf
- explicitly stated jinja2 to autoescape in templates
- Changes `align: value` attribute in ESLint `key-spacing` rule
  to individual mode with `mode: minimum` option set.
- Changes `quote-props` rule attribute to `consistent-as-needed`.
- Added href URL to primary nav top-level menu link.
- Changed DB backend from sqlite ==> MYSQL.
- Govdelivery subscribe view is now exempt from csrf verification
- Fixed issue w/ gulp watch task not compiling JS on change
- Refactored `BreakpointHandler.js` to remove jQuery dependency and unneeded code.
- Changed from single cf import to individual module imports.
- Move handlebars dependency to npm from bower.
- Change Doing Business With Us email to office email
- Updates `gulp-sitespeedio` from `0.0.6` to `0.0.7`.
- CFGOVPage to include tags and authors
- Event import script to include grabbing tags and authors
- Change templates to move logic to Django backend
- Move Event filter over to a Django form.
- Updates `jsdom` to `7.0.2` from `6.5.1`.
- Move staging hostname variable from django settings to be an environment variable
- Uses globally installed Protractor in setup.sh, if available.
- Updated the existing breakpoint variables and values to the ones released in cf-core v1.2.0
- Excludes 3rd-party JS polyfills from linting.
- Abstracts code into helper class `DataImporter`
- Modifies command line options to allow specifying arguments for importing pages or snippets
- Changes the way the processor module is imported so it imports it using the [app] argument
- Moves the processors module from the core.management.commands module to the v1 app
- Contact molecule templates
- Changes .env Project configuration workon control flow to direct stdout and stderr to /dev/null.
- Upgrade wagtail to 1.2
- Cleaned up and rebuilt the secondary nav to reduce complexity and fix bugs
- Routed landing page type related molecules and organisms
  to use `jinja2/v1/_includes/` template locations.
- Updated protractor from 2.5.1 to 3.0.0.
- Updated gulp-sitespeedio from 0.0.7 to 0.0.8.
- Update runserver script to start MYSQL if it isn't running
- Reduced padding on expandables per direction of design.
- Hide cues on expandables when JS is turned off.
- Updated protractor from 2.5.1 to 3.0.0.
- Change name of Settings tab to Configuration
- Move some Promote fields to Configuration tab
- Change Promote to be Sidebar/Footer
- Move Related Posts and Email Signup to sidefoot Streamfield in the Sidebar/Footer tab in CFGOVPage
- Finalize Sidebar Breakout organism template
- Finalize Sublanding Page template
- Fix related post molecule to be used in multiple places
- Convert Sidefoot paragraph streamfield block to Textblock
- Updated headings for changes in Capital Framework
- Temporarily comment out related posts section of single blog post
  browser test until BlogPage's are in Wagtail.
- Add `show_heading` checkbox to Related Posts organism to toggle the heading
  and icon.
- Merge Streamfields in LandingPage
- Landing and Sublanding content blocks render each atomic structure with `div class="block">`
- Added environments to frontend/backend setup scripts.
- Make Full Width Text organism a StreamBlock and add insets
- Converted `external-site.js` to `ExternalSite.js` class and removed 3rd party dependencies.
- Changed the ImageBasic atom to always include an optional alt by default
- Removed field validation on content creation
  ([Fixed 1252](https://github.com/cfpb/cfgov-refresh/issues/1252)).
- Sets npm install on frontend.sh to warning level.
- Updated Jinja2 environment inlcude flag related methods
- Updated ImageText5050 requirements [Fixed 1269] (https://github.com/cfpb/cfgov-refresh/issues/1269)
- Updated `webpack-stream` to `3.1.0` from `2.1.0`.
- Updated `player` to `0.5.1` from `0.6.1`.
- Updated streamchild render method to use default behavior when using default blocks [Fixed 1268] (https://github.com/cfpb/cfgov-refresh/issues/1268)
- Fixes styling and rendering issues [Fixed 1278] (https://github.com/cfpb/cfgov-refresh/issues/1278)
- Upgrade version of Wagtail to 1.3
- Change method of CFGOVPage called `children` to be called `elements`
- Moved html5shiv into modernizr.
- Updated `gulp-load-plugins` to `1.2.0` from `1.1.0`.
- Included breadcrumb data from page context
- Added development environment data initialization
- Pinned jQuery to `1.11.3` due to changes in `1.12.0` that cause errors in jsdom.
- [Fixed 1320] (https://github.com/cfpb/cfgov-refresh/issues/1320)
- Converted the nav-secondary macro and styles to an organism
- Updated the new secondary-nav organism to use the new nav-link molecule
- Updated the secondary-nav-toggle for new classnames
- Changed expandable.html to be a macro for upcoming Filtered List
- Updated browse-filterable demo
- Updated filterable-list-controls organism to allow for multiple option
- Password Policy & Lockout criteria for login, account password change & forgot my password.
- Updated the project to use Avenir font by default
- Updated `mocha` from `2.2.4` to `2.4.2`.
- Updated `sinon` from `1.14.1` to `1.17.3`.
- Updated `lodash` from `3.10.0` to `4.0.1`.
- Change jinja2 templates to handle Wagtail page
- Fixed [1348](https://github.com/cfpb/cfgov-refresh/issues/1348) and [1354](https://github.com/cfpb/cfgov-refresh/issues/1354)
- Updated brand colors to updates in generator-cf.
- Disabled JavaScript in IE8 and earlier.
- Removed max_length validation until [later review](https://github.com/cfpb/cfgov-refresh/issues/1258) after release
- Refactored beta-banner.js to demonstrate general lifecycle.

### Removed
- Removed unused exportsOverride section,
  which was an artifact of the grunt bower task.
- Removed browserify, watchify, and browserify-shim dependencies.
- Removed src directory
- Removed bad CF Notifier tests.
- Removed unnecessary mobile-only expandables
- Removed link from Cordray's corner image `/the-bureau/about-director/`.
- Removed extra Google Analytics code.
- Removed `istanbul` because it's already a dependencies of `gulp-istanbul`.
- Sidebar from LandingPage
- Removed `map` and `filter` array polyfills.
- Removed `event-listener.js` and `query-selector.js` polyfills for IE8.

### Fixed
- Fixed instructions for gulp watch
- New way to run the server documented in the INSTALL.MD
- New way to define url routing, no longer automatically set by file path
- Fixed heading structure throughout website
- Fixed setup.sh to use argument correctly
- Fixed title for Small & Minority Businesses
- Fix page header rendering for Sublanding page
- Fix related post molecule to be used in multiple places
- Fix failing tests relating to Related Posts organism
- Fix related-posts.html logic
- Minor PEP8 compliance changes
- Fixed the markup for the 25/75 organism.


## 3.0.0-2.4.0 - 2015-09-29

### Added
- Added Favicon
- New and improved primary nav (both look and interaction)
- Added expanded-state utility for getting/setting aria-expanded

### Changed
- Updated Video Code to make it usable on Events pages.
- Changed gulp JS unit testing task from `gulp:unit:js` to `gulp:unit:scripts`
- Updated Meredith Fuchs bio and images.
- Added indent rules for `var`, `let`, and `const` in ESLint config file.
- Replaced old Grunt legaccsy plugin with Gulp mq-remove plugin
- Added ability for acceptance --specs test flag to accept list of test files.
- Changes `big_radio` macro to `radio_big` and `checkbox_bg` to `checkbox_big`.
- Updated Dep Dir title to include "Acting"

### Removed
- Disables tests for landing page events, since we don't currently have events.
- Removed Ombudsman from nav for beta freeze.

### Fixed
- Fixed issue with logic displaying the Event summary state.
- Fixed missing IE only stylesheet for older systems/browsers.
- Fixed skip-navigation link for keyboard navigation.


## 3.0.0-2.3.0 - 2015-08-27

### Added
- Added time macro.
- Added `gulp test:unit` and `gulp test:acceptance` tasks for test stages.
- Added support for link buttons to disabled link utility class.
- Added `breakpoints-config.js` config file to use for responsive JS.
- Added breadcrumbs to blog, newsroom, careers, business, bureau
  and budget pages
- Added Meredith Fuchs to Leadership calendar filter.
- Added unit test for `assign` utility.
- Added `get-breakpoint-state.js` to add support for responsive JS.

### Changed
- Moved `.meta-header`, `.jump-link`,
  and `.list__links` to `cf-enhancements.less`.
- Converted time elements to use time template.
- Broke apart format macros into topical macros.
- Updated legacy code to remove old jQuery dependency and
  unnecessary code.
- Updated copy on `about-us` page
- Added copying of `.env_SAMPLE` to `.env` part of `setup.sh`.
- Moved console output messages to the end of the `setup.sh` `init` method.
- Organized `.env_SAMPLE` and made `.env` executable on its own.
- Added `HTTP_HOST`, `HTTP_PORT`, `SELENIUM_URL`, `SAUCE_USERNAME`,
  `SAUCE_ACCESS_KEY`, `SAUCE_SELENIUM_URL`, and `VIRTUAL_ENV`
  constants to `.env_SAMPLE`.
- Moved aggregate `gulp lint` task to bottom of file to avoid duplicate
  lint task entries in `gulp --tasks`.
- Renamed `gulp lint:src` to `gulp lint:scripts` to future-proof type of linting.
- Renamed `gulp test:macro` to `gulp test:unit:macro`.
- Renamed `gulp test:processor` to `gulp test:unit:processor`.
- Renamed `gulp test:browser` to `gulp test:acceptance:browser`.
- Edited `INSTALL.md` to accommodate changes in `.env_SAMPLE`.
- Edited Protractor configuration to include browser groups,
  which by default only run the essentials locally, but the full suite
  (including legacy browsers) on Sauce Labs when Sauce credentials are present.
- Updated test instructions to use the gulp test subtasks.
- Updated Travis CI settings to use `setup.sh`.
- Updated files to use `breakpoints-config.js`.
- Made `/the-bureau/bureau-structure/role-macro.html` private.
- Updated `gulp clean` to leave the `dist` directory and remove the inner
  contents
- Use `HTTP_PORT` environment variable for port in `gulp watch`, if available.
- Removed "optional" text from privacy complaint form
  and added `*` to designate required fields.
- Updated Deputy Director information to Meredith Fuchs.
- Updated `/about-rich-cordray/` URL to `/about-director/`.
- Updated `/about-meredith-fuchs/` URL to `/about-deputy-director/`.
- Normalized director and deputy director photos to be format `NAME-WxH.jpg`.
- Changed name of `shallow-extend` utility to 'assign'.
- Superscripts `st` in `21st` on About Us page.
- Updated `BreakpointHandler.js` to support usage of `breakpoints-config.js`.

### Removed
- Removed styles from codebase that have already been migrated
  to cf-typography.
- Removed duplicate Privacy Policy
- Removed processor tests due to them being outdated.
- Removed failing bureau tests to be debugged later

### Fixed
- Fixed borders on sub-footers across the website
- Fixed 'Return to top' button width on footer
- Fixed default gulp task
- Fixed icon links to match CFPB Design Manual
- Fixed gulp copy task that was missing copying PDFs in subdirectories.
- Fixed issues with active filter logic.
- Fixed testing issue with single pages reloading for every test
- Fixed testing timeouts the first fix didn't correct by updating timeout time


## 3.0.0-2.2.0 - 2015-08-18

### Added
- Transitioned Capital Framework dependency to v1.0.0 in bower.json.
- Added gulp and the required npm plugins
- Added gulp config file to lay out configs for each task
- Added gulp tasks split up into their own files
- Added acceptance tests for `/offices/*` pages accessible through site's menu.
- Added Accessibility page to footer and adds Accessibility page tests.
- Added acceptance tests for `/sub-pages/*`.
- Added `activities-block` shared template for activity feed
  on offices and sub-pages.
- Added accessibility complaint form.
- Added "File an EEO Issue" form.
- Added `/offices/office-of-civil-rights/` page, tests, and link in footer.

### Changed
- Site's "About" text to "About Us".
- Replaced FOIA Records with Coming Soon heading
- Updated setup.sh to use gulp
- Updated travis to use gulp tasks
- Updated main.less to use the paths option in less compiler.
- Moved and renamed contact-macro to contact-layout in macros directory.
- Moved filters macro from `post-macros.html` to `/macros/filter.html`.
- Made filters macro helpers private.
- Moved getViewportDimensions out of utilities.js and into own module.
- Updated ESLint to v1.0.0.

### Removed
- Removed Grunt plugins from package.json
- Removed the Gruntfile.
- Removed homepage progress charts and related content and JS.
- Removed 80px to 120px sizing for the isocon sizes on the-bureau page.
- Removed cf-pagination and other unused JS.

### Fixed
- Fixed margins on site footer.
- Switched the two forms under Privacy to their correct positions
- Fixed incorrect email href reference on offices contact email link.


## 3.0.0-2.1.0 - 2015-08-05

### Added
- Added `map` and `filter` array polyfills.
- Added `about-us` page and tests
- Added `newsroom` type to Activity Snippets
- Created initial career posting template.
- Created 1/4 and 3/4 layout columns.
- Added DL styles to cf-enhancements.
- Added `offices/project-catalyst`.
- Careers processor/mapping/query.
- Added `office_[office slug]` class to offices template.
- Careers to the lookups.py
- Added `media_image__150` modifier for 150 pixel wide images.
- Added `simple-table-row-links.js` for making tables with linkable rows.
- Added `event-listener.js` and `query-selector.js` polyfills for IE8.
- Added `@tr-border` variable to `cf-enhancements.less`
  for simple-table border color.
- Added tests for events and event archive landing pages

### Changed
- Updated primary navigation to match new mega menu design.
- Changed project architecture to having `/src/` and `/dist/` directory.
- Changed `/_tests/` directory name to `/test/`.
- Changed `/_tests/macro_testing` directory name to `/test/macro_tests`.
- Moved `browserify-shims.js` to `/config/` directory.
- Upgraded Travis to container-based infrastructure
- Updated Offices pages to change activity feed logic.
- Updated block-bg padding in cf-enhancements based on JJames feedback.
- Updated Offices sub pages to display related documents.
- Updated Offices sub pages to always display activity feed.
- Updated Expandable macro to update design and add FAQ options.
- Moved `sub-page_[sub-page slug]` class to main content area of sub_pages template.
- Styled unordered lists as branded lists in the `office_intro-text`,
  `sub-page_content`, and `sub-page_content-markup` class areas.
- Updated all careers images to 2x size and have the same markup structure.
- Updated event macros to use Sheer 'when' function in order to
  display content based on state.
- Tied careers data into single template and renamed to _single.html
- Replaced career pages mock jobs data with data from the jobs API.
- Made jobs list table on /careers/current-openings/ have linkable rows.
- Adds eslint ignore lines for polyfills, which will not be changing.
- Moved CF table color overrides to `cf-theme-overrides.less`.
- Updated the existing missions browser test to be stronger
- Updated the browser test specs in conf.js because the shared spec was being
  fired on the desktop test, even though those tests had already been run in
  Chrome. Now the desktop test only runs the desktop spec.
- Separated `grunt test` task from `grunt build`
  and made default task test + build.

### Removed
- Removed requestAnimationFrame polyfill.
- Removed `_tests/browser_tests/README.md`, `_tests/macro_testing/README.md`, `_tests/processor_tests/README.md`.
- Removed `grunt vendor` from `setup.sh`.
- Removed unused CSS on `office.less`
- Removed `/events/archive/_single.html`

### Fixed
- Fixed issue on IE11 when using the dates to filter caused
  by toString method.
- Event tag filtering on archive page
- Added browser tests to linting task
- Fixed MobileOnlyExpandable error on office page.
- Normalized use of jinja quotes to single quote
- Fixed a large chunk of the existing linting errors and warnings
- Fixed issue with active filters on`/the-bureau/leadership-calendar/print/` page.


## 3.0.0-2.0.0 - 2015-07-24

### Added
- Added `sub-pages/civil-penalty-fund-allocation-schedule/` page.
- Added `sub-pages/sub-pages/consumer-education-financial-literacy-programs/` page.
- Added `u-hidden` utility class for fully hiding an element.
- Added `TEST.md` readme file for testing instructions.
- Added `grunt clean` and `grunt copy` tasks.
- Added `grunt clean` step to `setup.sh`.

### Changed
- Updated primary navigation to match new mega menu design.
- Changed project architecture to having `/src/` and `/dist/` directory.
- Changed `/_tests/` directory name to `/test/`.
- Changed `/_tests/macro_testing` directory name to `/test/macro_tests`.
- Moved `browserify-shims.js` to `/config/` directory.

### Removed
- Removed requestAnimationFrame polyfill.
- Removed `_tests/browser_tests/README.md`,
  `_tests/macro_testing/README.md`, `_tests/processor_tests/README.md`.
- Removed `grunt vendor` from `setup.sh`.

### Fixed
- Fixed issue on IE11 when using the dates to filter caused
  by toString method.
- Event tag filtering on archive page


## 3.0.0-1.3.0 - 2015-07-16

### Added
- Added `block__border-left` and `block__border-right` CF enhancements.
- Added `students-and-graduates` page to careers section.
- Added `short_title` to Office/Subpage.
- Added ordering to the navigation on Office/Subpage.
- Added script to index all links on our site.
- Added initial browser test with instructions for testing and adding more
- Added `media_image__100` and `media_image__130-to-150` classes for responsive
  image sizes on mobile carousel.
- Added `u-link__disabled` utility class for styling disabled links.
- Added `/careers/working-at-cfpb/` page.
- Added block templates for LinkedIn info, provide feedback link,
  and career page summaries.
- Added `MobileCarousel.js` module for instantiating the slick carousel
  and added associated `js-mobile-carousel` class as a hook.
  Also added `mobile-carousel` for CSS.
- Added `the-bureau` page wrapper class.
- Added `media-stack` CSS block for stacked media objects.
- Added fixes for `open-government` pages.
- Added `careers/application-process` page.
- Support in Event processor for ICS file generator
- Added `careers/current-openings` page.
- Added `/transcripts/` folder and transcript for job application video
- Added Google Maps image utility macro
- Added `careers/` landing page.
- Added options for toggling each network icon in share macro
- Added LinkedIn sharing (toggled off by default) in share macro

### Changed
- Fixed background and border on secondary navigation.
- Related Links now disable styles links with empty URLs.
- Updated secondary navigation to use true parent/child relationships.
- Events processor/mapping/queries for new Event type structure.
- Changed the way navigation works for Office/Subpage.
- Updated grunt-eslint to version 16.0.0 and updated ESLint config to latest.
- Moved modules that can be instantiated through the `new` keyword
  to a `classes` subdirectory.
- Moved page-sniffing JS code to page scripts for the-bureau
  and working with the CFPB pages.
- Moved carousel to a macro and implemented on the-bureau
  and working at the CFPB pages.
- Moved MobileOnlyExpandable initialization out of MobileCarousel.
- Converted excerpts HTML to articles from sections in the careers section.
- Breaks `macros.html` apart into files in the /macros/ directory.
- Updated events templates to match new data and processor.
- Updated percentages based on recent updates.
- Updated activities_snippet macro to make column markup dynamic.
- Replaced placeholder images on /careers/working-at-cfpb/
- Updated footer to add offices links.
- Moved the disperate arguments into one main options argument with
  key: val pairs for each option in share macro
- Updated email sharing to use mailto: link instead of addthis network
  (removes need for the external privacy notification and consolidates
  email patterns) in share macro

### Removed
- Removed `list_link__disabled` class.
- Removed is_mobile macro and logic from filter.

### Fixed
- Fixed contact-us templates to make them private.
- Fixed issue displaying grandchild pages on sub-pages.


## 3.0.0-1.2.2 - 2015-07-02

### Added

- Add reverse flag back into post preview snapshot for most recent pages

### Changed

### Removed

### Fixed
- Office/Subpage navigation links on beta
- Ordering of subpages in the nav on Office page

## 3.0.0-1.2.1 - 2015-06-29

### Removed
- Event processor to fix indexing error


## 3.0.0-1.2.0 - 2015-06-19

### Added
- Added `setup.sh` script for bootstrapping the project.
- Added insertTarget and insertLocation options to cf_notifier plugins
- Added `box-sizing-polyfill` to `exportsOverride` as needed for
  `grunt-bower-task` to work correctly. `box-sizing-polyfill`
  is installed by cf-grid.
- Added `grunt watch:js` task for completeness.
- Added vendor directory variable to `main.less`.
- Added warning for concat:cf-less Grunt task when sourcefiles are missing.
- Added form for Submit a request FOIA page
- Added styles, JavaScript for hiding and showing additional fields in forms
- Added toplevel navigation items config file for removing hardcoded
  navigation menu items.
- Added external url redirect page, styles, and JavaScript.
- Added `.nav-secondary_link__disabled` style.
- Added `.nav-secondary_item__child` class to visually distinguish sub-pages
  from sibling pages in the sidenav.
- Added `.nav-secondary_item__parent` class to visually distinguish browse
  pages from the subpages below them in the sidenav.
- Added JavaScript utilities for checking types and primitives.
- Added `primary_nav` jinja block to `base.html` template.
- Added FAQ processor and mapping
- Added `use_form` field to sub_pages
- Added `related_faq` field to sub_pages and offices
- Added `inset-divider` class for providing an inset horizontal rule
  independent of the list or list item widths within the side navigation bar.
- Added `preview_text` and `short_title` fields to sub_pages.
- Added `templates/activities-feed.html` HTML template for the activity feed
  area on the offices and sub_pages.
- Added Plain Writing Feedback form.
- Added `cfpb_report` activity type to activities feed macro.
- Added breadcrumbs macro and temporarily set breadcrumbs for all office sub-pages.
- Added download icons to `privacy-impact-assessments-pias`

### Changed
- Relaxed ESLint `key-spacing` rule to warning.
- Refactored breakpoint-handler module into separate class modules
  and utility function.
- PascalCase ContentSlider module to properly designate class status.
- Reduced complexity of validation and notification plugins
- Changed vendor directory to `src/vendor` and updated paths.
- Changed to using `jit-grunt` in place of `load-grunt-tasks`.
- Updated contact us filter to use new notifications
  (replacing type-and-filter messaging with cf_notifier)
- Replaced placeholder Activity Feed on FOIA faq page with actual Activity Feed
- Sped up notification animations
- Added custom template for FOIA records page.
- Refactored code for Wordpress updates
- Initiatives renamed to Sub-pages
- Relaxed ESLint cyclomatic `complexity` rule to max 4 complexity.
- Updates megamenu bureau title to "The Bureau" to fit with sitemap direction.
- Moved Less files to `/src/static/css/` directory.
- Updated `cf-icons` to 0.6.0.
- Update processors.py for FAQ
- Moved HTML templates to `/templates/` subdirectory.
- Breaks header template apart into `header.html`
  and `primary-nav.html` templates.
- Moved external site page header to its own template
  `header-without-nav.html`.
- Minor codefixes on `show-hide-fields.js` along with changing a class name for hiding fields
- Updated side navigation bar to keep page order at mobile sizes and adds
  "IN THIS SECTION" header text to the navigation bar dropdown menu.
- Updated processors to use Elasticsearch bulk indexing
- Office and sub-pages activity feed title to "Latest Activities"
  and contacts to "Contact Information."
- Moved `activity_snippets` macro from `post-macros.html` to `macros/activity-snippet.html`
  and adds render method.
- Made `activity_snippet` macro private.
- Moved `category_icon` macro from `post-macros.html` to `macros/category-icon.html`
  and adds render method.
- Moved `string_length` macro from `macros.html` to `macros/util/text.html`.

### Fixed
- Fixed an issue where scripts were being initialized out of order
- Fixed most of the warnings in validation and notification plugins
- Fixed processor name bug
- Fixed template/processor bugs while indexing and rendering
- Fixed FOIA pages from the template/processor changes
- Fixed missing states from `.nav-secondary_link__disabled` class for
  visited and active links.
- Fixed missing sidebar

### Removed
- Removed `copy:static-legacy` and `grunt-contrib-copy` package.
- Removed unneeded entries from `exportsOverride` in `bower.json`.
- Gitignored CF fonts, "chosen" images, and other vendor files from repo,
  which are slated for eventual removal.
- Removed unused `nav-secondary.html` template.
- Removed unused `cf_inputSplit.js` js module.


## 3.0.0-1.1.0 - 2015-05-20

### Added
- Added `--quiet` grunt CLI flag for suppressing linter warnings.
- Added JS unit testing and code coverage through Mocha and Istanbul.
- Added cf-notifications stylesheet to style notifications
- Added cf_notifier plugin for sending UI notifications
- Added cf_formValidator plugin for validating form inputs
- Added Grunt `build` task and set it as default.
- Added hero and YouTube video functionality to the '/the-bureau/' page.
- Added ajax subscription submission.
- Initiative folder and files for Initiative pages
- Added custom template for FOIA faqs page

### Changed
- Updated grunt-browserify to `^3.8.0`.
- Updated grunt-eslint to `^13.0.0`.
- Moved eslint config file to home directory.
- Moved jQuery download to package.json.
- Updated grunt-banner to `^0.4.0` and updates banner ascii art and format.
- Changed bower.json authors array field to use `homepage` in place of `url`,
  and adds `email` field.
- Adds path variables to Gruntfile.
- Updated form-validation script to use cf_formValidator and cf_notifier
- Changed Grunt `jsdev` and `cssdev` to `js` and `css`.
- Moved testing to build task.
- Updated 404 image to the latest image provided by the design team.
- Office folder and files for Office pages
- Updated template for office pages

### Fixed
- Fixed macro on offices page template
- Fixed subscribe macro in events archive and archive single, and press resources
- Sheer indexing error when related posts are deleted
- Office and Initiative processors
- Slick carousel site-wide JS error.
- Fixed issue with some contacts not showing phone numbers and email addresses

### Removed
- Removed string-replace:static-legacy Grunt task.
- Alert.js plugin
- alert macro
- Unused index.html file from /initiatives/
- Unnecessary setting of template variables


## 3.0.0-1.0.1 - 2015-05-18

### Fixed
- Replaced missing string_score library for the type-and-filter plugin

## 3.0.0-1.0.0

### Added
- Added labels to the phone/email/fax/mail icons on `/contact-us/` page
- Added ability to scrub plural terms in typeAndFilter jQuery plugin
- `.respond-to-retina` mixin for media queries targeting Retina iOS devices
- Scroll to top functionality on footer
- Added `/modules/util/web-storage-proxy.js` utility module.
- Added `/modules/util/js-loader.js` utility module.
- Adds ESLint check for `@todo` jsdoc syntax.
- Updated ESLint configuration to match version `0.20.0.`
  Adds enforcement of `no-dupe-args` and `no-duplicate-case` rules,
  and warnings for `no-continue` and `operator-linebreak` rules.
- Adding mocha tests to `grunt test`

### Changed

- Updated mailing addresses in `/contact-us/` sidebar
- Added `browserify` package and its dependencies
  and refactored codebase to use Browserify for JS modules.
- Added additional ESLint option flags in `space-in-brackets` rule.
- Changed ESLint indent amount to 2 spaces from 4 to match CFPB front-end standards.
- Turns off ESLint `func-names` setting because it's too verbose for the gain it provides.
- Added ability to scrub plural terms in typeAndFilter jQuery plugin
- Updated `grunt` to `~0.4.5`.
- Updated `grunt-eslint` to version `12.0.0.`
- Updated `jquery` to `^1.11.3`.
- Replaced `grunt-uglify` with `uglifyify`.
- Updated mailing addresses in `/contact-us` sidebar
- Reverted navs from Contact Us redacting
- Updated footer to match new designs
- Refactored email subscribe form

### Fixed
- Improvements and fixes to `/contact-us/` page


### Removed

- Removed demo text suffix from page titles.


## 3.0.0-0.3.0 - 2015-04-23

### Added
- Added Privacy Policy page.
- Added Event Request a Speaker page.
- Added settings to enable the `/blog/` and `/newsroom/` RSS feeds.
- Added `brand-palette.less` and `cf-theme-overrides.less`.
- Added `block__border` to `cf-enhancements.less` to provide borders around blocks.
- Added alert to form validation failure
- Added .env config for easier project setup
- Added Event processor

### Changed
- Added styles to 500 and 404 error pages.
- Updated content on 500 and 404 error pages.
- Added full width button modifier for buttons on smaller screens.
- Updated ESLint configuration to the latest ESLint release (v0.18.0).
- Updated `/newsroom/` and `/blog/` post sidebars to add description
  and date, and to update styles.
- Updated icons to use livestream icon instead of wifi icon.
- Updated blog post spacing to be consistent with overall-project spacing.
- Updated round step-by-step slug icons to central-align numbers.
- The name "Watchroom" to "Featured Topic"
- Updated cf-buttons to 1.4.2.
- Updates cf-layout to 0.3.0.
- Changed block background to 5% gray.
- Updated contact us content
- Improved Elasticsearch mappings
- Improved README and INSTALL docs

### Fixed
- Updated related links module on `/newsroom/`.
- Added small screen styles to helpful terms vertical list
  on `/contact-us/` page.
- Updated multi-line icon list styles.
- Fixed missing `jump-link__right` modifier from `/featured-topic.html`.
- Fixed an issue within `/newsroom/` and `/activity-log/` filters where selecting "Blog"
  and another category would return zero results.
- Fixed issue in filters where an input whitespace would prevent suggestions from showing.
- Fixed HTML, typos, and grammatical errors.
- Fixed line height issue in Chosen select boxes
- Updated Google Tag Manager ID from testing account to production account.
- Fixed whistleblower slug on contact us


## 3.0.0-0.2.3 - 2015-03-23

### Changed
- Updated events to match design
- Updated markup with new Isocons
- Updated email form to remove topics
- Updated footer to match new design
- Updated content throughout site
- Updated less files to cleanup code

### Fixed
- Fixed filtering when partial dates are used
- Updated processors to match WordPress API output
- Added sub-nav for mobile devices in instances where hero is present
- Added breakpoint range for main nav on med sized device screens
- Updated the expandable layout for multiple lines of text
- Updated list icons for multiple lines of text
- Added titles to pages that were missing them
- Updated broken links
- Lots more typos


## 3.0.0-0.2.2 - 2015-03-17

### Added
- New Events Archive landing page (with borrowed post data)
- New Events Archive detail page (with borrowed post data)
- New eslint settings file

### Changed
- Updated archived events landing page to display events, filters and pagination
- Updated the Gruntfile for eslint over jshint
- Switched from ElasticSearch queries to filters
- Updated form macro layout to account for optional content
- Updated macro arguments for clearer conditions
- Updated events list for new CF media block
- Updated static content
- General code cleanup

### Fixed
- Events filter showing no results text while displaying found results
- Settings file for PDFReactor
- JS errors
- General layout issues
- Lots of typos


## 3.0.0-0.2.1 - 2015-03-03

### Added
- New Upcoming Events landing page (with borrowed post data)
- New Upcoming Event detail page (with borrowed post data)
- Created new table modifier for simple small screen tables


## 0.2.0 - 2014-12-29

Apologies for ignoring our versioning for five months.

### Added
- Newsroom, Contact Us, About the Bureau, Offices, Doing Business with Us,
  Activity Log, and Budget sections.
- Many new design patterns.
- Tests

### Changed
- Significant template structure overhaul.

### Fixed
- Tons of stuff.


## 0.1.0 - 2014-07-14

Initial release. Contains fully functioning blog section.
=======
`git show 4.7.0:CHANGELOG.md`
>>>>>>> e7ecf567
<|MERGE_RESOLUTION|>--- conflicted
+++ resolved
@@ -10,2019 +10,4 @@
 
 or, from the command line:
 
-<<<<<<< HEAD
-### Added
-- New block 'ChartBlock' to support rendering of charts for Consumer Credit Trends
-- Django management command to delete Wagtail pages by their slug or ID
-- add ratechecker, oahapi, countylimits, mortgageinsurance to the cfgov_apps list, which marks them as using a single database.
-
-### Changed
-
-
-### Removed
-
-
-### Fixed
-- Fix for missing breadcrumb on Press Resources `about-us/newsroom/press-resources/` page.
-
-
-## 4.5.2
-
-### Changed
-- Updated category list for Stories
-- Navigation FMC logic to allow verticals without an overview url to include an FMC
-- Updated agreements database to 2.2.5
-- Consumer Tools Featured Menu Content
-
-### Fixed
-- Fix filter categories on the `enforcement/actions/` page.
-
-
-## 4.5.1
-
-### Added
-- Add debt collection menu item behind feature flag
-
-### Changed
-- Updated regulations-site requirement to version `2.1.5`.
-
-
-## 4.4.0 - 4.5.0
-
-### Added
-- Add RSS subscription button to newsroom posts.
-- New `validate_page_html` command for checking/fixing HTTP image links in legacy pages.
-- New block `HTMLBlock` that allows rendering of arbitrary HTML. Enabled on browse pages.
-- OAH-api upgraded to v0.9.92
-
-### Changed
-- Upgrade to Wagtail 1.7
-- Added redirect for `Leadership Calendar` Wagtail Page.
-- Moved CSS npm dev modules to devDependencies in `package.json`.
-- Updated `gulp-clean-css` from `2.0.6` to `2.3.2`.
-- Updated `gulp-imagemin` from `3.0.3` to `3.1.1`.
-- Updated `gulp-less` from `3.1.0` to `3.3.0`.
-
-### Removed
-- Removed layout.less enhancements that have been moved to Capital Framework.
-- Wagtail pages from the Django admin
-- Delete option from Wagtail templates
-- Removed deprecated fellowship view/model.
-- Removed deprecated fellowship notification sign up form.
-- Spokesperson who is no longer with the Bureau from the press page.
-- Removed legacy calendar app.
-- cleaned up unusued, legacy code
-- Removed legacy demo code.
-
-### Fixed
-- Now correctly allows for hyphens in the video ID of a Video Player's `video_url` field.
-- Fix blog post RSS subscription links
-- Fix for Wagtail admin page status string when live but not shared.
-- Fixed legacy supervision jobs page.
-- Fix for External Redirect proceed button and jQuery reference.
-- Fixed use of `moto.mock_s3` in unit tests.
-- Fixed handling of invalid date query string parameters for filterable list forms.
-- Added missing `block` class from a block on the about the director page.
-- Fixed issue with erroneously removed bureau stylesheet.
-
-
-## 4.3.2
-
-### Changed
-- external-site redirector now requires URLs to either be whitelisted or signed
-- Move logic for activity snippets out of template
-- Update privacy policy URL
-- Upgrade npm shrinkwrap endpoints to HTTPS
-- Updated Owning-a-home feedback modules to use Ajax form submission
-
-### Added
-- New PlaceholderFieldBlock and PlaceholderCharBlock to set block placeholder text.
-- New AWS_S3_ROOT setting to specify root S3 path.
-
-## Removed
-- Removed deprecated Django careers-related models, views, and templates.
-
-### Fixed
-- Fixed bug stopping videos in HTTPS pages.
-- bug that wasn't signing links already coded to /external-site.
-- Sort activity snippets by latest date
-- Added missing uniqueness constraint on CFGOVRendition.
-- Fix for YouTube API failures
-
-## 4.3.1
-
-### Changed
-- Fix incorrect django settings for picard
-- Bump picard to 1.5.5 to fix false positive error report
-
-## 4.3.0
-
-### Added
-- Add ability to individually customize the content of social media share links
-- Code to convert S3 HTTP image links to HTTPS during sheerlike imports
-- New Wagtail video player module that can be added to Learn pages
-- Add settings to settings/base.py enabling picard to integrate with Jenkins
-- Credit Market Trends to mega menu with a feature flag
-- New category support for stories (categorized by type of financial product)
-- Ability to output filterable list items as 50/50 info units
-- New `add_images` management command to programmaticaly add images to Wagtail.
-
-### Changed
-- Removed feedback-form default text and clarified help_text
-- Adjusted Django admin page for v1_feedback objects
-- Updated owning-a-home-api dependency to v0.9.91 for security update
-- Modified 25 / 75 Organisms to add Boolean `should_link_image` flag.
-- Credit card agreements database updated to 2.2.4
-- Picard upgraded to version 1.5.4.
-- CFGOVImage renditions behavior changed to always return original source image for GIFs.
-- Change table organism to be in line with design manual
-- Split Google Tag Manager code between page head and body
-
-### Fixed
-- Fixed file type link icons within info-units
-- Wordpress page processor properly uses WORDPRESS environment variable.
-
-
-## 4.2.1
-
-### Changed
-- Limit Activity Log posts to appropriate page categories.
-- Flush Akamai when unpublishing or unsharing a page so those changes propagate immediately
-
-
-## 4.2.0
-
-### Added
-- Forms and other bits for two new Owning a Home feedback modules
-- django.middleware.locale.LocaleMiddleware, which controls translation in a current thread context.
-- `conference_export` management command added to export conference registrations.
-- Add ability to individually customize the content of social media share links
-- Added CSV download option to v1_feedback django_admin page
-
-### Changed
-- Eregs/ip updated to version 1.0.3.
-- Simplified Akamai cache flushing logic to always flush on publish.
-- Conference Registration Form display element improvements.
-- Conference Registration Form submission success message replaced.
-- Improved job listings view in Wagtail admin.
-- college-costs updated to version 2.2.8 for new URL field
-- Updated the analytics code to send events on form submission.
-- Fixed issue surrounding event venue not displaying on event page.
-- Limit Activity Log posts to appropriate page categories.
-- Flush Akamai when unpublishing or unsharing a page so those changes propagate immediately
-
-
-## 4.1.9
-
-### Changed
-- Bumping version of College Comparison Tool to 1.2.9
-
-
-## 4.1.8
-
-### Changed
-- roll complaints back to 1.2.6
-
-
-## 4.1.7
-
-### Changed
-- moved data_research into the db_router.py whitelist
-
-
-## 4.1.6
-
-### Changed
-- Fixed broken static assets on Technology and Innovation Fellowship page.
-- Conference Registration Form configurable error and success messages.
-
-
-## 4.1.5
-
-### Changed
-- update complaints to 1.2.7
-
-
-## 4.1.4
-
-### Fixed
-- an improved fix for the newsroom issue (see 4.1.2 and 4.1.3)
-
-
-## 4.1.3
-
-### Fixed
-- backed-out 4.1.2's newsroom fix
-
-
-## 4.1.2
-
-### Fixed
-- exclude reports from newsroom
-
-### Changed
-- Conference Registration Form display element improvements.
-- Conference Registration Form submission success message replaced.
-
-
-## 4.1.0
-
-### Added
-- DownStreamCacheControl middleware, which sets the `Edge-Control: no-store` header pages use csrf_token.
-- django.middleware.locale.LocaleMiddleware, which controls translation in a current thread context.
-
-### Changed
-- Fixed issue surrounding table link download / external icons not appearing.
-- Frontend: replaced `documentation` npm module with `jsdoc`.
-- Refactoring email signup to remove validate.js.
-- Frontend: update `browser-sync` to version `2.17.5` from `2.11.2`.
-- Frontend: update `mkdirp` to version `0.5.1` from `0.3.0`.
-- Fixed broken `manage.py check` command when using `cfgov.settings.test`.
-- Fixed conference registration form capacity logic.
-- Update `snyk` to version `1.19.1` from `1.13.2`.
-- Disable logging below CRITICAL when running Python unit tests.
-- Fixed empty `heading` value in link blobs
-- Picard upgraded to version 1.5.2.
-- Eregs/ip updated to version 1.0.3.
-- Simplified Akamai cache flushing logic to always flush on publish.
-- Conference Registration Form display element improvements.
-- Conference Registration Form submission success message replaced.
-- Conference Registration Form configurable error and success messages.
-- Fixed broken static assets on Technology and Innovation Fellowship page.
-- Updated the analytics code to send events on form submission.
-- Fixed issue surrounding event venue not displaying on event page.
-- Limit Newsroom posts to appropriate page categories.
-
-### Removed
-- `tax-time-saving` reference in `base.py` (it moved to Wagtail)
-- all references to `django-htmlmin`
-
-
-## 4.0.0
-
-### Added
-- Added smoke-test scripts to check static assets and base page responses.
-- new dependency: django-htmlmin, which compresses outgoing HTML
-- Added Wagtail StreamField migration utilities
-- Tests for `FilterableListForm`
-
-### Changed
-- Update base.html to conditionally include es5 script.
-- Wagtail upgraded to version 1.6.3.
-- Picard upgraded to version 1.5.1.
-- Moved site root setup from Django data migration into 'initial_data' script.
-- Graduated line lengths feature flag to main stylesheet.
-- Unit tests run via tox now include optional app tests, if optional apps are present.
-- Frontend: upgrade `gulp-sourcemaps` from `1.6.0` to `2.1.1`.
-- Modified org structure to change the Assistant Director to `Stacy Canan`.
-- `FilterableListForm` and related code, e.g. `get_page_set`
-- Updated "Standing up for you" stats on the homepage.
-- Use secure URLs for files stored on S3
-- Fixed grade ordering on job listing posts.
-- Updating Bureau Structure so Christopher D’Angelo isn't marked as "acting".
-
-### Removed
-- Removed Handlebars from `package.json` and `cf_notifier.js`.
-- `NewsroomFilterForm` and `ActivityLogFilterForm` and related tests
-- Removed `gulp-load-plugins` from `package.json`.
-- Removed  Laura Van Dyke from the press resources page.
-
-## 3.11.1
-
-### Changed
-- comparisontool updated to 1.2.7
-
-## 3.11.0
-
-### Added
-- New unit test checks for missing migrations that need to be generated using `makemigrations`.
-- Ability to run using HTTP locally with `./runserver.sh ssl`.
-- Load DigitalGov Search JS using HTTPS.
-
-### Changed
-- Improved the help text in the Featured Content module in Wagtail.
-- JS form validation messages and Conference module validation messages
-- complaints app updated to 1.2.5
-- retirement app updated to 0.5.3
-- knowledgebase app updated to: v2.1.3
-- college-costs app updated to: 2.2.6
-- Moved careers page creation from Django data migrations to standalone Python scripts.
-- Use HTTPS when linking to search.consumerfinance.gov.
-
-## 3.10.10
-
-### Fixed
-- incorrectly used static tag on housing counselor page
-
-## 3.10.9
-
-### Added
-- robots.txt
-
-### Fixed
-- Update links in TableBlocks that reference internal documents or pages & have no href
-
-
-## 3.10.8
-
-### Added
-- enable the `USE_ETAGS` Django setting
-
-## 3.10.7
-
-### Fixes
-- Corrected a typo introduced in 3.10.7
-
-## 3.10.6
-
-### Fixes
-- replace a few remaining `STATIC_PREFIX` references with the `static` tag
-
-## 3.10.5
-
-### Fixes
-- adds missing `{% load staticfiles %}` tags
-
-## 3.10.4
-
-### Added
-- Added Prepaid Cards to mega menu. (Requires feature flag for now.)
-
-
-## 3.10.3
-
-### Removals
-- This removes the current version number from built assets, like main.css
-
-
-## 3.10.2
-
-### Changed
-- fixed typo in mission statement
-
-
-## 3.10.1
-
-### Changed
-- retirement app updated 0.5.1
-- restored css file 'cr-003-theme.css'
-
-
-## 3.10.0
-
-### Added
-- Created new `WAGTAIL_CAREERS` feature flag to toggle from Django to Wagtail careers pages.
-- Production settings now use ManifestStaticFilesStorage
-- New environment variable to store the Akamai object ID
-- Added a 'run_travis.sh' script to enable separate JS and Python test coverage reporting
-- AbstractFormBlock to be used as a base class for modules requiring Django Forms
-- wagtail_hooks.py function `form_module_handlers` used by `CFGOVPage.get_context()`
-- Feedback module
-- `data_research` app to project
-- Conference Registration form, block, model, handler, and template
-- Added TableBlock definition to organisms and models that use Table
-- Added `cfgov/templates/wagtailadmin/js/table-block.js` to override the default form TableBlock inputs. ( This file was copied from Wagtail ).
-- Added `cfgov/templates/wagtailadmin/table_input.html` to override the default form TableBlock inputs. ( This file was copied from Wagtail ).
-
-### Changed
-- Refactored heroes to support the new "bleeding" format.
-- In templates, ALL static file references now use Django's `static` tag/function
-- In CSS/Less, references to other assets are now relative
-- Optimized Travis build by removing unnecessary steps.
-- `flush_akamai` function to call Akamai API endpoint that flushes entire site instead, since this is faster than flushing an individual page
-- Only proceed with an Akamai flush if it is an existing page
-- Refactored heroes to support the new "bleeding" format.
-- `CFGOVPage.get_context()` now uses wagtail hooks to call functions registered with the hook name `cfgovpage_context_handlers`
-- `CFGOVPage.serve()` calls `CFGOVPage.serve_post()` to handle POST requests
-- Changed label names for the half-width / third-width link blobs.
-- Mega menu `Free Brochures` link
-- Migrated previous Table data to new TableBlocks
-- Modified `cfgov/cfgov/settings/base.py` to add wagtailadmin to the STATICFILES_DIRS path.
-- Modified `cfgov/jinja2/v1/_includes/organisms/table.html` to work with the Wagtail TableBlock component.
-- Modified `cfgov/v1/__init__.py` to add the linebreaksbr.
-- Modified `cfgov/v1/atomic_elements/organisms.py` to create classes which inherit from the TableBlock classes. This allowed us to control which templates where used for rendering the Wagtail admin and table.
-- Modified `cfgov/v1/models/browse_page.py`, `cfgov/v1/models/learn_page.py`, and `cfgov/v1/models/sublanding_page.py` to use the new AtomicTableBlock.
-- Modified `cfgov/v1/wagtail_hooks.py` to add load new script for the admin.
-
-### Removed
-- `max-height` styling on info unit images
-- Reference to publish_eccu repo
-- `tax-time-saving` rules from `urls.py`
-- Removed Owning a Home homepage from urls being pulled from sheersites.
-- Removed duplicate caching configuration
-- Icon for old Table from admin panel (this field will need to be removed in a future release)
-
-
-### Fixed
-- Corrected Spanish-language label for sharing module
-- Typo on success message for form subscription
-
-
-## 3.9.0
-
-### Added
-- Logging configuration to `local.py`
-- Author names are now displayed in alphabetical order by last name, falls back on first name if necessary
-- Ability to output sharing links within an Image and Text 50/50 Group module
-- Added a test for get_browsefilterable_posts function of the sublanding page
-- Data migration sets up site root and careers pages
-- Wagtail User editor now enforces unique email addresses when creating/editing users.
-- Default button text color and spacing overrides to `.m-global-search_trigger` in nemo stylesheet so that search button will be visible on pages that use `base_nonresponsive` template
-- New `@flag_required` decorator for Django views
-
-
-### Changed
-- Special characters no longer break the multiselect in the filter form
-- Updated gulp-istanbul npm module to version `1.1.1` from `0.10.3`.
-- Updated del npm module to version `2.2.2` from `2.2.0`.
-- Updated gulp-autoprefixer npm module to version `3.1.1` from `3.1.0`.
-- Updated gulp-changed npm module to version `1.3.2` from `1.3.0`.
-- Updated gulp-header npm module to version `1.8.8` from `1.7.1`.
-- Updated gulp-imagemin npm module to version `3.0.3` from `3.0.2`.
-- Updated gulp-less npm module to version `3.1.0` from `3.0.5`.
-- Updated gulp-load-plugins npm module to version `1.2.4` from `1.2.0`.
-- Updated validate.js npm module to version `0.10.0` from `0.9.0`.
-- Updated webpack npm module to version `1.13.2` from `1.12.14`.
-- Updated webpack-stream npm module to version `3.2.0` from `3.1.0`.
-- Updated es5-shim npm module to version `4.5.9` from `4.5.7`.
-- Updated gulp-rename npm module to version `1.2.2` from `1.1.0`.
-- Replaces deprecated gulp-cssmin with gulp-clean-css.
-- Updated admin page sidefoot 'Related links' label and icon to read 'Related content'
-- Feature flag methods now take an explicit `request` object to determine what site to check the flag against
-
-
-
-### Removed
-- Unused functions `author_name` and `item_author_name` from `v1/feeds.py`
-- Unused npm module map-stream.
-- Custom method `most_common` since python lib offers similar function
-
-
-### Fixed
-- Post preview organism template used tag/author names instead of slugs that
-caused bad link formation
-- Fixed an issue w/ the email signup not utilizing the Gov Delivery JSON view for instant error/success feedback.
-- Fixed an issue w/ the form validation skipping any validation types other than `required`.
-
-
-## 3.8.2
-
-### Changed
-- Updated copy on Students and Recent Graduates Careers page.
-
-
-## 3.8.1
-
-### Added
-- Google Optimize code on `find-a-housing-counselor` page
-
-
-## 3.8.0
-
-### Added
-- Author names are now displayed in alphabetical order by last name, falls back on first name if necessary
-- Ability to output sharing links within an Image and Text 50/50 Group module
-
-### Changed
-
-### Removed
-- Unused functions `author_name` and `item_author_name` from `v1/feeds.py`
-
-
-## 3.7.2
-
-### Changed
-- Added support for Spanish-language cue labels to the Expandables organism.
-- Added support for Spanish-language heading to the Social Media molecule.
-- Removed the leadership calendar print template from the "base.html" inheritence hiearchy
-- restores the django logging config we used before cfgov-refresh
-
-
-## 3.7.1
-- always use "localhost" when setting the base URL for PDFReactor
-
-
-## 3.7.0
-
-### Added
-- Added new conference url in the nav
-
-### Changed
-- Updated Protractor to version `4.0.2` from `3.2.1`.
-- Updated large checkboxes to match the spec.
-- Updated Capital Framework to version `3.6.1` from `3.4.0`.
-- Updated imagemin to version `3.0.2` from `2.4.0`.
-- Updated documentation npm module to version `4.0.0-beta5` from `4.0.0-beta2`.
-- Updated gulp-uglify npm module to version `2.0.0` from `1.5.3`.
-- Updated eslintrc dot-notation rule to support `catch` block in a Promise.
-- Updated `gulp test:perf` task to use a Promise.
-- Added `.eslintrc` override for gulp tasks to allow process.exit and console logging.
-- Updated mocha npm module to version `3.0.2` from `2.4.5`.
-- Updated gulp-mocha npm module to version `3.0.1` from `2.2.0`.
-
-### Removed
-- Unused `sinon-chai` npm package.
-
-### Fixed
-- Updated banner-footer-webpack-plugin to use git URL instead of `0.0.1`.
-
-
-## 3.6.0
-
-### Added
-- Page revision management: http://docs.wagtail.io/en/v1.4.1/releases/1.4.html#page-revision-management,available at e.g. http://127.0.0.1:8000/admin/pages/64/revisions/
-- Redesigned userbar: http://docs.wagtail.io/en/v1.4.1/releases/1.4.html#redesigned-userbar
-- Multiple document uploader: http://docs.wagtail.io/en/v1.4.1/releases/1.4.html#multiple-document-uploader
-- Improved link handling: http://docs.wagtail.io/en/v1.5/releases/1.5.html#improved-link-handling-in-rich-text
-- New users created via the Wagtail admin will automatically receive a password reset email.
-
-### Changed
-- Many browser tests have been rewritten as Python unit tests
-- A new spec suite "integration" encompasses tests from a few directories that were not named appropriately.
-- Gulp test has been updated as there are no longer any browser tests to run by default
-- `content_panels` are no longer defined in `AbstractFilterPage`; defined in its subclasses instead
-- Upgraded Wagtail from 1.3 to 1.5.2
-- Consolidated all environment variables in config/environment.js.
-- Ignored `console.log` in tests and enforced `no-process`.
-- Updated `STAGING_HOSTNAME` to `DJANGO_STAGING_HOSTNAME` environment var.
-- Allows passing of port to `runserver.sh`.
-- Updated browse-filterable test suite to properly nest pagination tests.
-- Updated pagination to support multiple pagination molecules on a single page.
-
-### Removed
-- Unused `SELENIUM_URL` environment variable.
-- Removed unused `interactiveTestPort` test variable.
-- Squashed all migrations
-- `initial_test_data.py` as the tests create the data they need now.
-
-### Fixed
-- Added misnamed and unreferenced environment variables to .env.
-- Moved pagination tests from /organisms/ to /molecules/ where they belong.
-
-
-## 3.4.0 2016-07-12
-
-### Added
-- leadership calendar Django app
-- Frontend: Added ability to auto-fix linter error with the `--fix`
-  flag on the linter task.
-
-### Changed
-- Updated ESLint to `2.13.1` from `2.7.0`.
-- Fixed job ordering on Careers home page to be consistent with Current Openings page.
-
-### Removed
-
-### Fixed
-- Fix scheduled publishing
-
-## 3.0.0-3.3.22 – 2016-06-22
-
-### Added
-
-- Added nonresponsive header script for non-v1 sections of the site
-
-### Changed
-- Datetimes are now saved in UTC and rendered in Eastern timezone when displayed in templates.
-- Django timezone setting changed to America/New_York.
-- Updated home page stats and date.
-- Rebuilt Nemo Grunt tasks in Gulp and moved built files to static_built directory.
-
-### Removed
-
-### Fixed
-
-- Fixed layout bug in Latest Updates on Home Page.
-- Fixed spacing of Home Hero content.
-- Fixed spacing issues in the pre-footer.
-
-
-## 3.0.0-3.3.21-hotfix – 2016-06-10
-
-### Added
-- Added "Getting an Auto Loan" to the mega menu
-
-### Changed
-- Invalid filterable list input returns empty paginated object instead of empty list in page_sets
-
-### Removed
-
-### Fixed
-
-
-## 3.0.0-3.3.21 – 2016-06-08
-
-### Added
-- Ability to use Social Media molecule as a Wagtail module in the Sidefoot.
-- Frontend: Added task for generating JavaScript code docs with `gulp docs`.
-- Test for `most_common` util
-- Browser tests for most of the organisms generated by Wagtail
-- `cfgov/scripts/_atomic_helpers.py` to provide streamfield data
-- Test for present, past, and future event states
-
-### Changes
-- Use bare value of RichText field if value type is not RichText.
-- Check against Activity Log topics when generating View More link.
-- Breadcrumb and sidenav link generation gets most appropriate version of page.
-- Made Text Introduction's `has_rule` option have an effect.
-- Tidied up some of the template logic around using `render_block`.
-- Changed class of FCM category slug to remove extra spacing.
-- Updated gulp task to write both responsive and non-responsive styles for ondemand needs.
-- Updated the test fixture for ondemand includes to allow for the nonresponsive stylesheet to be loaded for visual testing.
-- Use bare value of RichText field if value type is not RichText
-- Check against Activity Log topics when generating View More link
-- initial_test_data script now uses streamfield block data from a new file called `_atomic_helpers.py`
-- `when` now compares datetimes against the current time in ET, not UTC
-- `when` optionally uses the event stream's start time, if there is one
-- Promotes Expandables from molecule to organism
-- Changes global banner expandable Less to resolve cascade issue
-- Maintain order and uniqueness in JS file lists by using `OrderedDict` instead of `set`
-- `user_save_callback` updated to expire a password if it's for a new user
-
-### Removed
-- Event RSVP email link button.
-- `atomicName` parameter from `checkDom` atomic helper.
-- Unused function `get_related_posts_categories`
-- Unused gov delivery view function in jobmanager
-- PostPreview organism from streamfield block choices since it was unused
-- Custom classes `CFGOVUserEditForm`, `CFGOVUserCreationForm` and functions `create_user` and `edit_user`
-- Custom redirects for creating a user and resetting the password
-- `convert_to_datetime` since it duplicated logic in `_convert_date`
-
-### Fixed
-
-
-## 3.0.0-3.3.20 - 2016-05-24
-
-### Added
-
-### Changes
-
-### Removed
-
-### Fixed
-
-- get_browsefilterable_posts() call to get_page_set
-
-## 3.0.0-3.3.19 - 2016-05-23
-
-### Changes
-- Frontend: Added `destroyInitFlag()` method to `atomic-helpers.js`.
-- Frontend: Added `destroy()` method to `Expandables.js` to allow
-  reversing calls to `init()`.
-- Frontend: Added extra small tests to bureau structure page.
-
-### Fixed
-- Frontend: Fixed issue where cloned expandables were not initializing
-  on the bureau structure page.
-- Frontend: Removed `self` references in ContentSlider.
-- Newsroom fixed to render all categories when no filters are selected.
-
-## 3.0.0-3.3.18 - 2016-05-20
-
-## Added
-- missing publish_eccu requirements
-
-### Changes
-- Frontend: Added `destroyInitFlag()` method to `atomic-helpers.js`.
-- Frontend: Added `destroy()` method to `Expandables.js` to allow
-  reversing calls to `init()`.
-- Frontend: Added extra small tests to bureau structure page.
-
-### Removed
-
-- Removed activities-block.html
-
-### Fixed
-- Frontend: Fixed issue where cloned expandables were not initializing
-  on the bureau structure page.
-- Frontend: Removed `self` references in ContentSlider.
-
-
-## 3.0.0-3.3.17 - 2016-05-20
-
-### Added
-- Missing token provider for forms submitted by JS
-- Ability to refresh akamai cache on page publish
-- Adding Acceptance tests for the Video Player
-- Adding Validation code and url param fix for Ustream player
-
-### Changes
-- Rename Events body field => Subheading
-- Switch render location of live/future body fields to under the map (new body location)
-- Change date used for post preview from date published to actual event date.
-- Fixes issue with spacing after the last item in a full-width component
-- Adding Validation code and url param fix for Ustream player.
-
-### Removed
-
-### Fixed
-
-## 3.0.0-3.3.16 - 2016-05-19
-
-### Added
-- `parse_links` calls on rich text fields on the rest of the fields
-- Add unit tests for filterable list functions
-- Added browser tests for the multiselect.
-- Fix category filtering
-- Ability to refresh akamai cache on page publish
-
-### Changes
-- filterable_context.py -> filterable_list.py
-- Refactored the filterable list logic for modularity and testability
-- Rename Events body field => Subheading
-- Switch render location of live/future body fields to under the map (new body location)
-- Change date used for post preview from date published to actual event date.
-
-### Removed
-
-### Fixed
-
-- Removed wrapping `<p>` tag on a form field's description field output,
-  since it's a rich text field that provides its own markup.
-- Fixed issue with single careers layout.
-
-## 3.0.0-3.3.15 - 2016-05-16
-
-### Added
-
-### Changes
-
-- Updated Capital Framework to latest.
-- Updated stats on homepage to match CCDB landing.
-
-### Removed
-
-- Removed acting Dept Directors from Leadership calendar filter.
-- Removed obsolete module kbclick.js.
-
-### Fixed
-
-- Fixed a validation bug in the Multiselect.
-- Fixed issue with spacing after the last-child.
-
-
-## 3.0.0-3.3.14 - 2016-05-11
-
-### Added
-
-### Changes
-
-- Fixed Password Reset Flow
-- Fixed saving of Legacy Blog Pages
-
-### Removed
-
-### Fixed
-
-
-## 3.0.0-3.3.13 - 2016-05-11
-
-### Added
-- Added print styles to hide major site features that aren't print applicable.
-- Added base pagination browser tests.
-- Image Text 50 50 Organism to Blog Page
-- Moved django-commons into the project
-
-### Changed
-
-- Updated static version of the org chart.
-
-### Removed
-
-### Fixed
-
-- Fixed an issue where the header only had 15px of spacing instead of 30.
-- Fixed the spacing around info-units groups and breadcrumbs.
-- Fixed duplicate Protractor tests.
-- Fixed issue with page jump form.
-
-## 3.0.0-3.3.12 - 2016-05-05
-
-### Added
-- Additional page template tests
-- RegComment organism: New option to use a generic link for commenting at
-  Regulations.gov or going directly to the specified document's comment form.
-- Additional molecule tests
-
-### Changed
-- Updated event times to show EDT.
-- Frontend: Added init flag when initializing atomic components.
-
-
-## 3.0.0-3.3.11 - 2016-05-03
-
-### Added
-- Front end: Added No Fear Act link to footer.
-
-### Changed
-- RSS Feeds for all Filterable Pages
-- Animated Gif Support
-- Ensure files uploaded as .PDFs get a download icon
-- Handle govdelivery job subscriptions via a Django form
-- Refactored HousingCounselor form to use USZipCodeField() in order to not strip leading zeros
-
-
-## 3.3.0-3.3.10 - 2016-04-28
-
-### Fixed
-- Typo in reg comment form
-
-
-## 3.0.0-3.3.9 - 2016-04-28
-
-### Added
-
-- Added tests for the public methods in the Multiselect
-- API client for Regulations.gov Comment API
-- reg-comment organism and Wagtail module for adding it to a page
-
-### Changed
-
-- Make further reading and list filter results distinct
-
-### Removed
-
-### Fixed
-
-
-## 3.0.0-3.3.3 - 2016-04-21
-
-### Added
-
-- Added unit test specs for all files to test (excluding config, polyfills and jQuery plugins).
-- Added no-js and js classes to the on-demand header.
-- Added link to Livestream FAQ.
-- Flag for database routing for content.consumerfinance.gov.
-- Added the Digital Gov search script.
-
-### Changed
-
-- Hid overflow-x at mobile sizes on document body.
-- Added `halt()` and `clearTransitions()` methods to transition behaviors.
-- Updated the content on doing-business-with-us and doing-business-with-us/upcoming-procurement-needs based on EA feedback.
-
-### Removed
-
-- Removed resolved TODOs and old macros replaced by atomic components.
-
-### Fixed
-
-- Fixed an issue where the multiselect couldn't be closed.
-- Fixed the browser tests for the recent change to wagtail pages.
-- Fixed the mobile menu for on-demand django pages.
-- Fixed disappearing search close button when swapping device orientation.
-
-
-## 3.0.0-3.3.2 - 2016-04-11
-
-### Added
-
-- Adds a max-selections checker to the Multiselect.
-- Remove inline CSS when running sheer_index.
-- Abstracted dom events for easier reuse throughout the project.
-- Added npm shrinkwrap and snyk dependency monitoring
-- Tests `share_the_page` wagtail hook and associated functions
-
-### Changed
-
-- Updated Global Search to set search trigger to invisible,
-  since hidden is overridden.
-- Defaulted Related posts slug title to 'Further Reading' and made it a field in wagtail.
-- Enabled gov delivery subscriptions to work on wagtail pages
-- randomized formfieldWithButton Id and included name field for post requests.
-- Update Director's Bio and Deputy Director's Bio
-- Update the leadership calendar copy and links
-- Updated the placeholders in wagtail filterable list controls.
-- Updated footer to atomic footer.
-- Pinned our NPM dependencies.
-- Updated Capital Framework to 3.3.0
-- Changed U.S. flag image paths to be root-relative
-- Refactored wagtail hook `share_the_page`
-
-### Removed
-
-- Removed `gulp beep` task for optional alerting when the build process
-  has completed.
-- Remove Disqus comments from blog pages
-- Removed sitespeed.io gulp task
-
-### Fixed
-
-- Fixed paths to templates that were moved in to /about-us.
-- Update biographies for director bios.
-- Fixed issue with bad values in the multiselect.
-- Fixed the missing logon on IE 8.
-- Fixed an issue w/ the spacing on the hero.
-- Fixed issue where missing images were breaking the hero layout
-
-## 3.0.0-3.2.1 - 2016-03-21
-
-### Added
-
-- Added Featured Menu Content Molecule.
-- Added Global Banner Molecule.
-- Added Digital Privacy Policy to the footer.
-- Added tests for dom-traverse functions
-- Added default values for the View more text and URL.
-- Dynamically create the View more URL if there are tags
-- Add an EXTERNAL_ICON_PATTERN to handle icons and links separately
-- Added specific Blog/Newsroom Categories to Related Post options
-- base.html now checks for page (seo) title if exists
-- Added a space before the external icon
-- Added validation for Youtube URLs.
-
-### Changed
-
-- Abstracted create and queryOneout of the multiselect.
-- Simplified array searching in the Multiselect.
-- Updated the home hero to it’s own molecule.
-- Updated the layout for the level 1 menu items to distribute them more evenly
-  across the header.
-- Abstracted the string utils from the Multiselect.
-- .gov links have an external icon
-- Updated the Hero Macro for the new overlay hero styles.
-- Updated article template to render all categories
-- Append bureau title on every template rendered
-- Changing the times we receive for calendar events to match our db.
-- Updated `external-site/index.html` to use the full params of whatever's being passed in.
-- Changed copy on `/the-bureau/`
-- Updated titles and names in the Bureau Structure page
-
-### Removed
-
-- Removed Georgia usage for the time being.
-- Removed ICS download placeholder from events.
-
-### Fixed
-
- - Fixed active filter notification on Browse Filterable pages.
- - Corrected the homepage links.
- - Fixed date range searches on blog page.
-
-## 3.0.0-3.1.1 - 2016-03-21
-
-### Added
-- Added Backend sidebar contact
-- Add Related Metadata molecule to backend
-- Added `ClearableInput` class for clearable input behavior
-  in `input-contains-label` CF class.
-- Added Github specific Issue and PR templates.
-- included paragraph rich text field to related links
-- Added new content flush sides on small modifier to fix an issue where margin was set on the molecule level instead of the template.
-- Added Info Unit Macro.
-- URL field to the Post Preview organism
-- Frontend: Added overlay atom.
-- Signal receiver function to unpublish all revisions for a page when a page is unpublished
-- Backend: HomePage Model
-- David Silberman's assets
-- Frontend: Added JS init scripts for /offices/, /sub-pages/, and /budget/.
-- Frontend: Added data-* attribute JS utility class.
-- New manager to query for the most appropriate pages (shared and/or live)
-- Enabled Demo Page in flapjack
-- Included Password Complexity rules for admin user creation/editing flow
-- Enabled email backend for Production settings
-- Frontend: Added utility classes for translation and opacity CSS transitions.
-- Added SublandingFilterablePage class
-- Script to semi-automate importing refresh data
-- Provided option to exclude sibling pages in secondary navigation
-- Added tests for `external-site-redirect.js`
-- Frontend: Added JS Tree data structure and traversal algorithms.
-- Add text intro and featured content to SublandingFilterablePage
-- Add a script `move_reports.py` to move all reports under a given SublandingFilterablePage
-- Add a 'careers_preview' query to limit the results to 5
-- Added CFGovLinkHandler to convert richtext internal links to relative links
-- Frontend: added `u-hidden-overflow` utility class.
-
-### Changed
-- Converted the project to Capital Framework v3
-- Updated `protractor` from `3.0.0` to `3.1.1`.
-- Included Table organism within full width text
-- Changed BrowseFilterablePage and related-metadata.html molecule templates to
-  account for new backend
-- Abstracted info unit into a helper mixin to make it easier to re-use the inline
-  version.
-- Moved Home page specific layout changes to it's own file.
-- Updated jsdom from `7.2.2` to `8.0.4`.
-- Updated secondary-nav to use new expandable molecule in place of old CF
-  Expandable.
-- Updated gulp-eslint from `1.0.0` to `2.0.0`.
-- Converted Link Blob Group, 25/75 Group, and 50/50 Group to single Info Unit Group.
-- Converted Link Blob Macro to Info Unit Macro.
-- Converted 25/75 Macro to Info Unit Macro.
-- Converted 50/50 Macro to Info Unit Macro.
-- Updated Home Page to Info Unit Macro.
-- Included use of wagtail `classname` meta field for block css modifiers
-- Breadcrumbs for Wagtail pages now handled by Wagtail
-- Changed Wagtail pages extending from `layout-side-nav.html` to use new side
-  navigation handling
-- Changed FilterableListControls.js to add validation for email, date, and
-  checkbox fields.
-- Converted references and asset urls from Fuchs to Silberman.
-- Fix blog post template to use sheerlike related posts method.
-- Restructured mega menu to include submenus recursively to allow for a
-  third-level.
-- Renamed atomic-checkers `validateDomElement` to atomic-helpers `checkDom`.
-- Add two categories to the Implementation Resource group.
-- Updated the homepage based on user feedback.
-- Renamed preview_link_url/text => secondary_link_url/text
-- Updated Categories for Research & Reports.
-- Changes to job listing pages.
-- included backend support for Video in FCM
-- Changed `external-site-redirect.js` to remove jQuery and fix Regex.
-- Updated the global search for no-js and IE 8-10 fixes.
-- Frontend: Added all launch-state mega menu links.
-- Frontend: Added hover-to-show behavior in desktop mega menu.
-- Use the added `careers_preview.json` in the careers sublanding page instead
-  of `careers.json`
-- Wrap prefooter section in Browse pages in a conditional to prevent empty prefooter
-- Frontend: Added behaviors for third level mobile mega menu.
-- Frontend: Made Expandables collapse under 600px window size.
-- Updated the Mega Menu layout to avoid pointer events for older IE.
-- Updated the Mega Menu for devices without JS.
-- Disabled GTM tracking for links in menu and return to top link.
-
-### Removed
-- Removed normalize and normalize-legacy from main less file because CF
-  already includes it.
-- Removed old branded list mixin (was causing compile errors).
-- Removed unnecessary Wagtail streamdata retrieval function from v1/utils/util.py
-- Removed old beta styles.
-- Removed prototype language, such as instances of setting `value`, `page`,
-  and `global_dict`
-- Imports of contact info macros that were breaking the page
-- Removed Link Blob, 25/75, and 50/50 styles.
-- Removed need for negative margin tweaks after groups.
-- Removed need for positive margin tweaks aroung group headings.
-- Removed heros from old WordPress pages.
-- Removed `show-hide-fields.js` script and reference from common.js.
-- Meredith Fuch's assets.
-- A couple of Implementation Resource group categories.
-- Removed Chosen.js library and custom styles/scripts.
-- Removed several size=x params passed to query.search(), which don't do anything
-- Removed all the pages and associated code that have been ported to wagtail.
-
-### Fixed
-- Fix bug where publised pages were showing shared content
-- Fixed Contacts import-data script to set phone numbers correctly
-- Fixed an issue where heros were not displaying on new Wagtail pages.
-- Fixed an error where the secondary nav script was trying to initialize on
-  pages it wasn't used.
-- Fixed archive_events script to run in production.
-- Fixed issue where form validation clashed with filterable list controls.
-- Post preview title now links to page link.
-- Fixed a bug where the search input and button in the header were misaligned.
-- Fixed urls document type for career pages.
-- Fixed stacking bug in header search.
-- Fixed page saving bug that would prevent the display of a page's tags
-- Fixed ordering for Filterable results to be newest => oldest by published_date.
-- Fixed a bug where activiating the clear button wasn't clearing filtered
-  results on browse filterable pages.
-- Fixes the values for author and tag options to remove special characters.
-- Fixes layout issues with filters on sheer pages.
-- Fixed failing browser tests due to atomic naming updates.
-- Fixed a bug in the multi-select script where value was set before input type.
-- Fixed positioning bug in global search.
-- Fixed issue where categories without a set icon were showing the speach icon.
-- Fixed issue where a filtered page wasn’t showing the selected options in the
-  multiselect.
-- Fixed an error in the Browser tests for IE 8.
-- Fixed an error in the Browser tests when running on Jenkins.
-
-## 3.0.0-3.0.0 - 2016-02-11
-
-### Added
-- Added 'sheer_index' manage.py subcommand, to replace usage of 'sheer index'
-- Migrated 'sheerlike' project into this codebase
-- Added 'watchserver' manage.py subcommand for running Django dev server
-  and gulp watch together.
-- Added Acceptance tests for the `activity-log` page.
-- Added webpack module loader for per-page JavaScript.
-- Added external-site page-specific script.
-- Added `config/environment.js` for project JS path configuration.
-- Added filesystem helper to gulp utilities for retrieving a binary executable.
-- Django Server
-- Django related urls to access links
-- Django-Sheerlike integration
-- Added Acceptance tests for `the-bureau` pages.
-- Added test utility to retreive QA elements.
-- Added ARIA state utility to enable decorating dom elements with ARIA states.
-- Added unit test for `aria-state.js`.
-- Wagtail CMS
-- Added `gulp test:a11y` accessibility testing using node-wcag.
-- Added node 4.1.0 engine requirement in `package.json`.
-- Added `commonjs`, `jest`, `protractor` environments.
-- Added new ESLint `no-useless-concat`, `global-require`,
-  `jsx-quotes`, `no-restricted-syntax`, `block-spacing`, `require-jsdoc`,
-  `space-before-keywords`, `no-dupe-class-members`, `prefer-arrow-callback`,
-  and `prefer-template` rules.
-- Added `properties` attribute of `id-length` rule.
-- Added `keywords`, `unnecessary`, and `numbers` attributes
-  to `quote-props` rules.
-- runserver.sh script to collectstatic files and run the server
-- Added testing for web-storage-proxy.js
-- Added Acceptance tests for `careers` pages.
-- CFPBPage model
-- Backend for Staging vs Production publishing
-- Django template tags
-- Added `block__flush` to cf-enhancements to remove margin from all sides.
-- Added Acceptance tests for `blog` pages.
-- Added Acceptance tests for `newsroom` pages.
-- Added Acceptance tests for `doing-business-with-us` pages.
-- Added Acceptance tests for `budget` pages.
-- Added atomic landing page template prototypes.
-- Added `/organisms/` and `/molecules/` directories to includes directory.
-- Added `gulp test:perf` task to test for performance rules.
-- MYSQL backend to project settings & a database creation script
-- Added `gulp test:unit:server` for running Django unit tests via gulp.
-- Added templates and CSS for the Text Introduction molecule.
-- Added Unit test for `BreakpointHandler.js`.
-- EventPage and EventLandingPage
-- Management command to convert Wordpress data into Wagtail based Django models
-- Script to convert Event WP data into Wagtail specific POST data for wagtailcore view `create()`
-- Added half-width-link-blob macro and styles
-- Added templates and CSS for the Image and Text 25/75 molecule.
-- Added templates and CSS for the Image and Text 50/50 molecule.
-- Added templates and CSS for the Call to Action molecule.
-- Added `gulp beep` task for optional alerting when the build process
-  has completed.
-- Added Molecule/Organism Streamfields.
-- Added wagtail specific demoPage only available in development for displaying moleclues/organisms.
-- Added `license` field to `package.json`.
-- EventArchivePage, EventRequestSpeakerPage, and EventFilterForm.
-- Added templates and CSS for the Full Width Text organism.
-- Added templates and CSS for the Contact Method molecule.
-- Added templates and CSS for the Sidebar Contact Info organism.
-- Added `/browse-filterable` template page
-- Added templates and CSS for the Main Contact Info organism.
-- Added templates and CSS for the Related Posts molecule.
-- Added templates for the Hero molecule (CSS is in CF-Layout v1.3.0)
-- Added template for post-preview molecule
-- Added templates and CSS for the Signup Form organism.
-- Added templates and CSS for the Content Sidebar organism.
-- Added instruction to create superuser for admin access.
-- Adds new file to commands module in the core app called `_helpers.py`
-- Adds ability to import snippets
-- Added ImageText2575 molecule backend model and template
-- Added Call to Action backend and template
-- Added Contact snippet and molecule backends
-- Added temporary folder for converted Jinja2 Wagtail field template files
-- Added WP Import Data Contact processor
-- Added templates and CSS for the Adding Sidebar Breakout organism.
-- Added cf-tables and tables molecule
-- Landing Page Type
-- Initial Data json file for preloading pages
-- Added `/browse-basic` template page.
-- Added templates and CSS for Expandable molecule and ExpandableGroup organism.
-- Added `classlist` JS polyfill.
-- Added `EventObserver` for adding event broadcaster capability to JS classes.
-- Added `atomic-checkers.js` and `validateDomElement`
-  utility method for checking atomic element DOM nodes.
-- Backend Organisms Full Width Text & Post Preview.
-- Added Related Posts molecule to the CFGOVPage
-- Add Main Contact Info molecule
-- Add Sidefoot Streamfield to CFGOVPage for sidebar/footer content
-- Add global context variable `global_dict` for easier prototyping
-- Add styleguide app to local settings
-- Added templates and CSS for the Filterable-List-Controls organism.
-- Add Table organism
-- Add Sublanding Page
-- Add Hyperlink template
-- Add icons to Sidefoot Streamfield blocks
-- Add ImageText5050Group and HalfWidthLinkGroup templates and organisms
-- S3 Image Upload support for Refresh/Prod
-- Dev Landing Page Demo
-- Add Image Text 25/75 and Full Width Text into SublandingPage
-- Add related_posts_function to the global context in Jinja2 for prototyping of related posts
-- Added the featured content module molecule and included it in the landing-page prototype
-- Add ImageText2575Group organism
-- Add ImageText2575Group to Sublanding and Landing pages
-- Add the insets Quote and Related Links.
-- Added templates and CSS for the Notification molecule.
-- Added prototype data to the form-field-with-button molecule
-- Added prototype data to the email-signup organism
-- Added the email-signup organism to landing-page template
-- Added templates and CSS for the Social-Media molecule.
-- Add Heading field to Link Blob group
-- Add prototype data to Image Text organisms
-- Backend Expandable/Expandable Group Molecule & Organisms
-- Added Number Block
-- Added Form Field with Button to sublanding page
-  ([Fixed 1246](https://github.com/cfpb/cfgov-refresh/issues/1246)).
-- Added Backend Feature Content Molecule
-- Added get_unique_id context method.
-- Added templates and CSS for the Item Introduction organism.
-- Added templates and CSS for the Pagination molecule.
-- Backend Browse Page
-- Added Backend Item Intro Organism
-- Added Backend: Notification
-- `dom-traverse.js` for dom querying not covered by native dom.
-- Added Backend Learn Page model
-- Added Related Topics molecule.
-- Added full_width_sans setting for correct font face usage.
-- Added a new nav-link molecule macro and styles.
-- Added Related Links to Sidebar/Footer.
-- Added Related Metadata molecule.
-- Added custom image and rendition models CFGOVImage and CFGOVRendition
-- Added AbstractLearnPage for Learn and Doc Detail pages
-- Added preview fields to AbstractLearnPage
-- Added relevant date fields to AbstractLearnPage
-- Added multi-select atom styles and scripting
-- Added Frontend: Global Header CTA.
-- Added Frontend: Header.
-- Added Frontend: Mega Menu.
-- Added Frontend: Global Eyebrow.
-- Added Frontend: Global Search molecule.
-- Added language dropdown for pages, which defaults to english
-- Add BrowseFilterablePage model
-- Add BaseExpandable class for expandable controls
-- Add FilterControls organism using BaseExpandable
-- Add url_parameters macro to handle adding existing get URL parameters into links
-- Added new info-unit molecule that combines (but doesn't replace) the half width link blob, image and text 50/50, and 25/75 into one base molecule using modifiers.
-- Added new (undocumented) card molecule.
-- Add wagtailuserbar to the base.html
-- Added unit test for beta-banner.js.
-
-### Changed
-- Updated the primary nav to move focus as user enters and leaves nav levels
-- Moved handlebars from npm to bower.
-- Added jQuery CDN with fallback to head to satisfy GTM requirements.
-- Changes the location of the /dist folder to cfgov/v1/jinja2/v1
-- Server port is now at 8000
-- included with context flag for macros that make a call to request object
-- Updated Jinja2 shorthand if statements to include an empty else case.
-- Added `binaryDirectory` parameter to `fsHelper.getBinary` helper function.
-- Updated jsdom from `3.1.2` to `6.5.1`.
-- Updated mocha-jsdom from `0.3.0` to `1.0.0`.
-- Updated istanbul from `0.3.13` to `0.3.20`.
-- Updated TravisCI node version to `4.1.0`.
-- Updated ESLint configuration from `1.0.0` to `1.5.1`.
-- Vendor related files now sit at the root project location
-- Moved templates to reside in v1 app project jinja2 directory
-- Added ability to use django static & url functionality in jinja2 templates.
-  [More Information](https://docs.djangoproject.com/en/1.8/topics/templates/#django.template.backends.jinja2.Jinja2)
-- Refactored web-storage-proxy.js to be less complex and make it testable
-- Updated del from `1.2.0` to `2.0.0`.
-- Updated chai from `2.3.0` to `3.3.0`.
-- Updated sinon-chai from `2.7.0` to `2.8.0`.
-- Settings file and template loaders
-- Updated gulp-autoprefixer from `2.3.1` to `3.0.2`.
-- Added pixel dimensions to Cordrary corner video image.
-- Added JS in `./config` directory to `gulp lint:build` task
-  and merged that and gulp config together in `config.build`.
-- addressed security concerns about query data validation in calendar filter pdf generation,
-  and added an option to filters to allow post requests
-- fixed url routing for rendering directory cordrays pdf
-- explicitly stated jinja2 to autoescape in templates
-- Changes `align: value` attribute in ESLint `key-spacing` rule
-  to individual mode with `mode: minimum` option set.
-- Changes `quote-props` rule attribute to `consistent-as-needed`.
-- Added href URL to primary nav top-level menu link.
-- Changed DB backend from sqlite ==> MYSQL.
-- Govdelivery subscribe view is now exempt from csrf verification
-- Fixed issue w/ gulp watch task not compiling JS on change
-- Refactored `BreakpointHandler.js` to remove jQuery dependency and unneeded code.
-- Changed from single cf import to individual module imports.
-- Move handlebars dependency to npm from bower.
-- Change Doing Business With Us email to office email
-- Updates `gulp-sitespeedio` from `0.0.6` to `0.0.7`.
-- CFGOVPage to include tags and authors
-- Event import script to include grabbing tags and authors
-- Change templates to move logic to Django backend
-- Move Event filter over to a Django form.
-- Updates `jsdom` to `7.0.2` from `6.5.1`.
-- Move staging hostname variable from django settings to be an environment variable
-- Uses globally installed Protractor in setup.sh, if available.
-- Updated the existing breakpoint variables and values to the ones released in cf-core v1.2.0
-- Excludes 3rd-party JS polyfills from linting.
-- Abstracts code into helper class `DataImporter`
-- Modifies command line options to allow specifying arguments for importing pages or snippets
-- Changes the way the processor module is imported so it imports it using the [app] argument
-- Moves the processors module from the core.management.commands module to the v1 app
-- Contact molecule templates
-- Changes .env Project configuration workon control flow to direct stdout and stderr to /dev/null.
-- Upgrade wagtail to 1.2
-- Cleaned up and rebuilt the secondary nav to reduce complexity and fix bugs
-- Routed landing page type related molecules and organisms
-  to use `jinja2/v1/_includes/` template locations.
-- Updated protractor from 2.5.1 to 3.0.0.
-- Updated gulp-sitespeedio from 0.0.7 to 0.0.8.
-- Update runserver script to start MYSQL if it isn't running
-- Reduced padding on expandables per direction of design.
-- Hide cues on expandables when JS is turned off.
-- Updated protractor from 2.5.1 to 3.0.0.
-- Change name of Settings tab to Configuration
-- Move some Promote fields to Configuration tab
-- Change Promote to be Sidebar/Footer
-- Move Related Posts and Email Signup to sidefoot Streamfield in the Sidebar/Footer tab in CFGOVPage
-- Finalize Sidebar Breakout organism template
-- Finalize Sublanding Page template
-- Fix related post molecule to be used in multiple places
-- Convert Sidefoot paragraph streamfield block to Textblock
-- Updated headings for changes in Capital Framework
-- Temporarily comment out related posts section of single blog post
-  browser test until BlogPage's are in Wagtail.
-- Add `show_heading` checkbox to Related Posts organism to toggle the heading
-  and icon.
-- Merge Streamfields in LandingPage
-- Landing and Sublanding content blocks render each atomic structure with `div class="block">`
-- Added environments to frontend/backend setup scripts.
-- Make Full Width Text organism a StreamBlock and add insets
-- Converted `external-site.js` to `ExternalSite.js` class and removed 3rd party dependencies.
-- Changed the ImageBasic atom to always include an optional alt by default
-- Removed field validation on content creation
-  ([Fixed 1252](https://github.com/cfpb/cfgov-refresh/issues/1252)).
-- Sets npm install on frontend.sh to warning level.
-- Updated Jinja2 environment inlcude flag related methods
-- Updated ImageText5050 requirements [Fixed 1269] (https://github.com/cfpb/cfgov-refresh/issues/1269)
-- Updated `webpack-stream` to `3.1.0` from `2.1.0`.
-- Updated `player` to `0.5.1` from `0.6.1`.
-- Updated streamchild render method to use default behavior when using default blocks [Fixed 1268] (https://github.com/cfpb/cfgov-refresh/issues/1268)
-- Fixes styling and rendering issues [Fixed 1278] (https://github.com/cfpb/cfgov-refresh/issues/1278)
-- Upgrade version of Wagtail to 1.3
-- Change method of CFGOVPage called `children` to be called `elements`
-- Moved html5shiv into modernizr.
-- Updated `gulp-load-plugins` to `1.2.0` from `1.1.0`.
-- Included breadcrumb data from page context
-- Added development environment data initialization
-- Pinned jQuery to `1.11.3` due to changes in `1.12.0` that cause errors in jsdom.
-- [Fixed 1320] (https://github.com/cfpb/cfgov-refresh/issues/1320)
-- Converted the nav-secondary macro and styles to an organism
-- Updated the new secondary-nav organism to use the new nav-link molecule
-- Updated the secondary-nav-toggle for new classnames
-- Changed expandable.html to be a macro for upcoming Filtered List
-- Updated browse-filterable demo
-- Updated filterable-list-controls organism to allow for multiple option
-- Password Policy & Lockout criteria for login, account password change & forgot my password.
-- Updated the project to use Avenir font by default
-- Updated `mocha` from `2.2.4` to `2.4.2`.
-- Updated `sinon` from `1.14.1` to `1.17.3`.
-- Updated `lodash` from `3.10.0` to `4.0.1`.
-- Change jinja2 templates to handle Wagtail page
-- Fixed [1348](https://github.com/cfpb/cfgov-refresh/issues/1348) and [1354](https://github.com/cfpb/cfgov-refresh/issues/1354)
-- Updated brand colors to updates in generator-cf.
-- Disabled JavaScript in IE8 and earlier.
-- Removed max_length validation until [later review](https://github.com/cfpb/cfgov-refresh/issues/1258) after release
-- Refactored beta-banner.js to demonstrate general lifecycle.
-
-### Removed
-- Removed unused exportsOverride section,
-  which was an artifact of the grunt bower task.
-- Removed browserify, watchify, and browserify-shim dependencies.
-- Removed src directory
-- Removed bad CF Notifier tests.
-- Removed unnecessary mobile-only expandables
-- Removed link from Cordray's corner image `/the-bureau/about-director/`.
-- Removed extra Google Analytics code.
-- Removed `istanbul` because it's already a dependencies of `gulp-istanbul`.
-- Sidebar from LandingPage
-- Removed `map` and `filter` array polyfills.
-- Removed `event-listener.js` and `query-selector.js` polyfills for IE8.
-
-### Fixed
-- Fixed instructions for gulp watch
-- New way to run the server documented in the INSTALL.MD
-- New way to define url routing, no longer automatically set by file path
-- Fixed heading structure throughout website
-- Fixed setup.sh to use argument correctly
-- Fixed title for Small & Minority Businesses
-- Fix page header rendering for Sublanding page
-- Fix related post molecule to be used in multiple places
-- Fix failing tests relating to Related Posts organism
-- Fix related-posts.html logic
-- Minor PEP8 compliance changes
-- Fixed the markup for the 25/75 organism.
-
-
-## 3.0.0-2.4.0 - 2015-09-29
-
-### Added
-- Added Favicon
-- New and improved primary nav (both look and interaction)
-- Added expanded-state utility for getting/setting aria-expanded
-
-### Changed
-- Updated Video Code to make it usable on Events pages.
-- Changed gulp JS unit testing task from `gulp:unit:js` to `gulp:unit:scripts`
-- Updated Meredith Fuchs bio and images.
-- Added indent rules for `var`, `let`, and `const` in ESLint config file.
-- Replaced old Grunt legaccsy plugin with Gulp mq-remove plugin
-- Added ability for acceptance --specs test flag to accept list of test files.
-- Changes `big_radio` macro to `radio_big` and `checkbox_bg` to `checkbox_big`.
-- Updated Dep Dir title to include "Acting"
-
-### Removed
-- Disables tests for landing page events, since we don't currently have events.
-- Removed Ombudsman from nav for beta freeze.
-
-### Fixed
-- Fixed issue with logic displaying the Event summary state.
-- Fixed missing IE only stylesheet for older systems/browsers.
-- Fixed skip-navigation link for keyboard navigation.
-
-
-## 3.0.0-2.3.0 - 2015-08-27
-
-### Added
-- Added time macro.
-- Added `gulp test:unit` and `gulp test:acceptance` tasks for test stages.
-- Added support for link buttons to disabled link utility class.
-- Added `breakpoints-config.js` config file to use for responsive JS.
-- Added breadcrumbs to blog, newsroom, careers, business, bureau
-  and budget pages
-- Added Meredith Fuchs to Leadership calendar filter.
-- Added unit test for `assign` utility.
-- Added `get-breakpoint-state.js` to add support for responsive JS.
-
-### Changed
-- Moved `.meta-header`, `.jump-link`,
-  and `.list__links` to `cf-enhancements.less`.
-- Converted time elements to use time template.
-- Broke apart format macros into topical macros.
-- Updated legacy code to remove old jQuery dependency and
-  unnecessary code.
-- Updated copy on `about-us` page
-- Added copying of `.env_SAMPLE` to `.env` part of `setup.sh`.
-- Moved console output messages to the end of the `setup.sh` `init` method.
-- Organized `.env_SAMPLE` and made `.env` executable on its own.
-- Added `HTTP_HOST`, `HTTP_PORT`, `SELENIUM_URL`, `SAUCE_USERNAME`,
-  `SAUCE_ACCESS_KEY`, `SAUCE_SELENIUM_URL`, and `VIRTUAL_ENV`
-  constants to `.env_SAMPLE`.
-- Moved aggregate `gulp lint` task to bottom of file to avoid duplicate
-  lint task entries in `gulp --tasks`.
-- Renamed `gulp lint:src` to `gulp lint:scripts` to future-proof type of linting.
-- Renamed `gulp test:macro` to `gulp test:unit:macro`.
-- Renamed `gulp test:processor` to `gulp test:unit:processor`.
-- Renamed `gulp test:browser` to `gulp test:acceptance:browser`.
-- Edited `INSTALL.md` to accommodate changes in `.env_SAMPLE`.
-- Edited Protractor configuration to include browser groups,
-  which by default only run the essentials locally, but the full suite
-  (including legacy browsers) on Sauce Labs when Sauce credentials are present.
-- Updated test instructions to use the gulp test subtasks.
-- Updated Travis CI settings to use `setup.sh`.
-- Updated files to use `breakpoints-config.js`.
-- Made `/the-bureau/bureau-structure/role-macro.html` private.
-- Updated `gulp clean` to leave the `dist` directory and remove the inner
-  contents
-- Use `HTTP_PORT` environment variable for port in `gulp watch`, if available.
-- Removed "optional" text from privacy complaint form
-  and added `*` to designate required fields.
-- Updated Deputy Director information to Meredith Fuchs.
-- Updated `/about-rich-cordray/` URL to `/about-director/`.
-- Updated `/about-meredith-fuchs/` URL to `/about-deputy-director/`.
-- Normalized director and deputy director photos to be format `NAME-WxH.jpg`.
-- Changed name of `shallow-extend` utility to 'assign'.
-- Superscripts `st` in `21st` on About Us page.
-- Updated `BreakpointHandler.js` to support usage of `breakpoints-config.js`.
-
-### Removed
-- Removed styles from codebase that have already been migrated
-  to cf-typography.
-- Removed duplicate Privacy Policy
-- Removed processor tests due to them being outdated.
-- Removed failing bureau tests to be debugged later
-
-### Fixed
-- Fixed borders on sub-footers across the website
-- Fixed 'Return to top' button width on footer
-- Fixed default gulp task
-- Fixed icon links to match CFPB Design Manual
-- Fixed gulp copy task that was missing copying PDFs in subdirectories.
-- Fixed issues with active filter logic.
-- Fixed testing issue with single pages reloading for every test
-- Fixed testing timeouts the first fix didn't correct by updating timeout time
-
-
-## 3.0.0-2.2.0 - 2015-08-18
-
-### Added
-- Transitioned Capital Framework dependency to v1.0.0 in bower.json.
-- Added gulp and the required npm plugins
-- Added gulp config file to lay out configs for each task
-- Added gulp tasks split up into their own files
-- Added acceptance tests for `/offices/*` pages accessible through site's menu.
-- Added Accessibility page to footer and adds Accessibility page tests.
-- Added acceptance tests for `/sub-pages/*`.
-- Added `activities-block` shared template for activity feed
-  on offices and sub-pages.
-- Added accessibility complaint form.
-- Added "File an EEO Issue" form.
-- Added `/offices/office-of-civil-rights/` page, tests, and link in footer.
-
-### Changed
-- Site's "About" text to "About Us".
-- Replaced FOIA Records with Coming Soon heading
-- Updated setup.sh to use gulp
-- Updated travis to use gulp tasks
-- Updated main.less to use the paths option in less compiler.
-- Moved and renamed contact-macro to contact-layout in macros directory.
-- Moved filters macro from `post-macros.html` to `/macros/filter.html`.
-- Made filters macro helpers private.
-- Moved getViewportDimensions out of utilities.js and into own module.
-- Updated ESLint to v1.0.0.
-
-### Removed
-- Removed Grunt plugins from package.json
-- Removed the Gruntfile.
-- Removed homepage progress charts and related content and JS.
-- Removed 80px to 120px sizing for the isocon sizes on the-bureau page.
-- Removed cf-pagination and other unused JS.
-
-### Fixed
-- Fixed margins on site footer.
-- Switched the two forms under Privacy to their correct positions
-- Fixed incorrect email href reference on offices contact email link.
-
-
-## 3.0.0-2.1.0 - 2015-08-05
-
-### Added
-- Added `map` and `filter` array polyfills.
-- Added `about-us` page and tests
-- Added `newsroom` type to Activity Snippets
-- Created initial career posting template.
-- Created 1/4 and 3/4 layout columns.
-- Added DL styles to cf-enhancements.
-- Added `offices/project-catalyst`.
-- Careers processor/mapping/query.
-- Added `office_[office slug]` class to offices template.
-- Careers to the lookups.py
-- Added `media_image__150` modifier for 150 pixel wide images.
-- Added `simple-table-row-links.js` for making tables with linkable rows.
-- Added `event-listener.js` and `query-selector.js` polyfills for IE8.
-- Added `@tr-border` variable to `cf-enhancements.less`
-  for simple-table border color.
-- Added tests for events and event archive landing pages
-
-### Changed
-- Updated primary navigation to match new mega menu design.
-- Changed project architecture to having `/src/` and `/dist/` directory.
-- Changed `/_tests/` directory name to `/test/`.
-- Changed `/_tests/macro_testing` directory name to `/test/macro_tests`.
-- Moved `browserify-shims.js` to `/config/` directory.
-- Upgraded Travis to container-based infrastructure
-- Updated Offices pages to change activity feed logic.
-- Updated block-bg padding in cf-enhancements based on JJames feedback.
-- Updated Offices sub pages to display related documents.
-- Updated Offices sub pages to always display activity feed.
-- Updated Expandable macro to update design and add FAQ options.
-- Moved `sub-page_[sub-page slug]` class to main content area of sub_pages template.
-- Styled unordered lists as branded lists in the `office_intro-text`,
-  `sub-page_content`, and `sub-page_content-markup` class areas.
-- Updated all careers images to 2x size and have the same markup structure.
-- Updated event macros to use Sheer 'when' function in order to
-  display content based on state.
-- Tied careers data into single template and renamed to _single.html
-- Replaced career pages mock jobs data with data from the jobs API.
-- Made jobs list table on /careers/current-openings/ have linkable rows.
-- Adds eslint ignore lines for polyfills, which will not be changing.
-- Moved CF table color overrides to `cf-theme-overrides.less`.
-- Updated the existing missions browser test to be stronger
-- Updated the browser test specs in conf.js because the shared spec was being
-  fired on the desktop test, even though those tests had already been run in
-  Chrome. Now the desktop test only runs the desktop spec.
-- Separated `grunt test` task from `grunt build`
-  and made default task test + build.
-
-### Removed
-- Removed requestAnimationFrame polyfill.
-- Removed `_tests/browser_tests/README.md`, `_tests/macro_testing/README.md`, `_tests/processor_tests/README.md`.
-- Removed `grunt vendor` from `setup.sh`.
-- Removed unused CSS on `office.less`
-- Removed `/events/archive/_single.html`
-
-### Fixed
-- Fixed issue on IE11 when using the dates to filter caused
-  by toString method.
-- Event tag filtering on archive page
-- Added browser tests to linting task
-- Fixed MobileOnlyExpandable error on office page.
-- Normalized use of jinja quotes to single quote
-- Fixed a large chunk of the existing linting errors and warnings
-- Fixed issue with active filters on`/the-bureau/leadership-calendar/print/` page.
-
-
-## 3.0.0-2.0.0 - 2015-07-24
-
-### Added
-- Added `sub-pages/civil-penalty-fund-allocation-schedule/` page.
-- Added `sub-pages/sub-pages/consumer-education-financial-literacy-programs/` page.
-- Added `u-hidden` utility class for fully hiding an element.
-- Added `TEST.md` readme file for testing instructions.
-- Added `grunt clean` and `grunt copy` tasks.
-- Added `grunt clean` step to `setup.sh`.
-
-### Changed
-- Updated primary navigation to match new mega menu design.
-- Changed project architecture to having `/src/` and `/dist/` directory.
-- Changed `/_tests/` directory name to `/test/`.
-- Changed `/_tests/macro_testing` directory name to `/test/macro_tests`.
-- Moved `browserify-shims.js` to `/config/` directory.
-
-### Removed
-- Removed requestAnimationFrame polyfill.
-- Removed `_tests/browser_tests/README.md`,
-  `_tests/macro_testing/README.md`, `_tests/processor_tests/README.md`.
-- Removed `grunt vendor` from `setup.sh`.
-
-### Fixed
-- Fixed issue on IE11 when using the dates to filter caused
-  by toString method.
-- Event tag filtering on archive page
-
-
-## 3.0.0-1.3.0 - 2015-07-16
-
-### Added
-- Added `block__border-left` and `block__border-right` CF enhancements.
-- Added `students-and-graduates` page to careers section.
-- Added `short_title` to Office/Subpage.
-- Added ordering to the navigation on Office/Subpage.
-- Added script to index all links on our site.
-- Added initial browser test with instructions for testing and adding more
-- Added `media_image__100` and `media_image__130-to-150` classes for responsive
-  image sizes on mobile carousel.
-- Added `u-link__disabled` utility class for styling disabled links.
-- Added `/careers/working-at-cfpb/` page.
-- Added block templates for LinkedIn info, provide feedback link,
-  and career page summaries.
-- Added `MobileCarousel.js` module for instantiating the slick carousel
-  and added associated `js-mobile-carousel` class as a hook.
-  Also added `mobile-carousel` for CSS.
-- Added `the-bureau` page wrapper class.
-- Added `media-stack` CSS block for stacked media objects.
-- Added fixes for `open-government` pages.
-- Added `careers/application-process` page.
-- Support in Event processor for ICS file generator
-- Added `careers/current-openings` page.
-- Added `/transcripts/` folder and transcript for job application video
-- Added Google Maps image utility macro
-- Added `careers/` landing page.
-- Added options for toggling each network icon in share macro
-- Added LinkedIn sharing (toggled off by default) in share macro
-
-### Changed
-- Fixed background and border on secondary navigation.
-- Related Links now disable styles links with empty URLs.
-- Updated secondary navigation to use true parent/child relationships.
-- Events processor/mapping/queries for new Event type structure.
-- Changed the way navigation works for Office/Subpage.
-- Updated grunt-eslint to version 16.0.0 and updated ESLint config to latest.
-- Moved modules that can be instantiated through the `new` keyword
-  to a `classes` subdirectory.
-- Moved page-sniffing JS code to page scripts for the-bureau
-  and working with the CFPB pages.
-- Moved carousel to a macro and implemented on the-bureau
-  and working at the CFPB pages.
-- Moved MobileOnlyExpandable initialization out of MobileCarousel.
-- Converted excerpts HTML to articles from sections in the careers section.
-- Breaks `macros.html` apart into files in the /macros/ directory.
-- Updated events templates to match new data and processor.
-- Updated percentages based on recent updates.
-- Updated activities_snippet macro to make column markup dynamic.
-- Replaced placeholder images on /careers/working-at-cfpb/
-- Updated footer to add offices links.
-- Moved the disperate arguments into one main options argument with
-  key: val pairs for each option in share macro
-- Updated email sharing to use mailto: link instead of addthis network
-  (removes need for the external privacy notification and consolidates
-  email patterns) in share macro
-
-### Removed
-- Removed `list_link__disabled` class.
-- Removed is_mobile macro and logic from filter.
-
-### Fixed
-- Fixed contact-us templates to make them private.
-- Fixed issue displaying grandchild pages on sub-pages.
-
-
-## 3.0.0-1.2.2 - 2015-07-02
-
-### Added
-
-- Add reverse flag back into post preview snapshot for most recent pages
-
-### Changed
-
-### Removed
-
-### Fixed
-- Office/Subpage navigation links on beta
-- Ordering of subpages in the nav on Office page
-
-## 3.0.0-1.2.1 - 2015-06-29
-
-### Removed
-- Event processor to fix indexing error
-
-
-## 3.0.0-1.2.0 - 2015-06-19
-
-### Added
-- Added `setup.sh` script for bootstrapping the project.
-- Added insertTarget and insertLocation options to cf_notifier plugins
-- Added `box-sizing-polyfill` to `exportsOverride` as needed for
-  `grunt-bower-task` to work correctly. `box-sizing-polyfill`
-  is installed by cf-grid.
-- Added `grunt watch:js` task for completeness.
-- Added vendor directory variable to `main.less`.
-- Added warning for concat:cf-less Grunt task when sourcefiles are missing.
-- Added form for Submit a request FOIA page
-- Added styles, JavaScript for hiding and showing additional fields in forms
-- Added toplevel navigation items config file for removing hardcoded
-  navigation menu items.
-- Added external url redirect page, styles, and JavaScript.
-- Added `.nav-secondary_link__disabled` style.
-- Added `.nav-secondary_item__child` class to visually distinguish sub-pages
-  from sibling pages in the sidenav.
-- Added `.nav-secondary_item__parent` class to visually distinguish browse
-  pages from the subpages below them in the sidenav.
-- Added JavaScript utilities for checking types and primitives.
-- Added `primary_nav` jinja block to `base.html` template.
-- Added FAQ processor and mapping
-- Added `use_form` field to sub_pages
-- Added `related_faq` field to sub_pages and offices
-- Added `inset-divider` class for providing an inset horizontal rule
-  independent of the list or list item widths within the side navigation bar.
-- Added `preview_text` and `short_title` fields to sub_pages.
-- Added `templates/activities-feed.html` HTML template for the activity feed
-  area on the offices and sub_pages.
-- Added Plain Writing Feedback form.
-- Added `cfpb_report` activity type to activities feed macro.
-- Added breadcrumbs macro and temporarily set breadcrumbs for all office sub-pages.
-- Added download icons to `privacy-impact-assessments-pias`
-
-### Changed
-- Relaxed ESLint `key-spacing` rule to warning.
-- Refactored breakpoint-handler module into separate class modules
-  and utility function.
-- PascalCase ContentSlider module to properly designate class status.
-- Reduced complexity of validation and notification plugins
-- Changed vendor directory to `src/vendor` and updated paths.
-- Changed to using `jit-grunt` in place of `load-grunt-tasks`.
-- Updated contact us filter to use new notifications
-  (replacing type-and-filter messaging with cf_notifier)
-- Replaced placeholder Activity Feed on FOIA faq page with actual Activity Feed
-- Sped up notification animations
-- Added custom template for FOIA records page.
-- Refactored code for Wordpress updates
-- Initiatives renamed to Sub-pages
-- Relaxed ESLint cyclomatic `complexity` rule to max 4 complexity.
-- Updates megamenu bureau title to "The Bureau" to fit with sitemap direction.
-- Moved Less files to `/src/static/css/` directory.
-- Updated `cf-icons` to 0.6.0.
-- Update processors.py for FAQ
-- Moved HTML templates to `/templates/` subdirectory.
-- Breaks header template apart into `header.html`
-  and `primary-nav.html` templates.
-- Moved external site page header to its own template
-  `header-without-nav.html`.
-- Minor codefixes on `show-hide-fields.js` along with changing a class name for hiding fields
-- Updated side navigation bar to keep page order at mobile sizes and adds
-  "IN THIS SECTION" header text to the navigation bar dropdown menu.
-- Updated processors to use Elasticsearch bulk indexing
-- Office and sub-pages activity feed title to "Latest Activities"
-  and contacts to "Contact Information."
-- Moved `activity_snippets` macro from `post-macros.html` to `macros/activity-snippet.html`
-  and adds render method.
-- Made `activity_snippet` macro private.
-- Moved `category_icon` macro from `post-macros.html` to `macros/category-icon.html`
-  and adds render method.
-- Moved `string_length` macro from `macros.html` to `macros/util/text.html`.
-
-### Fixed
-- Fixed an issue where scripts were being initialized out of order
-- Fixed most of the warnings in validation and notification plugins
-- Fixed processor name bug
-- Fixed template/processor bugs while indexing and rendering
-- Fixed FOIA pages from the template/processor changes
-- Fixed missing states from `.nav-secondary_link__disabled` class for
-  visited and active links.
-- Fixed missing sidebar
-
-### Removed
-- Removed `copy:static-legacy` and `grunt-contrib-copy` package.
-- Removed unneeded entries from `exportsOverride` in `bower.json`.
-- Gitignored CF fonts, "chosen" images, and other vendor files from repo,
-  which are slated for eventual removal.
-- Removed unused `nav-secondary.html` template.
-- Removed unused `cf_inputSplit.js` js module.
-
-
-## 3.0.0-1.1.0 - 2015-05-20
-
-### Added
-- Added `--quiet` grunt CLI flag for suppressing linter warnings.
-- Added JS unit testing and code coverage through Mocha and Istanbul.
-- Added cf-notifications stylesheet to style notifications
-- Added cf_notifier plugin for sending UI notifications
-- Added cf_formValidator plugin for validating form inputs
-- Added Grunt `build` task and set it as default.
-- Added hero and YouTube video functionality to the '/the-bureau/' page.
-- Added ajax subscription submission.
-- Initiative folder and files for Initiative pages
-- Added custom template for FOIA faqs page
-
-### Changed
-- Updated grunt-browserify to `^3.8.0`.
-- Updated grunt-eslint to `^13.0.0`.
-- Moved eslint config file to home directory.
-- Moved jQuery download to package.json.
-- Updated grunt-banner to `^0.4.0` and updates banner ascii art and format.
-- Changed bower.json authors array field to use `homepage` in place of `url`,
-  and adds `email` field.
-- Adds path variables to Gruntfile.
-- Updated form-validation script to use cf_formValidator and cf_notifier
-- Changed Grunt `jsdev` and `cssdev` to `js` and `css`.
-- Moved testing to build task.
-- Updated 404 image to the latest image provided by the design team.
-- Office folder and files for Office pages
-- Updated template for office pages
-
-### Fixed
-- Fixed macro on offices page template
-- Fixed subscribe macro in events archive and archive single, and press resources
-- Sheer indexing error when related posts are deleted
-- Office and Initiative processors
-- Slick carousel site-wide JS error.
-- Fixed issue with some contacts not showing phone numbers and email addresses
-
-### Removed
-- Removed string-replace:static-legacy Grunt task.
-- Alert.js plugin
-- alert macro
-- Unused index.html file from /initiatives/
-- Unnecessary setting of template variables
-
-
-## 3.0.0-1.0.1 - 2015-05-18
-
-### Fixed
-- Replaced missing string_score library for the type-and-filter plugin
-
-## 3.0.0-1.0.0
-
-### Added
-- Added labels to the phone/email/fax/mail icons on `/contact-us/` page
-- Added ability to scrub plural terms in typeAndFilter jQuery plugin
-- `.respond-to-retina` mixin for media queries targeting Retina iOS devices
-- Scroll to top functionality on footer
-- Added `/modules/util/web-storage-proxy.js` utility module.
-- Added `/modules/util/js-loader.js` utility module.
-- Adds ESLint check for `@todo` jsdoc syntax.
-- Updated ESLint configuration to match version `0.20.0.`
-  Adds enforcement of `no-dupe-args` and `no-duplicate-case` rules,
-  and warnings for `no-continue` and `operator-linebreak` rules.
-- Adding mocha tests to `grunt test`
-
-### Changed
-
-- Updated mailing addresses in `/contact-us/` sidebar
-- Added `browserify` package and its dependencies
-  and refactored codebase to use Browserify for JS modules.
-- Added additional ESLint option flags in `space-in-brackets` rule.
-- Changed ESLint indent amount to 2 spaces from 4 to match CFPB front-end standards.
-- Turns off ESLint `func-names` setting because it's too verbose for the gain it provides.
-- Added ability to scrub plural terms in typeAndFilter jQuery plugin
-- Updated `grunt` to `~0.4.5`.
-- Updated `grunt-eslint` to version `12.0.0.`
-- Updated `jquery` to `^1.11.3`.
-- Replaced `grunt-uglify` with `uglifyify`.
-- Updated mailing addresses in `/contact-us` sidebar
-- Reverted navs from Contact Us redacting
-- Updated footer to match new designs
-- Refactored email subscribe form
-
-### Fixed
-- Improvements and fixes to `/contact-us/` page
-
-
-### Removed
-
-- Removed demo text suffix from page titles.
-
-
-## 3.0.0-0.3.0 - 2015-04-23
-
-### Added
-- Added Privacy Policy page.
-- Added Event Request a Speaker page.
-- Added settings to enable the `/blog/` and `/newsroom/` RSS feeds.
-- Added `brand-palette.less` and `cf-theme-overrides.less`.
-- Added `block__border` to `cf-enhancements.less` to provide borders around blocks.
-- Added alert to form validation failure
-- Added .env config for easier project setup
-- Added Event processor
-
-### Changed
-- Added styles to 500 and 404 error pages.
-- Updated content on 500 and 404 error pages.
-- Added full width button modifier for buttons on smaller screens.
-- Updated ESLint configuration to the latest ESLint release (v0.18.0).
-- Updated `/newsroom/` and `/blog/` post sidebars to add description
-  and date, and to update styles.
-- Updated icons to use livestream icon instead of wifi icon.
-- Updated blog post spacing to be consistent with overall-project spacing.
-- Updated round step-by-step slug icons to central-align numbers.
-- The name "Watchroom" to "Featured Topic"
-- Updated cf-buttons to 1.4.2.
-- Updates cf-layout to 0.3.0.
-- Changed block background to 5% gray.
-- Updated contact us content
-- Improved Elasticsearch mappings
-- Improved README and INSTALL docs
-
-### Fixed
-- Updated related links module on `/newsroom/`.
-- Added small screen styles to helpful terms vertical list
-  on `/contact-us/` page.
-- Updated multi-line icon list styles.
-- Fixed missing `jump-link__right` modifier from `/featured-topic.html`.
-- Fixed an issue within `/newsroom/` and `/activity-log/` filters where selecting "Blog"
-  and another category would return zero results.
-- Fixed issue in filters where an input whitespace would prevent suggestions from showing.
-- Fixed HTML, typos, and grammatical errors.
-- Fixed line height issue in Chosen select boxes
-- Updated Google Tag Manager ID from testing account to production account.
-- Fixed whistleblower slug on contact us
-
-
-## 3.0.0-0.2.3 - 2015-03-23
-
-### Changed
-- Updated events to match design
-- Updated markup with new Isocons
-- Updated email form to remove topics
-- Updated footer to match new design
-- Updated content throughout site
-- Updated less files to cleanup code
-
-### Fixed
-- Fixed filtering when partial dates are used
-- Updated processors to match WordPress API output
-- Added sub-nav for mobile devices in instances where hero is present
-- Added breakpoint range for main nav on med sized device screens
-- Updated the expandable layout for multiple lines of text
-- Updated list icons for multiple lines of text
-- Added titles to pages that were missing them
-- Updated broken links
-- Lots more typos
-
-
-## 3.0.0-0.2.2 - 2015-03-17
-
-### Added
-- New Events Archive landing page (with borrowed post data)
-- New Events Archive detail page (with borrowed post data)
-- New eslint settings file
-
-### Changed
-- Updated archived events landing page to display events, filters and pagination
-- Updated the Gruntfile for eslint over jshint
-- Switched from ElasticSearch queries to filters
-- Updated form macro layout to account for optional content
-- Updated macro arguments for clearer conditions
-- Updated events list for new CF media block
-- Updated static content
-- General code cleanup
-
-### Fixed
-- Events filter showing no results text while displaying found results
-- Settings file for PDFReactor
-- JS errors
-- General layout issues
-- Lots of typos
-
-
-## 3.0.0-0.2.1 - 2015-03-03
-
-### Added
-- New Upcoming Events landing page (with borrowed post data)
-- New Upcoming Event detail page (with borrowed post data)
-- Created new table modifier for simple small screen tables
-
-
-## 0.2.0 - 2014-12-29
-
-Apologies for ignoring our versioning for five months.
-
-### Added
-- Newsroom, Contact Us, About the Bureau, Offices, Doing Business with Us,
-  Activity Log, and Budget sections.
-- Many new design patterns.
-- Tests
-
-### Changed
-- Significant template structure overhaul.
-
-### Fixed
-- Tons of stuff.
-
-
-## 0.1.0 - 2014-07-14
-
-Initial release. Contains fully functioning blog section.
-=======
-`git show 4.7.0:CHANGELOG.md`
->>>>>>> e7ecf567
+`git show 4.7.0:CHANGELOG.md`