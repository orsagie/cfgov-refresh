All notable changes to this project will be documented in this file.

## How this repo is versioned

We use an adaptation of [Semantic Versioning 2.0.0](http://semver.org).
Given the `MAJOR.MINOR.PATCH` pattern, here is how we decide to increment:

- The MAJOR number will be incremented for major redesigns that require the user
  to relearn how to accomplish tasks on the site.
- The MINOR number will be incremented when new content or features are added.
- The PATCH number will be incremented for all other changes that do not rise
  to the level of a MAJOR or MINOR update.

---------------------------------------

## Unreleased

### Added
- New block 'ChartBlock' to support rendering of charts for Consumer Credit Trends
- Django management command to delete Wagtail pages by their slug or ID

### Changed

<<<<<<< HEAD
- Updated custom Wagtail admin templates to 1.7 version.
=======
- JobListingPages are now only associated with a single region.
>>>>>>> 199ea756

### Removed


### Fixed
- Fix for missing breadcrumb on Press Resources `about-us/newsroom/press-resources/` page.
- Fix for unused breadcrumb css styles.

## 4.5.2

### Changed
- Updated category list for Stories
- Navigation FMC logic to allow verticals without an overview url to include an FMC
- Updated agreements database to 2.2.5
- Consumer Tools Featured Menu Content

### Fixed
- Fix filter categories on the `enforcement/actions/` page.


## 4.5.1

### Added
- Add debt collection menu item behind feature flag

### Changed
- Updated regulations-site requirement to version `2.1.5`.


## 4.4.0 - 4.5.0

### Added
- Add RSS subscription button to newsroom posts.
- New `validate_page_html` command for checking/fixing HTTP image links in legacy pages.
- New block `HTMLBlock` that allows rendering of arbitrary HTML. Enabled on browse pages.
- OAH-api upgraded to v0.9.92

### Changed
- Upgrade to Wagtail 1.7
- Added redirect for `Leadership Calendar` Wagtail Page.
- Moved CSS npm dev modules to devDependencies in `package.json`.
- Updated `gulp-clean-css` from `2.0.6` to `2.3.2`.
- Updated `gulp-imagemin` from `3.0.3` to `3.1.1`.
- Updated `gulp-less` from `3.1.0` to `3.3.0`.

### Removed
- Removed layout.less enhancements that have been moved to Capital Framework.
- Wagtail pages from the Django admin
- Delete option from Wagtail templates
- Removed deprecated fellowship view/model.
- Removed deprecated fellowship notification sign up form.
- Spokesperson who is no longer with the Bureau from the press page.
- Removed legacy calendar app.
- cleaned up unusued, legacy code
- Removed legacy demo code.

### Fixed
- Now correctly allows for hyphens in the video ID of a Video Player's `video_url` field.
- Fix blog post RSS subscription links
- Fix for Wagtail admin page status string when live but not shared.
- Fixed legacy supervision jobs page.
- Fix for External Redirect proceed button and jQuery reference.
- Fixed use of `moto.mock_s3` in unit tests.
- Fixed handling of invalid date query string parameters for filterable list forms.
- Added missing `block` class from a block on the about the director page.
- Fixed issue with erroneously removed bureau stylesheet.



## 4.3.2

### Changed
- external-site redirector now requires URLs to either be whitelisted or signed
- Move logic for activity snippets out of template
- Update privacy policy URL
- Upgrade npm shrinkwrap endpoints to HTTPS
- Updated Owning-a-home feedback modules to use Ajax form submission

### Added
- New PlaceholderFieldBlock and PlaceholderCharBlock to set block placeholder text.
- New AWS_S3_ROOT setting to specify root S3 path.

## Removed
- Removed deprecated Django careers-related models, views, and templates.

### Fixed
- Fixed bug stopping videos in HTTPS pages.
- bug that wasn't signing links already coded to /external-site.
- Sort activity snippets by latest date
- Added missing uniqueness constraint on CFGOVRendition.
- Fix for YouTube API failures

## 4.3.1

### Changed
- Fix incorrect django settings for picard
- Bump picard to 1.5.5 to fix false positive error report

## 4.3.0

### Added
- Add ability to individually customize the content of social media share links
- Code to convert S3 HTTP image links to HTTPS during sheerlike imports
- New Wagtail video player module that can be added to Learn pages
- Add settings to settings/base.py enabling picard to integrate with Jenkins
- Credit Market Trends to mega menu with a feature flag
- New category support for stories (categorized by type of financial product)
- Ability to output filterable list items as 50/50 info units
- New `add_images` management command to programmaticaly add images to Wagtail.

### Changed
- Removed feedback-form default text and clarified help_text
- Adjusted Django admin page for v1_feedback objects
- Updated owning-a-home-api dependency to v0.9.91 for security update
- Modified 25 / 75 Organisms to add Boolean `should_link_image` flag.
- Credit card agreements database updated to 2.2.4
- Picard upgraded to version 1.5.4.
- CFGOVImage renditions behavior changed to always return original source image for GIFs.
- Change table organism to be in line with design manual
- Split Google Tag Manager code between page head and body

### Fixed
- Fixed file type link icons within info-units
- Wordpress page processor properly uses WORDPRESS environment variable.


## 4.2.1

### Changed
- Limit Activity Log posts to appropriate page categories.
- Flush Akamai when unpublishing or unsharing a page so those changes propagate immediately


## 4.2.0

### Added
- Forms and other bits for two new Owning a Home feedback modules
- django.middleware.locale.LocaleMiddleware, which controls translation in a current thread context.
- `conference_export` management command added to export conference registrations.
- Add ability to individually customize the content of social media share links
- Added CSV download option to v1_feedback django_admin page

### Changed
- Eregs/ip updated to version 1.0.3.
- Simplified Akamai cache flushing logic to always flush on publish.
- Conference Registration Form display element improvements.
- Conference Registration Form submission success message replaced.
- Improved job listings view in Wagtail admin.
- college-costs updated to version 2.2.8 for new URL field
- Updated the analytics code to send events on form submission.
- Fixed issue surrounding event venue not displaying on event page.
- Limit Activity Log posts to appropriate page categories.
- Flush Akamai when unpublishing or unsharing a page so those changes propagate immediately


## 4.1.9

### Changed
- Bumping version of College Comparison Tool to 1.2.9


## 4.1.8

### Changed
- roll complaints back to 1.2.6


## 4.1.7

### Changed
- moved data_research into the db_router.py whitelist


## 4.1.6

### Changed
- Fixed broken static assets on Technology and Innovation Fellowship page.
- Conference Registration Form configurable error and success messages.


## 4.1.5

### Changed
- update complaints to 1.2.7


## 4.1.4

### Fixed
- an improved fix for the newsroom issue (see 4.1.2 and 4.1.3)


## 4.1.3

### Fixed
- backed-out 4.1.2's newsroom fix


## 4.1.2

### Fixed
- exclude reports from newsroom

### Changed
- Conference Registration Form display element improvements.
- Conference Registration Form submission success message replaced.


## 4.1.0

### Added
- DownStreamCacheControl middleware, which sets the `Edge-Control: no-store` header pages use csrf_token.
- django.middleware.locale.LocaleMiddleware, which controls translation in a current thread context.

### Changed
- Fixed issue surrounding table link download / external icons not appearing.
- Frontend: replaced `documentation` npm module with `jsdoc`.
- Refactoring email signup to remove validate.js.
- Frontend: update `browser-sync` to version `2.17.5` from `2.11.2`.
- Frontend: update `mkdirp` to version `0.5.1` from `0.3.0`.
- Fixed broken `manage.py check` command when using `cfgov.settings.test`.
- Fixed conference registration form capacity logic.
- Update `snyk` to version `1.19.1` from `1.13.2`.
- Disable logging below CRITICAL when running Python unit tests.
- Fixed empty `heading` value in link blobs
- Picard upgraded to version 1.5.2.
- Eregs/ip updated to version 1.0.3.
- Simplified Akamai cache flushing logic to always flush on publish.
- Conference Registration Form display element improvements.
- Conference Registration Form submission success message replaced.
- Conference Registration Form configurable error and success messages.
- Fixed broken static assets on Technology and Innovation Fellowship page.
- Updated the analytics code to send events on form submission.
- Fixed issue surrounding event venue not displaying on event page.
- Limit Newsroom posts to appropriate page categories.

### Removed
- `tax-time-saving` reference in `base.py` (it moved to Wagtail)
- all references to `django-htmlmin`


## 4.0.0

### Added
- Added smoke-test scripts to check static assets and base page responses.
- new dependency: django-htmlmin, which compresses outgoing HTML
- Added Wagtail StreamField migration utilities
- Tests for `FilterableListForm`

### Changed
- Update base.html to conditionally include es5 script.
- Wagtail upgraded to version 1.6.3.
- Picard upgraded to version 1.5.1.
- Moved site root setup from Django data migration into 'initial_data' script.
- Graduated line lengths feature flag to main stylesheet.
- Unit tests run via tox now include optional app tests, if optional apps are present.
- Frontend: upgrade `gulp-sourcemaps` from `1.6.0` to `2.1.1`.
- Modified org structure to change the Assistant Director to `Stacy Canan`.
- `FilterableListForm` and related code, e.g. `get_page_set`
- Updated "Standing up for you" stats on the homepage.
- Use secure URLs for files stored on S3
- Fixed grade ordering on job listing posts.
- Updating Bureau Structure so Christopher D’Angelo isn't marked as "acting".

### Removed
- Removed Handlebars from `package.json` and `cf_notifier.js`.
- `NewsroomFilterForm` and `ActivityLogFilterForm` and related tests
- Removed `gulp-load-plugins` from `package.json`.
- Removed  Laura Van Dyke from the press resources page.

## 3.11.1

### Changed
- comparisontool updated to 1.2.7

## 3.11.0

### Added
- New unit test checks for missing migrations that need to be generated using `makemigrations`.
- Ability to run using HTTP locally with `./runserver.sh ssl`.
- Load DigitalGov Search JS using HTTPS.

### Changed
- Improved the help text in the Featured Content module in Wagtail.
- JS form validation messages and Conference module validation messages
- complaints app updated to 1.2.5
- retirement app updated to 0.5.3
- knowledgebase app updated to: v2.1.3
- college-costs app updated to: 2.2.6
- Moved careers page creation from Django data migrations to standalone Python scripts.
- Use HTTPS when linking to search.consumerfinance.gov.

## 3.10.10

### Fixed
- incorrectly used static tag on housing counselor page

## 3.10.9

### Added
- robots.txt

### Fixed
- Update links in TableBlocks that reference internal documents or pages & have no href


## 3.10.8

### Added
- enable the `USE_ETAGS` Django setting

## 3.10.7

### Fixes
- Corrected a typo introduced in 3.10.7

## 3.10.6

### Fixes
- replace a few remaining `STATIC_PREFIX` references with the `static` tag

## 3.10.5

### Fixes
- adds missing `{% load staticfiles %}` tags

## 3.10.4

### Added
- Added Prepaid Cards to mega menu. (Requires feature flag for now.)


## 3.10.3

### Removals
- This removes the current version number from built assets, like main.css


## 3.10.2

### Changed
- fixed typo in mission statement


## 3.10.1

### Changed
- retirement app updated 0.5.1
- restored css file 'cr-003-theme.css'


## 3.10.0

### Added
- Created new `WAGTAIL_CAREERS` feature flag to toggle from Django to Wagtail careers pages.
- Production settings now use ManifestStaticFilesStorage
- New environment variable to store the Akamai object ID
- Added a 'run_travis.sh' script to enable separate JS and Python test coverage reporting
- AbstractFormBlock to be used as a base class for modules requiring Django Forms
- wagtail_hooks.py function `form_module_handlers` used by `CFGOVPage.get_context()`
- Feedback module
- `data_research` app to project
- Conference Registration form, block, model, handler, and template
- Added TableBlock definition to organisms and models that use Table
- Added `cfgov/templates/wagtailadmin/js/table-block.js` to override the default form TableBlock inputs. ( This file was copied from Wagtail ).
- Added `cfgov/templates/wagtailadmin/table_input.html` to override the default form TableBlock inputs. ( This file was copied from Wagtail ).

### Changed
- Refactored heroes to support the new "bleeding" format.
- In templates, ALL static file references now use Django's `static` tag/function
- In CSS/Less, references to other assets are now relative
- Optimized Travis build by removing unnecessary steps.
- `flush_akamai` function to call Akamai API endpoint that flushes entire site instead, since this is faster than flushing an individual page
- Only proceed with an Akamai flush if it is an existing page
- Refactored heroes to support the new "bleeding" format.
- `CFGOVPage.get_context()` now uses wagtail hooks to call functions registered with the hook name `cfgovpage_context_handlers`
- `CFGOVPage.serve()` calls `CFGOVPage.serve_post()` to handle POST requests
- Changed label names for the half-width / third-width link blobs.
- Mega menu `Free Brochures` link
- Migrated previous Table data to new TableBlocks
- Modified `cfgov/cfgov/settings/base.py` to add wagtailadmin to the STATICFILES_DIRS path.
- Modified `cfgov/jinja2/v1/_includes/organisms/table.html` to work with the Wagtail TableBlock component.
- Modified `cfgov/v1/__init__.py` to add the linebreaksbr.
- Modified `cfgov/v1/atomic_elements/organisms.py` to create classes which inherit from the TableBlock classes. This allowed us to control which templates where used for rendering the Wagtail admin and table.
- Modified `cfgov/v1/models/browse_page.py`, `cfgov/v1/models/learn_page.py`, and `cfgov/v1/models/sublanding_page.py` to use the new AtomicTableBlock.
- Modified `cfgov/v1/wagtail_hooks.py` to add load new script for the admin.

### Removed
- `max-height` styling on info unit images
- Reference to publish_eccu repo
- `tax-time-saving` rules from `urls.py`
- Removed Owning a Home homepage from urls being pulled from sheersites.
- Removed duplicate caching configuration
- Icon for old Table from admin panel (this field will need to be removed in a future release)


### Fixed
- Corrected Spanish-language label for sharing module
- Typo on success message for form subscription


## 3.9.0

### Added
- Logging configuration to `local.py`
- Author names are now displayed in alphabetical order by last name, falls back on first name if necessary
- Ability to output sharing links within an Image and Text 50/50 Group module
- Added a test for get_browsefilterable_posts function of the sublanding page
- Data migration sets up site root and careers pages
- Wagtail User editor now enforces unique email addresses when creating/editing users.
- Default button text color and spacing overrides to `.m-global-search_trigger` in nemo stylesheet so that search button will be visible on pages that use `base_nonresponsive` template
- New `@flag_required` decorator for Django views


### Changed
- Special characters no longer break the multiselect in the filter form
- Updated gulp-istanbul npm module to version `1.1.1` from `0.10.3`.
- Updated del npm module to version `2.2.2` from `2.2.0`.
- Updated gulp-autoprefixer npm module to version `3.1.1` from `3.1.0`.
- Updated gulp-changed npm module to version `1.3.2` from `1.3.0`.
- Updated gulp-header npm module to version `1.8.8` from `1.7.1`.
- Updated gulp-imagemin npm module to version `3.0.3` from `3.0.2`.
- Updated gulp-less npm module to version `3.1.0` from `3.0.5`.
- Updated gulp-load-plugins npm module to version `1.2.4` from `1.2.0`.
- Updated validate.js npm module to version `0.10.0` from `0.9.0`.
- Updated webpack npm module to version `1.13.2` from `1.12.14`.
- Updated webpack-stream npm module to version `3.2.0` from `3.1.0`.
- Updated es5-shim npm module to version `4.5.9` from `4.5.7`.
- Updated gulp-rename npm module to version `1.2.2` from `1.1.0`.
- Replaces deprecated gulp-cssmin with gulp-clean-css.
- Updated admin page sidefoot 'Related links' label and icon to read 'Related content'
- Feature flag methods now take an explicit `request` object to determine what site to check the flag against



### Removed
- Unused functions `author_name` and `item_author_name` from `v1/feeds.py`
- Unused npm module map-stream.
- Custom method `most_common` since python lib offers similar function


### Fixed
- Post preview organism template used tag/author names instead of slugs that
caused bad link formation
- Fixed an issue w/ the email signup not utilizing the Gov Delivery JSON view for instant error/success feedback.
- Fixed an issue w/ the form validation skipping any validation types other than `required`.


## 3.8.2

### Changed
- Updated copy on Students and Recent Graduates Careers page.


## 3.8.1

### Added
- Google Optimize code on `find-a-housing-counselor` page


## 3.8.0

### Added
- Author names are now displayed in alphabetical order by last name, falls back on first name if necessary
- Ability to output sharing links within an Image and Text 50/50 Group module

### Changed

### Removed
- Unused functions `author_name` and `item_author_name` from `v1/feeds.py`


## 3.7.2

### Changed
- Added support for Spanish-language cue labels to the Expandables organism.
- Added support for Spanish-language heading to the Social Media molecule.
- Removed the leadership calendar print template from the "base.html" inheritence hiearchy
- restores the django logging config we used before cfgov-refresh


## 3.7.1
- always use "localhost" when setting the base URL for PDFReactor


## 3.7.0

### Added
- Added new conference url in the nav

### Changed
- Updated Protractor to version `4.0.2` from `3.2.1`.
- Updated large checkboxes to match the spec.
- Updated Capital Framework to version `3.6.1` from `3.4.0`.
- Updated imagemin to version `3.0.2` from `2.4.0`.
- Updated documentation npm module to version `4.0.0-beta5` from `4.0.0-beta2`.
- Updated gulp-uglify npm module to version `2.0.0` from `1.5.3`.
- Updated eslintrc dot-notation rule to support `catch` block in a Promise.
- Updated `gulp test:perf` task to use a Promise.
- Added `.eslintrc` override for gulp tasks to allow process.exit and console logging.
- Updated mocha npm module to version `3.0.2` from `2.4.5`.
- Updated gulp-mocha npm module to version `3.0.1` from `2.2.0`.

### Removed
- Unused `sinon-chai` npm package.

### Fixed
- Updated banner-footer-webpack-plugin to use git URL instead of `0.0.1`.


## 3.6.0

### Added
- Page revision management: http://docs.wagtail.io/en/v1.4.1/releases/1.4.html#page-revision-management,available at e.g. http://127.0.0.1:8000/admin/pages/64/revisions/
- Redesigned userbar: http://docs.wagtail.io/en/v1.4.1/releases/1.4.html#redesigned-userbar
- Multiple document uploader: http://docs.wagtail.io/en/v1.4.1/releases/1.4.html#multiple-document-uploader
- Improved link handling: http://docs.wagtail.io/en/v1.5/releases/1.5.html#improved-link-handling-in-rich-text
- New users created via the Wagtail admin will automatically receive a password reset email.

### Changed
- Many browser tests have been rewritten as Python unit tests
- A new spec suite "integration" encompasses tests from a few directories that were not named appropriately.
- Gulp test has been updated as there are no longer any browser tests to run by default
- `content_panels` are no longer defined in `AbstractFilterPage`; defined in its subclasses instead
- Upgraded Wagtail from 1.3 to 1.5.2
- Consolidated all environment variables in config/environment.js.
- Ignored `console.log` in tests and enforced `no-process`.
- Updated `STAGING_HOSTNAME` to `DJANGO_STAGING_HOSTNAME` environment var.
- Allows passing of port to `runserver.sh`.
- Updated browse-filterable test suite to properly nest pagination tests.
- Updated pagination to support multiple pagination molecules on a single page.

### Removed
- Unused `SELENIUM_URL` environment variable.
- Removed unused `interactiveTestPort` test variable.
- Squashed all migrations
- `initial_test_data.py` as the tests create the data they need now.

### Fixed
- Added misnamed and unreferenced environment variables to .env.
- Moved pagination tests from /organisms/ to /molecules/ where they belong.


## 3.4.0 2016-07-12

### Added
- leadership calendar Django app
- Frontend: Added ability to auto-fix linter error with the `--fix`
  flag on the linter task.

### Changed
- Updated ESLint to `2.13.1` from `2.7.0`.
- Fixed job ordering on Careers home page to be consistent with Current Openings page.

### Removed

### Fixed
- Fix scheduled publishing

## 3.0.0-3.3.22 – 2016-06-22

### Added

- Added nonresponsive header script for non-v1 sections of the site

### Changed
- Datetimes are now saved in UTC and rendered in Eastern timezone when displayed in templates.
- Django timezone setting changed to America/New_York.
- Updated home page stats and date.
- Rebuilt Nemo Grunt tasks in Gulp and moved built files to static_built directory.

### Removed

### Fixed

- Fixed layout bug in Latest Updates on Home Page.
- Fixed spacing of Home Hero content.
- Fixed spacing issues in the pre-footer.


## 3.0.0-3.3.21-hotfix – 2016-06-10

### Added
- Added "Getting an Auto Loan" to the mega menu

### Changed
- Invalid filterable list input returns empty paginated object instead of empty list in page_sets

### Removed

### Fixed


## 3.0.0-3.3.21 – 2016-06-08

### Added
- Ability to use Social Media molecule as a Wagtail module in the Sidefoot.
- Frontend: Added task for generating JavaScript code docs with `gulp docs`.
- Test for `most_common` util
- Browser tests for most of the organisms generated by Wagtail
- `cfgov/scripts/_atomic_helpers.py` to provide streamfield data
- Test for present, past, and future event states

### Changes
- Use bare value of RichText field if value type is not RichText.
- Check against Activity Log topics when generating View More link.
- Breadcrumb and sidenav link generation gets most appropriate version of page.
- Made Text Introduction's `has_rule` option have an effect.
- Tidied up some of the template logic around using `render_block`.
- Changed class of FCM category slug to remove extra spacing.
- Updated gulp task to write both responsive and non-responsive styles for ondemand needs.
- Updated the test fixture for ondemand includes to allow for the nonresponsive stylesheet to be loaded for visual testing.
- Use bare value of RichText field if value type is not RichText
- Check against Activity Log topics when generating View More link
- initial_test_data script now uses streamfield block data from a new file called `_atomic_helpers.py`
- `when` now compares datetimes against the current time in ET, not UTC
- `when` optionally uses the event stream's start time, if there is one
- Promotes Expandables from molecule to organism
- Changes global banner expandable Less to resolve cascade issue
- Maintain order and uniqueness in JS file lists by using `OrderedDict` instead of `set`
- `user_save_callback` updated to expire a password if it's for a new user

### Removed
- Event RSVP email link button.
- `atomicName` parameter from `checkDom` atomic helper.
- Unused function `get_related_posts_categories`
- Unused gov delivery view function in jobmanager
- PostPreview organism from streamfield block choices since it was unused
- Custom classes `CFGOVUserEditForm`, `CFGOVUserCreationForm` and functions `create_user` and `edit_user`
- Custom redirects for creating a user and resetting the password
- `convert_to_datetime` since it duplicated logic in `_convert_date`

### Fixed


## 3.0.0-3.3.20 - 2016-05-24

### Added

### Changes

### Removed

### Fixed

- get_browsefilterable_posts() call to get_page_set

## 3.0.0-3.3.19 - 2016-05-23

### Changes
- Frontend: Added `destroyInitFlag()` method to `atomic-helpers.js`.
- Frontend: Added `destroy()` method to `Expandables.js` to allow
  reversing calls to `init()`.
- Frontend: Added extra small tests to bureau structure page.

### Fixed
- Frontend: Fixed issue where cloned expandables were not initializing
  on the bureau structure page.
- Frontend: Removed `self` references in ContentSlider.
- Newsroom fixed to render all categories when no filters are selected.

## 3.0.0-3.3.18 - 2016-05-20

## Added
- missing publish_eccu requirements

### Changes
- Frontend: Added `destroyInitFlag()` method to `atomic-helpers.js`.
- Frontend: Added `destroy()` method to `Expandables.js` to allow
  reversing calls to `init()`.
- Frontend: Added extra small tests to bureau structure page.

### Removed

- Removed activities-block.html

### Fixed
- Frontend: Fixed issue where cloned expandables were not initializing
  on the bureau structure page.
- Frontend: Removed `self` references in ContentSlider.


## 3.0.0-3.3.17 - 2016-05-20

### Added
- Missing token provider for forms submitted by JS
- Ability to refresh akamai cache on page publish
- Adding Acceptance tests for the Video Player
- Adding Validation code and url param fix for Ustream player

### Changes
- Rename Events body field => Subheading
- Switch render location of live/future body fields to under the map (new body location)
- Change date used for post preview from date published to actual event date.
- Fixes issue with spacing after the last item in a full-width component
- Adding Validation code and url param fix for Ustream player.

### Removed

### Fixed

## 3.0.0-3.3.16 - 2016-05-19

### Added
- `parse_links` calls on rich text fields on the rest of the fields
- Add unit tests for filterable list functions
- Added browser tests for the multiselect.
- Fix category filtering
- Ability to refresh akamai cache on page publish

### Changes
- filterable_context.py -> filterable_list.py
- Refactored the filterable list logic for modularity and testability
- Rename Events body field => Subheading
- Switch render location of live/future body fields to under the map (new body location)
- Change date used for post preview from date published to actual event date.

### Removed

### Fixed

- Removed wrapping `<p>` tag on a form field's description field output,
  since it's a rich text field that provides its own markup.
- Fixed issue with single careers layout.

## 3.0.0-3.3.15 - 2016-05-16

### Added

### Changes

- Updated Capital Framework to latest.
- Updated stats on homepage to match CCDB landing.

### Removed

- Removed acting Dept Directors from Leadership calendar filter.
- Removed obsolete module kbclick.js.

### Fixed

- Fixed a validation bug in the Multiselect.
- Fixed issue with spacing after the last-child.


## 3.0.0-3.3.14 - 2016-05-11

### Added

### Changes

- Fixed Password Reset Flow
- Fixed saving of Legacy Blog Pages

### Removed

### Fixed


## 3.0.0-3.3.13 - 2016-05-11

### Added
- Added print styles to hide major site features that aren't print applicable.
- Added base pagination browser tests.
- Image Text 50 50 Organism to Blog Page
- Moved django-commons into the project

### Changed

- Updated static version of the org chart.

### Removed

### Fixed

- Fixed an issue where the header only had 15px of spacing instead of 30.
- Fixed the spacing around info-units groups and breadcrumbs.
- Fixed duplicate Protractor tests.
- Fixed issue with page jump form.

## 3.0.0-3.3.12 - 2016-05-05

### Added
- Additional page template tests
- RegComment organism: New option to use a generic link for commenting at
  Regulations.gov or going directly to the specified document's comment form.
- Additional molecule tests

### Changed
- Updated event times to show EDT.
- Frontend: Added init flag when initializing atomic components.


## 3.0.0-3.3.11 - 2016-05-03

### Added
- Front end: Added No Fear Act link to footer.

### Changed
- RSS Feeds for all Filterable Pages
- Animated Gif Support
- Ensure files uploaded as .PDFs get a download icon
- Handle govdelivery job subscriptions via a Django form
- Refactored HousingCounselor form to use USZipCodeField() in order to not strip leading zeros


## 3.3.0-3.3.10 - 2016-04-28

### Fixed
- Typo in reg comment form


## 3.0.0-3.3.9 - 2016-04-28

### Added

- Added tests for the public methods in the Multiselect
- API client for Regulations.gov Comment API
- reg-comment organism and Wagtail module for adding it to a page

### Changed

- Make further reading and list filter results distinct

### Removed

### Fixed


## 3.0.0-3.3.3 - 2016-04-21

### Added

- Added unit test specs for all files to test (excluding config, polyfills and jQuery plugins).
- Added no-js and js classes to the on-demand header.
- Added link to Livestream FAQ.
- Flag for database routing for content.consumerfinance.gov.
- Added the Digital Gov search script.

### Changed

- Hid overflow-x at mobile sizes on document body.
- Added `halt()` and `clearTransitions()` methods to transition behaviors.
- Updated the content on doing-business-with-us and doing-business-with-us/upcoming-procurement-needs based on EA feedback.

### Removed

- Removed resolved TODOs and old macros replaced by atomic components.

### Fixed

- Fixed an issue where the multiselect couldn't be closed.
- Fixed the browser tests for the recent change to wagtail pages.
- Fixed the mobile menu for on-demand django pages.
- Fixed disappearing search close button when swapping device orientation.


## 3.0.0-3.3.2 - 2016-04-11

### Added

- Adds a max-selections checker to the Multiselect.
- Remove inline CSS when running sheer_index.
- Abstracted dom events for easier reuse throughout the project.
- Added npm shrinkwrap and snyk dependency monitoring
- Tests `share_the_page` wagtail hook and associated functions

### Changed

- Updated Global Search to set search trigger to invisible,
  since hidden is overridden.
- Defaulted Related posts slug title to 'Further Reading' and made it a field in wagtail.
- Enabled gov delivery subscriptions to work on wagtail pages
- randomized formfieldWithButton Id and included name field for post requests.
- Update Director's Bio and Deputy Director's Bio
- Update the leadership calendar copy and links
- Updated the placeholders in wagtail filterable list controls.
- Updated footer to atomic footer.
- Pinned our NPM dependencies.
- Updated Capital Framework to 3.3.0
- Changed U.S. flag image paths to be root-relative
- Refactored wagtail hook `share_the_page`

### Removed

- Removed `gulp beep` task for optional alerting when the build process
  has completed.
- Remove Disqus comments from blog pages
- Removed sitespeed.io gulp task

### Fixed

- Fixed paths to templates that were moved in to /about-us.
- Update biographies for director bios.
- Fixed issue with bad values in the multiselect.
- Fixed the missing logon on IE 8.
- Fixed an issue w/ the spacing on the hero.
- Fixed issue where missing images were breaking the hero layout

## 3.0.0-3.2.1 - 2016-03-21

### Added

- Added Featured Menu Content Molecule.
- Added Global Banner Molecule.
- Added Digital Privacy Policy to the footer.
- Added tests for dom-traverse functions
- Added default values for the View more text and URL.
- Dynamically create the View more URL if there are tags
- Add an EXTERNAL_ICON_PATTERN to handle icons and links separately
- Added specific Blog/Newsroom Categories to Related Post options
- base.html now checks for page (seo) title if exists
- Added a space before the external icon
- Added validation for Youtube URLs.

### Changed

- Abstracted create and queryOneout of the multiselect.
- Simplified array searching in the Multiselect.
- Updated the home hero to it’s own molecule.
- Updated the layout for the level 1 menu items to distribute them more evenly
  across the header.
- Abstracted the string utils from the Multiselect.
- .gov links have an external icon
- Updated the Hero Macro for the new overlay hero styles.
- Updated article template to render all categories
- Append bureau title on every template rendered
- Changing the times we receive for calendar events to match our db.
- Updated `external-site/index.html` to use the full params of whatever's being passed in.
- Changed copy on `/the-bureau/`
- Updated titles and names in the Bureau Structure page

### Removed

- Removed Georgia usage for the time being.
- Removed ICS download placeholder from events.

### Fixed

 - Fixed active filter notification on Browse Filterable pages.
 - Corrected the homepage links.
 - Fixed date range searches on blog page.

## 3.0.0-3.1.1 - 2016-03-21

### Added
- Added Backend sidebar contact
- Add Related Metadata molecule to backend
- Added `ClearableInput` class for clearable input behavior
  in `input-contains-label` CF class.
- Added Github specific Issue and PR templates.
- included paragraph rich text field to related links
- Added new content flush sides on small modifier to fix an issue where margin was set on the molecule level instead of the template.
- Added Info Unit Macro.
- URL field to the Post Preview organism
- Frontend: Added overlay atom.
- Signal receiver function to unpublish all revisions for a page when a page is unpublished
- Backend: HomePage Model
- David Silberman's assets
- Frontend: Added JS init scripts for /offices/, /sub-pages/, and /budget/.
- Frontend: Added data-* attribute JS utility class.
- New manager to query for the most appropriate pages (shared and/or live)
- Enabled Demo Page in flapjack
- Included Password Complexity rules for admin user creation/editing flow
- Enabled email backend for Production settings
- Frontend: Added utility classes for translation and opacity CSS transitions.
- Added SublandingFilterablePage class
- Script to semi-automate importing refresh data
- Provided option to exclude sibling pages in secondary navigation
- Added tests for `external-site-redirect.js`
- Frontend: Added JS Tree data structure and traversal algorithms.
- Add text intro and featured content to SublandingFilterablePage
- Add a script `move_reports.py` to move all reports under a given SublandingFilterablePage
- Add a 'careers_preview' query to limit the results to 5
- Added CFGovLinkHandler to convert richtext internal links to relative links
- Frontend: added `u-hidden-overflow` utility class.

### Changed
- Converted the project to Capital Framework v3
- Updated `protractor` from `3.0.0` to `3.1.1`.
- Included Table organism within full width text
- Changed BrowseFilterablePage and related-metadata.html molecule templates to
  account for new backend
- Abstracted info unit into a helper mixin to make it easier to re-use the inline
  version.
- Moved Home page specific layout changes to it's own file.
- Updated jsdom from `7.2.2` to `8.0.4`.
- Updated secondary-nav to use new expandable molecule in place of old CF
  Expandable.
- Updated gulp-eslint from `1.0.0` to `2.0.0`.
- Converted Link Blob Group, 25/75 Group, and 50/50 Group to single Info Unit Group.
- Converted Link Blob Macro to Info Unit Macro.
- Converted 25/75 Macro to Info Unit Macro.
- Converted 50/50 Macro to Info Unit Macro.
- Updated Home Page to Info Unit Macro.
- Included use of wagtail `classname` meta field for block css modifiers
- Breadcrumbs for Wagtail pages now handled by Wagtail
- Changed Wagtail pages extending from `layout-side-nav.html` to use new side
  navigation handling
- Changed FilterableListControls.js to add validation for email, date, and
  checkbox fields.
- Converted references and asset urls from Fuchs to Silberman.
- Fix blog post template to use sheerlike related posts method.
- Restructured mega menu to include submenus recursively to allow for a
  third-level.
- Renamed atomic-checkers `validateDomElement` to atomic-helpers `checkDom`.
- Add two categories to the Implementation Resource group.
- Updated the homepage based on user feedback.
- Renamed preview_link_url/text => secondary_link_url/text
- Updated Categories for Research & Reports.
- Changes to job listing pages.
- included backend support for Video in FCM
- Changed `external-site-redirect.js` to remove jQuery and fix Regex.
- Updated the global search for no-js and IE 8-10 fixes.
- Frontend: Added all launch-state mega menu links.
- Frontend: Added hover-to-show behavior in desktop mega menu.
- Use the added `careers_preview.json` in the careers sublanding page instead
  of `careers.json`
- Wrap prefooter section in Browse pages in a conditional to prevent empty prefooter
- Frontend: Added behaviors for third level mobile mega menu.
- Frontend: Made Expandables collapse under 600px window size.
- Updated the Mega Menu layout to avoid pointer events for older IE.
- Updated the Mega Menu for devices without JS.
- Disabled GTM tracking for links in menu and return to top link.

### Removed
- Removed normalize and normalize-legacy from main less file because CF
  already includes it.
- Removed old branded list mixin (was causing compile errors).
- Removed unnecessary Wagtail streamdata retrieval function from v1/utils/util.py
- Removed old beta styles.
- Removed prototype language, such as instances of setting `value`, `page`,
  and `global_dict`
- Imports of contact info macros that were breaking the page
- Removed Link Blob, 25/75, and 50/50 styles.
- Removed need for negative margin tweaks after groups.
- Removed need for positive margin tweaks aroung group headings.
- Removed heros from old WordPress pages.
- Removed `show-hide-fields.js` script and reference from common.js.
- Meredith Fuch's assets.
- A couple of Implementation Resource group categories.
- Removed Chosen.js library and custom styles/scripts.
- Removed several size=x params passed to query.search(), which don't do anything
- Removed all the pages and associated code that have been ported to wagtail.

### Fixed
- Fix bug where publised pages were showing shared content
- Fixed Contacts import-data script to set phone numbers correctly
- Fixed an issue where heros were not displaying on new Wagtail pages.
- Fixed an error where the secondary nav script was trying to initialize on
  pages it wasn't used.
- Fixed archive_events script to run in production.
- Fixed issue where form validation clashed with filterable list controls.
- Post preview title now links to page link.
- Fixed a bug where the search input and button in the header were misaligned.
- Fixed urls document type for career pages.
- Fixed stacking bug in header search.
- Fixed page saving bug that would prevent the display of a page's tags
- Fixed ordering for Filterable results to be newest => oldest by published_date.
- Fixed a bug where activiating the clear button wasn't clearing filtered
  results on browse filterable pages.
- Fixes the values for author and tag options to remove special characters.
- Fixes layout issues with filters on sheer pages.
- Fixed failing browser tests due to atomic naming updates.
- Fixed a bug in the multi-select script where value was set before input type.
- Fixed positioning bug in global search.
- Fixed issue where categories without a set icon were showing the speach icon.
- Fixed issue where a filtered page wasn’t showing the selected options in the
  multiselect.
- Fixed an error in the Browser tests for IE 8.
- Fixed an error in the Browser tests when running on Jenkins.

## 3.0.0-3.0.0 - 2016-02-11

### Added
- Added 'sheer_index' manage.py subcommand, to replace usage of 'sheer index'
- Migrated 'sheerlike' project into this codebase
- Added 'watchserver' manage.py subcommand for running Django dev server
  and gulp watch together.
- Added Acceptance tests for the `activity-log` page.
- Added webpack module loader for per-page JavaScript.
- Added external-site page-specific script.
- Added `config/environment.js` for project JS path configuration.
- Added filesystem helper to gulp utilities for retrieving a binary executable.
- Django Server
- Django related urls to access links
- Django-Sheerlike integration
- Added Acceptance tests for `the-bureau` pages.
- Added test utility to retreive QA elements.
- Added ARIA state utility to enable decorating dom elements with ARIA states.
- Added unit test for `aria-state.js`.
- Wagtail CMS
- Added `gulp test:a11y` accessibility testing using node-wcag.
- Added node 4.1.0 engine requirement in `package.json`.
- Added `commonjs`, `jest`, `protractor` environments.
- Added new ESLint `no-useless-concat`, `global-require`,
  `jsx-quotes`, `no-restricted-syntax`, `block-spacing`, `require-jsdoc`,
  `space-before-keywords`, `no-dupe-class-members`, `prefer-arrow-callback`,
  and `prefer-template` rules.
- Added `properties` attribute of `id-length` rule.
- Added `keywords`, `unnecessary`, and `numbers` attributes
  to `quote-props` rules.
- runserver.sh script to collectstatic files and run the server
- Added testing for web-storage-proxy.js
- Added Acceptance tests for `careers` pages.
- CFPBPage model
- Backend for Staging vs Production publishing
- Django template tags
- Added `block__flush` to cf-enhancements to remove margin from all sides.
- Added Acceptance tests for `blog` pages.
- Added Acceptance tests for `newsroom` pages.
- Added Acceptance tests for `doing-business-with-us` pages.
- Added Acceptance tests for `budget` pages.
- Added atomic landing page template prototypes.
- Added `/organisms/` and `/molecules/` directories to includes directory.
- Added `gulp test:perf` task to test for performance rules.
- MYSQL backend to project settings & a database creation script
- Added `gulp test:unit:server` for running Django unit tests via gulp.
- Added templates and CSS for the Text Introduction molecule.
- Added Unit test for `BreakpointHandler.js`.
- EventPage and EventLandingPage
- Management command to convert Wordpress data into Wagtail based Django models
- Script to convert Event WP data into Wagtail specific POST data for wagtailcore view `create()`
- Added half-width-link-blob macro and styles
- Added templates and CSS for the Image and Text 25/75 molecule.
- Added templates and CSS for the Image and Text 50/50 molecule.
- Added templates and CSS for the Call to Action molecule.
- Added `gulp beep` task for optional alerting when the build process
  has completed.
- Added Molecule/Organism Streamfields.
- Added wagtail specific demoPage only available in development for displaying moleclues/organisms.
- Added `license` field to `package.json`.
- EventArchivePage, EventRequestSpeakerPage, and EventFilterForm.
- Added templates and CSS for the Full Width Text organism.
- Added templates and CSS for the Contact Method molecule.
- Added templates and CSS for the Sidebar Contact Info organism.
- Added `/browse-filterable` template page
- Added templates and CSS for the Main Contact Info organism.
- Added templates and CSS for the Related Posts molecule.
- Added templates for the Hero molecule (CSS is in CF-Layout v1.3.0)
- Added template for post-preview molecule
- Added templates and CSS for the Signup Form organism.
- Added templates and CSS for the Content Sidebar organism.
- Added instruction to create superuser for admin access.
- Adds new file to commands module in the core app called `_helpers.py`
- Adds ability to import snippets
- Added ImageText2575 molecule backend model and template
- Added Call to Action backend and template
- Added Contact snippet and molecule backends
- Added temporary folder for converted Jinja2 Wagtail field template files
- Added WP Import Data Contact processor
- Added templates and CSS for the Adding Sidebar Breakout organism.
- Added cf-tables and tables molecule
- Landing Page Type
- Initial Data json file for preloading pages
- Added `/browse-basic` template page.
- Added templates and CSS for Expandable molecule and ExpandableGroup organism.
- Added `classlist` JS polyfill.
- Added `EventObserver` for adding event broadcaster capability to JS classes.
- Added `atomic-checkers.js` and `validateDomElement`
  utility method for checking atomic element DOM nodes.
- Backend Organisms Full Width Text & Post Preview.
- Added Related Posts molecule to the CFGOVPage
- Add Main Contact Info molecule
- Add Sidefoot Streamfield to CFGOVPage for sidebar/footer content
- Add global context variable `global_dict` for easier prototyping
- Add styleguide app to local settings
- Added templates and CSS for the Filterable-List-Controls organism.
- Add Table organism
- Add Sublanding Page
- Add Hyperlink template
- Add icons to Sidefoot Streamfield blocks
- Add ImageText5050Group and HalfWidthLinkGroup templates and organisms
- S3 Image Upload support for Refresh/Prod
- Dev Landing Page Demo
- Add Image Text 25/75 and Full Width Text into SublandingPage
- Add related_posts_function to the global context in Jinja2 for prototyping of related posts
- Added the featured content module molecule and included it in the landing-page prototype
- Add ImageText2575Group organism
- Add ImageText2575Group to Sublanding and Landing pages
- Add the insets Quote and Related Links.
- Added templates and CSS for the Notification molecule.
- Added prototype data to the form-field-with-button molecule
- Added prototype data to the email-signup organism
- Added the email-signup organism to landing-page template
- Added templates and CSS for the Social-Media molecule.
- Add Heading field to Link Blob group
- Add prototype data to Image Text organisms
- Backend Expandable/Expandable Group Molecule & Organisms
- Added Number Block
- Added Form Field with Button to sublanding page
  ([Fixed 1246](https://github.com/cfpb/cfgov-refresh/issues/1246)).
- Added Backend Feature Content Molecule
- Added get_unique_id context method.
- Added templates and CSS for the Item Introduction organism.
- Added templates and CSS for the Pagination molecule.
- Backend Browse Page
- Added Backend Item Intro Organism
- Added Backend: Notification
- `dom-traverse.js` for dom querying not covered by native dom.
- Added Backend Learn Page model
- Added Related Topics molecule.
- Added full_width_sans setting for correct font face usage.
- Added a new nav-link molecule macro and styles.
- Added Related Links to Sidebar/Footer.
- Added Related Metadata molecule.
- Added custom image and rendition models CFGOVImage and CFGOVRendition
- Added AbstractLearnPage for Learn and Doc Detail pages
- Added preview fields to AbstractLearnPage
- Added relevant date fields to AbstractLearnPage
- Added multi-select atom styles and scripting
- Added Frontend: Global Header CTA.
- Added Frontend: Header.
- Added Frontend: Mega Menu.
- Added Frontend: Global Eyebrow.
- Added Frontend: Global Search molecule.
- Added language dropdown for pages, which defaults to english
- Add BrowseFilterablePage model
- Add BaseExpandable class for expandable controls
- Add FilterControls organism using BaseExpandable
- Add url_parameters macro to handle adding existing get URL parameters into links
- Added new info-unit molecule that combines (but doesn't replace) the half width link blob, image and text 50/50, and 25/75 into one base molecule using modifiers.
- Added new (undocumented) card molecule.
- Add wagtailuserbar to the base.html
- Added unit test for beta-banner.js.

### Changed
- Updated the primary nav to move focus as user enters and leaves nav levels
- Moved handlebars from npm to bower.
- Added jQuery CDN with fallback to head to satisfy GTM requirements.
- Changes the location of the /dist folder to cfgov/v1/jinja2/v1
- Server port is now at 8000
- included with context flag for macros that make a call to request object
- Updated Jinja2 shorthand if statements to include an empty else case.
- Added `binaryDirectory` parameter to `fsHelper.getBinary` helper function.
- Updated jsdom from `3.1.2` to `6.5.1`.
- Updated mocha-jsdom from `0.3.0` to `1.0.0`.
- Updated istanbul from `0.3.13` to `0.3.20`.
- Updated TravisCI node version to `4.1.0`.
- Updated ESLint configuration from `1.0.0` to `1.5.1`.
- Vendor related files now sit at the root project location
- Moved templates to reside in v1 app project jinja2 directory
- Added ability to use django static & url functionality in jinja2 templates.
  [More Information](https://docs.djangoproject.com/en/1.8/topics/templates/#django.template.backends.jinja2.Jinja2)
- Refactored web-storage-proxy.js to be less complex and make it testable
- Updated del from `1.2.0` to `2.0.0`.
- Updated chai from `2.3.0` to `3.3.0`.
- Updated sinon-chai from `2.7.0` to `2.8.0`.
- Settings file and template loaders
- Updated gulp-autoprefixer from `2.3.1` to `3.0.2`.
- Added pixel dimensions to Cordrary corner video image.
- Added JS in `./config` directory to `gulp lint:build` task
  and merged that and gulp config together in `config.build`.
- addressed security concerns about query data validation in calendar filter pdf generation,
  and added an option to filters to allow post requests
- fixed url routing for rendering directory cordrays pdf
- explicitly stated jinja2 to autoescape in templates
- Changes `align: value` attribute in ESLint `key-spacing` rule
  to individual mode with `mode: minimum` option set.
- Changes `quote-props` rule attribute to `consistent-as-needed`.
- Added href URL to primary nav top-level menu link.
- Changed DB backend from sqlite ==> MYSQL.
- Govdelivery subscribe view is now exempt from csrf verification
- Fixed issue w/ gulp watch task not compiling JS on change
- Refactored `BreakpointHandler.js` to remove jQuery dependency and unneeded code.
- Changed from single cf import to individual module imports.
- Move handlebars dependency to npm from bower.
- Change Doing Business With Us email to office email
- Updates `gulp-sitespeedio` from `0.0.6` to `0.0.7`.
- CFGOVPage to include tags and authors
- Event import script to include grabbing tags and authors
- Change templates to move logic to Django backend
- Move Event filter over to a Django form.
- Updates `jsdom` to `7.0.2` from `6.5.1`.
- Move staging hostname variable from django settings to be an environment variable
- Uses globally installed Protractor in setup.sh, if available.
- Updated the existing breakpoint variables and values to the ones released in cf-core v1.2.0
- Excludes 3rd-party JS polyfills from linting.
- Abstracts code into helper class `DataImporter`
- Modifies command line options to allow specifying arguments for importing pages or snippets
- Changes the way the processor module is imported so it imports it using the [app] argument
- Moves the processors module from the core.management.commands module to the v1 app
- Contact molecule templates
- Changes .env Project configuration workon control flow to direct stdout and stderr to /dev/null.
- Upgrade wagtail to 1.2
- Cleaned up and rebuilt the secondary nav to reduce complexity and fix bugs
- Routed landing page type related molecules and organisms
  to use `jinja2/v1/_includes/` template locations.
- Updated protractor from 2.5.1 to 3.0.0.
- Updated gulp-sitespeedio from 0.0.7 to 0.0.8.
- Update runserver script to start MYSQL if it isn't running
- Reduced padding on expandables per direction of design.
- Hide cues on expandables when JS is turned off.
- Updated protractor from 2.5.1 to 3.0.0.
- Change name of Settings tab to Configuration
- Move some Promote fields to Configuration tab
- Change Promote to be Sidebar/Footer
- Move Related Posts and Email Signup to sidefoot Streamfield in the Sidebar/Footer tab in CFGOVPage
- Finalize Sidebar Breakout organism template
- Finalize Sublanding Page template
- Fix related post molecule to be used in multiple places
- Convert Sidefoot paragraph streamfield block to Textblock
- Updated headings for changes in Capital Framework
- Temporarily comment out related posts section of single blog post
  browser test until BlogPage's are in Wagtail.
- Add `show_heading` checkbox to Related Posts organism to toggle the heading
  and icon.
- Merge Streamfields in LandingPage
- Landing and Sublanding content blocks render each atomic structure with `div class="block">`
- Added environments to frontend/backend setup scripts.
- Make Full Width Text organism a StreamBlock and add insets
- Converted `external-site.js` to `ExternalSite.js` class and removed 3rd party dependencies.
- Changed the ImageBasic atom to always include an optional alt by default
- Removed field validation on content creation
  ([Fixed 1252](https://github.com/cfpb/cfgov-refresh/issues/1252)).
- Sets npm install on frontend.sh to warning level.
- Updated Jinja2 environment inlcude flag related methods
- Updated ImageText5050 requirements [Fixed 1269] (https://github.com/cfpb/cfgov-refresh/issues/1269)
- Updated `webpack-stream` to `3.1.0` from `2.1.0`.
- Updated `player` to `0.5.1` from `0.6.1`.
- Updated streamchild render method to use default behavior when using default blocks [Fixed 1268] (https://github.com/cfpb/cfgov-refresh/issues/1268)
- Fixes styling and rendering issues [Fixed 1278] (https://github.com/cfpb/cfgov-refresh/issues/1278)
- Upgrade version of Wagtail to 1.3
- Change method of CFGOVPage called `children` to be called `elements`
- Moved html5shiv into modernizr.
- Updated `gulp-load-plugins` to `1.2.0` from `1.1.0`.
- Included breadcrumb data from page context
- Added development environment data initialization
- Pinned jQuery to `1.11.3` due to changes in `1.12.0` that cause errors in jsdom.
- [Fixed 1320] (https://github.com/cfpb/cfgov-refresh/issues/1320)
- Converted the nav-secondary macro and styles to an organism
- Updated the new secondary-nav organism to use the new nav-link molecule
- Updated the secondary-nav-toggle for new classnames
- Changed expandable.html to be a macro for upcoming Filtered List
- Updated browse-filterable demo
- Updated filterable-list-controls organism to allow for multiple option
- Password Policy & Lockout criteria for login, account password change & forgot my password.
- Updated the project to use Avenir font by default
- Updated `mocha` from `2.2.4` to `2.4.2`.
- Updated `sinon` from `1.14.1` to `1.17.3`.
- Updated `lodash` from `3.10.0` to `4.0.1`.
- Change jinja2 templates to handle Wagtail page
- Fixed [1348](https://github.com/cfpb/cfgov-refresh/issues/1348) and [1354](https://github.com/cfpb/cfgov-refresh/issues/1354)
- Updated brand colors to updates in generator-cf.
- Disabled JavaScript in IE8 and earlier.
- Removed max_length validation until [later review](https://github.com/cfpb/cfgov-refresh/issues/1258) after release
- Refactored beta-banner.js to demonstrate general lifecycle.

### Removed
- Removed unused exportsOverride section,
  which was an artifact of the grunt bower task.
- Removed browserify, watchify, and browserify-shim dependencies.
- Removed src directory
- Removed bad CF Notifier tests.
- Removed unnecessary mobile-only expandables
- Removed link from Cordray's corner image `/the-bureau/about-director/`.
- Removed extra Google Analytics code.
- Removed `istanbul` because it's already a dependencies of `gulp-istanbul`.
- Sidebar from LandingPage
- Removed `map` and `filter` array polyfills.
- Removed `event-listener.js` and `query-selector.js` polyfills for IE8.

### Fixed
- Fixed instructions for gulp watch
- New way to run the server documented in the INSTALL.MD
- New way to define url routing, no longer automatically set by file path
- Fixed heading structure throughout website
- Fixed setup.sh to use argument correctly
- Fixed title for Small & Minority Businesses
- Fix page header rendering for Sublanding page
- Fix related post molecule to be used in multiple places
- Fix failing tests relating to Related Posts organism
- Fix related-posts.html logic
- Minor PEP8 compliance changes
- Fixed the markup for the 25/75 organism.


## 3.0.0-2.4.0 - 2015-09-29

### Added
- Added Favicon
- New and improved primary nav (both look and interaction)
- Added expanded-state utility for getting/setting aria-expanded

### Changed
- Updated Video Code to make it usable on Events pages.
- Changed gulp JS unit testing task from `gulp:unit:js` to `gulp:unit:scripts`
- Updated Meredith Fuchs bio and images.
- Added indent rules for `var`, `let`, and `const` in ESLint config file.
- Replaced old Grunt legaccsy plugin with Gulp mq-remove plugin
- Added ability for acceptance --specs test flag to accept list of test files.
- Changes `big_radio` macro to `radio_big` and `checkbox_bg` to `checkbox_big`.
- Updated Dep Dir title to include "Acting"

### Removed
- Disables tests for landing page events, since we don't currently have events.
- Removed Ombudsman from nav for beta freeze.

### Fixed
- Fixed issue with logic displaying the Event summary state.
- Fixed missing IE only stylesheet for older systems/browsers.
- Fixed skip-navigation link for keyboard navigation.


## 3.0.0-2.3.0 - 2015-08-27

### Added
- Added time macro.
- Added `gulp test:unit` and `gulp test:acceptance` tasks for test stages.
- Added support for link buttons to disabled link utility class.
- Added `breakpoints-config.js` config file to use for responsive JS.
- Added breadcrumbs to blog, newsroom, careers, business, bureau
  and budget pages
- Added Meredith Fuchs to Leadership calendar filter.
- Added unit test for `assign` utility.
- Added `get-breakpoint-state.js` to add support for responsive JS.

### Changed
- Moved `.meta-header`, `.jump-link`,
  and `.list__links` to `cf-enhancements.less`.
- Converted time elements to use time template.
- Broke apart format macros into topical macros.
- Updated legacy code to remove old jQuery dependency and
  unnecessary code.
- Updated copy on `about-us` page
- Added copying of `.env_SAMPLE` to `.env` part of `setup.sh`.
- Moved console output messages to the end of the `setup.sh` `init` method.
- Organized `.env_SAMPLE` and made `.env` executable on its own.
- Added `HTTP_HOST`, `HTTP_PORT`, `SELENIUM_URL`, `SAUCE_USERNAME`,
  `SAUCE_ACCESS_KEY`, `SAUCE_SELENIUM_URL`, and `VIRTUAL_ENV`
  constants to `.env_SAMPLE`.
- Moved aggregate `gulp lint` task to bottom of file to avoid duplicate
  lint task entries in `gulp --tasks`.
- Renamed `gulp lint:src` to `gulp lint:scripts` to future-proof type of linting.
- Renamed `gulp test:macro` to `gulp test:unit:macro`.
- Renamed `gulp test:processor` to `gulp test:unit:processor`.
- Renamed `gulp test:browser` to `gulp test:acceptance:browser`.
- Edited `INSTALL.md` to accommodate changes in `.env_SAMPLE`.
- Edited Protractor configuration to include browser groups,
  which by default only run the essentials locally, but the full suite
  (including legacy browsers) on Sauce Labs when Sauce credentials are present.
- Updated test instructions to use the gulp test subtasks.
- Updated Travis CI settings to use `setup.sh`.
- Updated files to use `breakpoints-config.js`.
- Made `/the-bureau/bureau-structure/role-macro.html` private.
- Updated `gulp clean` to leave the `dist` directory and remove the inner
  contents
- Use `HTTP_PORT` environment variable for port in `gulp watch`, if available.
- Removed "optional" text from privacy complaint form
  and added `*` to designate required fields.
- Updated Deputy Director information to Meredith Fuchs.
- Updated `/about-rich-cordray/` URL to `/about-director/`.
- Updated `/about-meredith-fuchs/` URL to `/about-deputy-director/`.
- Normalized director and deputy director photos to be format `NAME-WxH.jpg`.
- Changed name of `shallow-extend` utility to 'assign'.
- Superscripts `st` in `21st` on About Us page.
- Updated `BreakpointHandler.js` to support usage of `breakpoints-config.js`.

### Removed
- Removed styles from codebase that have already been migrated
  to cf-typography.
- Removed duplicate Privacy Policy
- Removed processor tests due to them being outdated.
- Removed failing bureau tests to be debugged later

### Fixed
- Fixed borders on sub-footers across the website
- Fixed 'Return to top' button width on footer
- Fixed default gulp task
- Fixed icon links to match CFPB Design Manual
- Fixed gulp copy task that was missing copying PDFs in subdirectories.
- Fixed issues with active filter logic.
- Fixed testing issue with single pages reloading for every test
- Fixed testing timeouts the first fix didn't correct by updating timeout time


## 3.0.0-2.2.0 - 2015-08-18

### Added
- Transitioned Capital Framework dependency to v1.0.0 in bower.json.
- Added gulp and the required npm plugins
- Added gulp config file to lay out configs for each task
- Added gulp tasks split up into their own files
- Added acceptance tests for `/offices/*` pages accessible through site's menu.
- Added Accessibility page to footer and adds Accessibility page tests.
- Added acceptance tests for `/sub-pages/*`.
- Added `activities-block` shared template for activity feed
  on offices and sub-pages.
- Added accessibility complaint form.
- Added "File an EEO Issue" form.
- Added `/offices/office-of-civil-rights/` page, tests, and link in footer.

### Changed
- Site's "About" text to "About Us".
- Replaced FOIA Records with Coming Soon heading
- Updated setup.sh to use gulp
- Updated travis to use gulp tasks
- Updated main.less to use the paths option in less compiler.
- Moved and renamed contact-macro to contact-layout in macros directory.
- Moved filters macro from `post-macros.html` to `/macros/filter.html`.
- Made filters macro helpers private.
- Moved getViewportDimensions out of utilities.js and into own module.
- Updated ESLint to v1.0.0.

### Removed
- Removed Grunt plugins from package.json
- Removed the Gruntfile.
- Removed homepage progress charts and related content and JS.
- Removed 80px to 120px sizing for the isocon sizes on the-bureau page.
- Removed cf-pagination and other unused JS.

### Fixed
- Fixed margins on site footer.
- Switched the two forms under Privacy to their correct positions
- Fixed incorrect email href reference on offices contact email link.


## 3.0.0-2.1.0 - 2015-08-05

### Added
- Added `map` and `filter` array polyfills.
- Added `about-us` page and tests
- Added `newsroom` type to Activity Snippets
- Created initial career posting template.
- Created 1/4 and 3/4 layout columns.
- Added DL styles to cf-enhancements.
- Added `offices/project-catalyst`.
- Careers processor/mapping/query.
- Added `office_[office slug]` class to offices template.
- Careers to the lookups.py
- Added `media_image__150` modifier for 150 pixel wide images.
- Added `simple-table-row-links.js` for making tables with linkable rows.
- Added `event-listener.js` and `query-selector.js` polyfills for IE8.
- Added `@tr-border` variable to `cf-enhancements.less`
  for simple-table border color.
- Added tests for events and event archive landing pages

### Changed
- Updated primary navigation to match new mega menu design.
- Changed project architecture to having `/src/` and `/dist/` directory.
- Changed `/_tests/` directory name to `/test/`.
- Changed `/_tests/macro_testing` directory name to `/test/macro_tests`.
- Moved `browserify-shims.js` to `/config/` directory.
- Upgraded Travis to container-based infrastructure
- Updated Offices pages to change activity feed logic.
- Updated block-bg padding in cf-enhancements based on JJames feedback.
- Updated Offices sub pages to display related documents.
- Updated Offices sub pages to always display activity feed.
- Updated Expandable macro to update design and add FAQ options.
- Moved `sub-page_[sub-page slug]` class to main content area of sub_pages template.
- Styled unordered lists as branded lists in the `office_intro-text`,
  `sub-page_content`, and `sub-page_content-markup` class areas.
- Updated all careers images to 2x size and have the same markup structure.
- Updated event macros to use Sheer 'when' function in order to
  display content based on state.
- Tied careers data into single template and renamed to _single.html
- Replaced career pages mock jobs data with data from the jobs API.
- Made jobs list table on /careers/current-openings/ have linkable rows.
- Adds eslint ignore lines for polyfills, which will not be changing.
- Moved CF table color overrides to `cf-theme-overrides.less`.
- Updated the existing missions browser test to be stronger
- Updated the browser test specs in conf.js because the shared spec was being
  fired on the desktop test, even though those tests had already been run in
  Chrome. Now the desktop test only runs the desktop spec.
- Separated `grunt test` task from `grunt build`
  and made default task test + build.

### Removed
- Removed requestAnimationFrame polyfill.
- Removed `_tests/browser_tests/README.md`, `_tests/macro_testing/README.md`, `_tests/processor_tests/README.md`.
- Removed `grunt vendor` from `setup.sh`.
- Removed unused CSS on `office.less`
- Removed `/events/archive/_single.html`

### Fixed
- Fixed issue on IE11 when using the dates to filter caused
  by toString method.
- Event tag filtering on archive page
- Added browser tests to linting task
- Fixed MobileOnlyExpandable error on office page.
- Normalized use of jinja quotes to single quote
- Fixed a large chunk of the existing linting errors and warnings
- Fixed issue with active filters on`/the-bureau/leadership-calendar/print/` page.


## 3.0.0-2.0.0 - 2015-07-24

### Added
- Added `sub-pages/civil-penalty-fund-allocation-schedule/` page.
- Added `sub-pages/sub-pages/consumer-education-financial-literacy-programs/` page.
- Added `u-hidden` utility class for fully hiding an element.
- Added `TEST.md` readme file for testing instructions.
- Added `grunt clean` and `grunt copy` tasks.
- Added `grunt clean` step to `setup.sh`.

### Changed
- Updated primary navigation to match new mega menu design.
- Changed project architecture to having `/src/` and `/dist/` directory.
- Changed `/_tests/` directory name to `/test/`.
- Changed `/_tests/macro_testing` directory name to `/test/macro_tests`.
- Moved `browserify-shims.js` to `/config/` directory.

### Removed
- Removed requestAnimationFrame polyfill.
- Removed `_tests/browser_tests/README.md`,
  `_tests/macro_testing/README.md`, `_tests/processor_tests/README.md`.
- Removed `grunt vendor` from `setup.sh`.

### Fixed
- Fixed issue on IE11 when using the dates to filter caused
  by toString method.
- Event tag filtering on archive page


## 3.0.0-1.3.0 - 2015-07-16

### Added
- Added `block__border-left` and `block__border-right` CF enhancements.
- Added `students-and-graduates` page to careers section.
- Added `short_title` to Office/Subpage.
- Added ordering to the navigation on Office/Subpage.
- Added script to index all links on our site.
- Added initial browser test with instructions for testing and adding more
- Added `media_image__100` and `media_image__130-to-150` classes for responsive
  image sizes on mobile carousel.
- Added `u-link__disabled` utility class for styling disabled links.
- Added `/careers/working-at-cfpb/` page.
- Added block templates for LinkedIn info, provide feedback link,
  and career page summaries.
- Added `MobileCarousel.js` module for instantiating the slick carousel
  and added associated `js-mobile-carousel` class as a hook.
  Also added `mobile-carousel` for CSS.
- Added `the-bureau` page wrapper class.
- Added `media-stack` CSS block for stacked media objects.
- Added fixes for `open-government` pages.
- Added `careers/application-process` page.
- Support in Event processor for ICS file generator
- Added `careers/current-openings` page.
- Added `/transcripts/` folder and transcript for job application video
- Added Google Maps image utility macro
- Added `careers/` landing page.
- Added options for toggling each network icon in share macro
- Added LinkedIn sharing (toggled off by default) in share macro

### Changed
- Fixed background and border on secondary navigation.
- Related Links now disable styles links with empty URLs.
- Updated secondary navigation to use true parent/child relationships.
- Events processor/mapping/queries for new Event type structure.
- Changed the way navigation works for Office/Subpage.
- Updated grunt-eslint to version 16.0.0 and updated ESLint config to latest.
- Moved modules that can be instantiated through the `new` keyword
  to a `classes` subdirectory.
- Moved page-sniffing JS code to page scripts for the-bureau
  and working with the CFPB pages.
- Moved carousel to a macro and implemented on the-bureau
  and working at the CFPB pages.
- Moved MobileOnlyExpandable initialization out of MobileCarousel.
- Converted excerpts HTML to articles from sections in the careers section.
- Breaks `macros.html` apart into files in the /macros/ directory.
- Updated events templates to match new data and processor.
- Updated percentages based on recent updates.
- Updated activities_snippet macro to make column markup dynamic.
- Replaced placeholder images on /careers/working-at-cfpb/
- Updated footer to add offices links.
- Moved the disperate arguments into one main options argument with
  key: val pairs for each option in share macro
- Updated email sharing to use mailto: link instead of addthis network
  (removes need for the external privacy notification and consolidates
  email patterns) in share macro

### Removed
- Removed `list_link__disabled` class.
- Removed is_mobile macro and logic from filter.

### Fixed
- Fixed contact-us templates to make them private.
- Fixed issue displaying grandchild pages on sub-pages.


## 3.0.0-1.2.2 - 2015-07-02

### Added

- Add reverse flag back into post preview snapshot for most recent pages

### Changed

### Removed

### Fixed
- Office/Subpage navigation links on beta
- Ordering of subpages in the nav on Office page

## 3.0.0-1.2.1 - 2015-06-29

### Removed
- Event processor to fix indexing error


## 3.0.0-1.2.0 - 2015-06-19

### Added
- Added `setup.sh` script for bootstrapping the project.
- Added insertTarget and insertLocation options to cf_notifier plugins
- Added `box-sizing-polyfill` to `exportsOverride` as needed for
  `grunt-bower-task` to work correctly. `box-sizing-polyfill`
  is installed by cf-grid.
- Added `grunt watch:js` task for completeness.
- Added vendor directory variable to `main.less`.
- Added warning for concat:cf-less Grunt task when sourcefiles are missing.
- Added form for Submit a request FOIA page
- Added styles, JavaScript for hiding and showing additional fields in forms
- Added toplevel navigation items config file for removing hardcoded
  navigation menu items.
- Added external url redirect page, styles, and JavaScript.
- Added `.nav-secondary_link__disabled` style.
- Added `.nav-secondary_item__child` class to visually distinguish sub-pages
  from sibling pages in the sidenav.
- Added `.nav-secondary_item__parent` class to visually distinguish browse
  pages from the subpages below them in the sidenav.
- Added JavaScript utilities for checking types and primitives.
- Added `primary_nav` jinja block to `base.html` template.
- Added FAQ processor and mapping
- Added `use_form` field to sub_pages
- Added `related_faq` field to sub_pages and offices
- Added `inset-divider` class for providing an inset horizontal rule
  independent of the list or list item widths within the side navigation bar.
- Added `preview_text` and `short_title` fields to sub_pages.
- Added `templates/activities-feed.html` HTML template for the activity feed
  area on the offices and sub_pages.
- Added Plain Writing Feedback form.
- Added `cfpb_report` activity type to activities feed macro.
- Added breadcrumbs macro and temporarily set breadcrumbs for all office sub-pages.
- Added download icons to `privacy-impact-assessments-pias`

### Changed
- Relaxed ESLint `key-spacing` rule to warning.
- Refactored breakpoint-handler module into separate class modules
  and utility function.
- PascalCase ContentSlider module to properly designate class status.
- Reduced complexity of validation and notification plugins
- Changed vendor directory to `src/vendor` and updated paths.
- Changed to using `jit-grunt` in place of `load-grunt-tasks`.
- Updated contact us filter to use new notifications
  (replacing type-and-filter messaging with cf_notifier)
- Replaced placeholder Activity Feed on FOIA faq page with actual Activity Feed
- Sped up notification animations
- Added custom template for FOIA records page.
- Refactored code for Wordpress updates
- Initiatives renamed to Sub-pages
- Relaxed ESLint cyclomatic `complexity` rule to max 4 complexity.
- Updates megamenu bureau title to "The Bureau" to fit with sitemap direction.
- Moved Less files to `/src/static/css/` directory.
- Updated `cf-icons` to 0.6.0.
- Update processors.py for FAQ
- Moved HTML templates to `/templates/` subdirectory.
- Breaks header template apart into `header.html`
  and `primary-nav.html` templates.
- Moved external site page header to its own template
  `header-without-nav.html`.
- Minor codefixes on `show-hide-fields.js` along with changing a class name for hiding fields
- Updated side navigation bar to keep page order at mobile sizes and adds
  "IN THIS SECTION" header text to the navigation bar dropdown menu.
- Updated processors to use Elasticsearch bulk indexing
- Office and sub-pages activity feed title to "Latest Activities"
  and contacts to "Contact Information."
- Moved `activity_snippets` macro from `post-macros.html` to `macros/activity-snippet.html`
  and adds render method.
- Made `activity_snippet` macro private.
- Moved `category_icon` macro from `post-macros.html` to `macros/category-icon.html`
  and adds render method.
- Moved `string_length` macro from `macros.html` to `macros/util/text.html`.

### Fixed
- Fixed an issue where scripts were being initialized out of order
- Fixed most of the warnings in validation and notification plugins
- Fixed processor name bug
- Fixed template/processor bugs while indexing and rendering
- Fixed FOIA pages from the template/processor changes
- Fixed missing states from `.nav-secondary_link__disabled` class for
  visited and active links.
- Fixed missing sidebar

### Removed
- Removed `copy:static-legacy` and `grunt-contrib-copy` package.
- Removed unneeded entries from `exportsOverride` in `bower.json`.
- Gitignored CF fonts, "chosen" images, and other vendor files from repo,
  which are slated for eventual removal.
- Removed unused `nav-secondary.html` template.
- Removed unused `cf_inputSplit.js` js module.


## 3.0.0-1.1.0 - 2015-05-20

### Added
- Added `--quiet` grunt CLI flag for suppressing linter warnings.
- Added JS unit testing and code coverage through Mocha and Istanbul.
- Added cf-notifications stylesheet to style notifications
- Added cf_notifier plugin for sending UI notifications
- Added cf_formValidator plugin for validating form inputs
- Added Grunt `build` task and set it as default.
- Added hero and YouTube video functionality to the '/the-bureau/' page.
- Added ajax subscription submission.
- Initiative folder and files for Initiative pages
- Added custom template for FOIA faqs page

### Changed
- Updated grunt-browserify to `^3.8.0`.
- Updated grunt-eslint to `^13.0.0`.
- Moved eslint config file to home directory.
- Moved jQuery download to package.json.
- Updated grunt-banner to `^0.4.0` and updates banner ascii art and format.
- Changed bower.json authors array field to use `homepage` in place of `url`,
  and adds `email` field.
- Adds path variables to Gruntfile.
- Updated form-validation script to use cf_formValidator and cf_notifier
- Changed Grunt `jsdev` and `cssdev` to `js` and `css`.
- Moved testing to build task.
- Updated 404 image to the latest image provided by the design team.
- Office folder and files for Office pages
- Updated template for office pages

### Fixed
- Fixed macro on offices page template
- Fixed subscribe macro in events archive and archive single, and press resources
- Sheer indexing error when related posts are deleted
- Office and Initiative processors
- Slick carousel site-wide JS error.
- Fixed issue with some contacts not showing phone numbers and email addresses

### Removed
- Removed string-replace:static-legacy Grunt task.
- Alert.js plugin
- alert macro
- Unused index.html file from /initiatives/
- Unnecessary setting of template variables


## 3.0.0-1.0.1 - 2015-05-18

### Fixed
- Replaced missing string_score library for the type-and-filter plugin

## 3.0.0-1.0.0

### Added
- Added labels to the phone/email/fax/mail icons on `/contact-us/` page
- Added ability to scrub plural terms in typeAndFilter jQuery plugin
- `.respond-to-retina` mixin for media queries targeting Retina iOS devices
- Scroll to top functionality on footer
- Added `/modules/util/web-storage-proxy.js` utility module.
- Added `/modules/util/js-loader.js` utility module.
- Adds ESLint check for `@todo` jsdoc syntax.
- Updated ESLint configuration to match version `0.20.0.`
  Adds enforcement of `no-dupe-args` and `no-duplicate-case` rules,
  and warnings for `no-continue` and `operator-linebreak` rules.
- Adding mocha tests to `grunt test`

### Changed

- Updated mailing addresses in `/contact-us/` sidebar
- Added `browserify` package and its dependencies
  and refactored codebase to use Browserify for JS modules.
- Added additional ESLint option flags in `space-in-brackets` rule.
- Changed ESLint indent amount to 2 spaces from 4 to match CFPB front-end standards.
- Turns off ESLint `func-names` setting because it's too verbose for the gain it provides.
- Added ability to scrub plural terms in typeAndFilter jQuery plugin
- Updated `grunt` to `~0.4.5`.
- Updated `grunt-eslint` to version `12.0.0.`
- Updated `jquery` to `^1.11.3`.
- Replaced `grunt-uglify` with `uglifyify`.
- Updated mailing addresses in `/contact-us` sidebar
- Reverted navs from Contact Us redacting
- Updated footer to match new designs
- Refactored email subscribe form

### Fixed
- Improvements and fixes to `/contact-us/` page


### Removed

- Removed demo text suffix from page titles.


## 3.0.0-0.3.0 - 2015-04-23

### Added
- Added Privacy Policy page.
- Added Event Request a Speaker page.
- Added settings to enable the `/blog/` and `/newsroom/` RSS feeds.
- Added `brand-palette.less` and `cf-theme-overrides.less`.
- Added `block__border` to `cf-enhancements.less` to provide borders around blocks.
- Added alert to form validation failure
- Added .env config for easier project setup
- Added Event processor

### Changed
- Added styles to 500 and 404 error pages.
- Updated content on 500 and 404 error pages.
- Added full width button modifier for buttons on smaller screens.
- Updated ESLint configuration to the latest ESLint release (v0.18.0).
- Updated `/newsroom/` and `/blog/` post sidebars to add description
  and date, and to update styles.
- Updated icons to use livestream icon instead of wifi icon.
- Updated blog post spacing to be consistent with overall-project spacing.
- Updated round step-by-step slug icons to central-align numbers.
- The name "Watchroom" to "Featured Topic"
- Updated cf-buttons to 1.4.2.
- Updates cf-layout to 0.3.0.
- Changed block background to 5% gray.
- Updated contact us content
- Improved Elasticsearch mappings
- Improved README and INSTALL docs

### Fixed
- Updated related links module on `/newsroom/`.
- Added small screen styles to helpful terms vertical list
  on `/contact-us/` page.
- Updated multi-line icon list styles.
- Fixed missing `jump-link__right` modifier from `/featured-topic.html`.
- Fixed an issue within `/newsroom/` and `/activity-log/` filters where selecting "Blog"
  and another category would return zero results.
- Fixed issue in filters where an input whitespace would prevent suggestions from showing.
- Fixed HTML, typos, and grammatical errors.
- Fixed line height issue in Chosen select boxes
- Updated Google Tag Manager ID from testing account to production account.
- Fixed whistleblower slug on contact us


## 3.0.0-0.2.3 - 2015-03-23

### Changed
- Updated events to match design
- Updated markup with new Isocons
- Updated email form to remove topics
- Updated footer to match new design
- Updated content throughout site
- Updated less files to cleanup code

### Fixed
- Fixed filtering when partial dates are used
- Updated processors to match WordPress API output
- Added sub-nav for mobile devices in instances where hero is present
- Added breakpoint range for main nav on med sized device screens
- Updated the expandable layout for multiple lines of text
- Updated list icons for multiple lines of text
- Added titles to pages that were missing them
- Updated broken links
- Lots more typos


## 3.0.0-0.2.2 - 2015-03-17

### Added
- New Events Archive landing page (with borrowed post data)
- New Events Archive detail page (with borrowed post data)
- New eslint settings file

### Changed
- Updated archived events landing page to display events, filters and pagination
- Updated the Gruntfile for eslint over jshint
- Switched from ElasticSearch queries to filters
- Updated form macro layout to account for optional content
- Updated macro arguments for clearer conditions
- Updated events list for new CF media block
- Updated static content
- General code cleanup

### Fixed
- Events filter showing no results text while displaying found results
- Settings file for PDFReactor
- JS errors
- General layout issues
- Lots of typos


## 3.0.0-0.2.1 - 2015-03-03

### Added
- New Upcoming Events landing page (with borrowed post data)
- New Upcoming Event detail page (with borrowed post data)
- Created new table modifier for simple small screen tables


## 0.2.0 - 2014-12-29

Apologies for ignoring our versioning for five months.

### Added
- Newsroom, Contact Us, About the Bureau, Offices, Doing Business with Us,
  Activity Log, and Budget sections.
- Many new design patterns.
- Tests

### Changed
- Significant template structure overhaul.

### Fixed
- Tons of stuff.


## 0.1.0 - 2014-07-14

Initial release. Contains fully functioning blog section.<|MERGE_RESOLUTION|>--- conflicted
+++ resolved
@@ -21,11 +21,8 @@
 
 ### Changed
 
-<<<<<<< HEAD
+- JobListingPages are now only associated with a single region.
 - Updated custom Wagtail admin templates to 1.7 version.
-=======
-- JobListingPages are now only associated with a single region.
->>>>>>> 199ea756
 
 ### Removed
 
