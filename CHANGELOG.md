--- conflicted
+++ resolved
@@ -17,24 +17,22 @@
 
 ### Added
 
-<<<<<<< HEAD
 - Added `block__border-left` and `block__border-right` CF enhancements.
-=======
-### Changed
-
-### Removed
-
-### Fixed
-
-## 3.0.0-1.2.1 - 2015-06-29
->>>>>>> 88958df3
-
-### Removed
-- Event processor to fix indexing error
+
+### Changed
 
 - Fixed background and border on secondary navigation.
 - Moved `link_list__disabled` class to global context.
 - Related Links now disable styles links with empty URLs.
+
+### Removed
+
+### Fixed
+
+## 3.0.0-1.2.1 - 2015-06-29
+
+### Removed
+- Event processor to fix indexing error
 
 ## 3.0.0-1.2.0 - 2015-06-19
 
