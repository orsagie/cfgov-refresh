--- conflicted
+++ resolved
@@ -13,7 +13,6 @@
 
 ---------------------------------------
 
-<<<<<<< HEAD
 ## Unreleased Changes
 
 ### Added
@@ -21,7 +20,7 @@
 ### Changed
 
 ### Removed
-=======
+
 ## 3.7.2
 
 ### Changed
@@ -32,17 +31,6 @@
 
 ## 3.7.1
 - always use "localhost" when setting the base URL for PDFReactor
-
-### Changed
-- Added support for Spanish-language cue labels to the Expandables organism.
-- Added support for Spanish-language heading to the Social Media molecule.
-- Removed the leadership calendar print template from the "base.html" inheritence hiearchy
-- restores the django logging config we used before cfgov-refresh
-
-
-
-
->>>>>>> 525d2775
 
 ## 3.7.0
 
