All notable changes to this project will be documented in this file.

## How this repo is versioned

We use an adaptation of [Semantic Versioning 2.0.0](http://semver.org).
Given the `MAJOR.MINOR.PATCH` pattern, here is how we decide to increment:

- The MAJOR number will be incremented for major redesigns that require the user
  to relearn how to accomplish tasks on the site.
- The MINOR number will be incremented when new content or features are added.
- The PATCH number will be incremented for all other changes that do not rise
  to the level of a MAJOR or MINOR update.

---------------------------------------

## Unreleased

### Added
- Added Backend sidebar contact
- Add Related Metadata molecule to backend
- Added `ClearableInput` class for clearable input behavior
  in `input-contains-label` CF class.
- Added Github specific Issue and PR templates.
- included paragraph rich text field to related links
- Added new content flush sides on small modifier to fix an issue where margin was set on the molecule level instead of the template.
- Added Info Unit Macro.
- URL field to the Post Preview organism
- Frontend: Added overlay atom.
- Signal receiver function to unpublish all revisions for a page when a page is unpublished
- Backend: HomePage Model
- David Silberman's assets
- Frontend: Added JS init scripts for /offices/, /sub-pages/, and /budget/.
- Frontend: Added data-* attribute JS utility class.
- New manager to query for the most appropriate pages (shared and/or live)
- Enabled Demo Page in flapjack
- Included Password Complexity rules for admin user creation/editing flow
- Enabled email backend for Production settings
- Frontend: Added utility classes for translation and opacity CSS transitions.
- Added SublandingFilterablePage class
- Script to semi-automate importing refresh data
- Provided option to exclude sibling pages in secondary navigation
- Added tests for `external-site-redirect.js`
- Frontend: Added JS Tree data structure and traversal algorithms.
- Add text intro and featured content to SublandingFilterablePage
- Add a script `move_reports.py` to move all reports under a given SublandingFilterablePage
- Add a 'careers_preview' query to limit the results to 5
- Added CFGovLinkHandler to convert richtext internal links to relative links
- Frontend: added `u-hidden-overflow` utility class.

### Changed
- Converted the project to Capital Framework v3
- Updated `protractor` from `3.0.0` to `3.1.1`.
- Included Table organism within full width text
- Changed BrowseFilterablePage and related-metadata.html molecule templates to account for new backend
- Abstracted info unit into a helper mixin to make it easier to re-use the inline version.
- Moved Home page specific layout changes to it's own file.
- Updated jsdom from `7.2.2` to `8.0.4`.
- Updated secondary-nav to use new expandable molecule in place of old CF Expandable.
- Updated gulp-eslint from `1.0.0` to `2.0.0`.
- Converted Link Blob Group, 25/75 Group, and 50/50 Group to single Info Unit Group.
- Converted Link Blob Macro to Info Unit Macro.
- Converted 25/75 Macro to Info Unit Macro.
- Converted 50/50 Macro to Info Unit Macro.
- Updated Home Page to Info Unit Macro.
- Included use of wagtail `classname` meta field for block css modifiers
- Breadcrumbs for Wagtail pages now handled by Wagtail
- Changed Wagtail pages extending from `layout-side-nav.html` to use new side navigation handling
- Changed FilterableListControls.js to add validation for email, date, and checkbox fields.
- Converted references and asset urls from Fuchs to Silberman.
- Fix blog post template to use sheerlike related posts method.
- Restructured mega menu to include submenus recursively to allow for a third-level.
- Renamed atomic-checkers `validateDomElement` to atomic-helpers `checkDom`.
- Add two categories to the Implementation Resource group.
- Updated the homepage based on user feedback.
- Renamed preview_link_url/text => secondary_link_url/text
- Updated Categories for Research & Reports.
- Changes to job listing pages.
- included backend support for Video in FCM
- Changed `external-site-redirect.js` to remove jQuery and fix Regex.
- Updated the global search for no-js and IE 8-10 fixes.
- Frontend: Added all launch-state mega menu links.
- Frontend: Added hover-to-show behavior in desktop mega menu.
- Use the added `careers_preview.json` in the careers sublanding page instead of `careers.json`
<<<<<<< HEAD
- Wrap prefooter section in Browse pages in a conditional to prevent empty prefooter
=======
- Frontend: Added behaviors for third level mobile mega menu.
>>>>>>> cd543294

### Removed
- Removed normalize and normalize-legacy from main less file because CF already includes it.
- Removed old branded list mixin (was causing compile errors).
- Removed unnecessary Wagtail streamdata retrieval function from v1/utils/util.py
- Removed old beta styles.
- Removed prototype language, such as instances of setting `value`, `page`, and `global_dict`
- Imports of contact info macros that were breaking the page
- Removed Link Blob, 25/75, and 50/50 styles.
- Removed need for negative margin tweaks after groups.
- Removed need for positive margin tweaks aroung group headings.
- Removed heros from old WordPress pages.
- Removed `show-hide-fields.js` script and reference from common.js.
- Meredith Fuch's assets.
- A couple of Implementation Resource group categories.
- Removed Chosen.js library and custom styles/scripts.
- Removed several size=x params passed to query.search(), which don't do anything
- Removed all the pages and associated code that have been ported to wagtail.

### Fixed
- Fix bug where publised pages were showing shared content
- Fixed Contacts import-data script to set phone numbers correctly
- Fixed an issue where heros were not displaying on new Wagtail pages.
- Fixed an error where the secondary nav script was trying to initialize on pages it wasn't used.
- Fixed archive_events script to run in production.
- Fixed issue where form validation clashed with filterable list controls.
- Post preview title now links to page link.
- Fixed a bug where the search input and button in the header were misaligned.
- Fixed urls document type for career pages.
- Fixed stacking bug in header search.
- Fixed page saving bug that would prevent the display of a page's tags
- Fixed ordering for Filterable results to be newest => oldest by published_date.
- Fixed a bug where activiating the clear button wasn't clearing filtered results on browse filterable pages.
- Fixes the values for author and tag options to remove special characters.
- Fixes layout issues with filters on sheer pages.

## 3.0.0-3.0.0 - 2016-02-11

### Added
- Added 'sheer_index' manage.py subcommand, to replace usage of 'sheer index'
- Migrated 'sheerlike' project into this codebase
- Added 'watchserver' manage.py subcommand for running Django dev server
  and gulp watch together.
- Added Acceptance tests for the `activity-log` page.
- Added webpack module loader for per-page JavaScript.
- Added external-site page-specific script.
- Added `config/environment.js` for project JS path configuration.
- Added filesystem helper to gulp utilities for retrieving a binary executable.
- Django Server
- Django related urls to access links
- Django-Sheerlike integration
- Added Acceptance tests for `the-bureau` pages.
- Added test utility to retreive QA elements.
- Added ARIA state utility to enable decorating dom elements with ARIA states.
- Added unit test for `aria-state.js`.
- Wagtail CMS
- Added `gulp test:a11y` accessibility testing using node-wcag.
- Added node 4.1.0 engine requirement in `package.json`.
- Added `commonjs`, `jest`, `protractor` environments.
- Added new ESLint `no-useless-concat`, `global-require`,
  `jsx-quotes`, `no-restricted-syntax`, `block-spacing`, `require-jsdoc`,
  `space-before-keywords`, `no-dupe-class-members`, `prefer-arrow-callback`,
  and `prefer-template` rules.
- Added `properties` attribute of `id-length` rule.
- Added `keywords`, `unnecessary`, and `numbers` attributes
  to `quote-props` rules.
- runserver.sh script to collectstatic files and run the server
- Added testing for web-storage-proxy.js
- Added Acceptance tests for `careers` pages.
- CFPBPage model
- Backend for Staging vs Production publishing
- Django template tags
- Added `block__flush` to cf-enhancements to remove margin from all sides.
- Added Acceptance tests for `blog` pages.
- Added Acceptance tests for `newsroom` pages.
- Added Acceptance tests for `doing-business-with-us` pages.
- Added Acceptance tests for `budget` pages.
- Added atomic landing page template prototypes.
- Added `/organisms/` and `/molecules/` directories to includes directory.
- Added `gulp test:perf` task to test for performance rules.
- MYSQL backend to project settings & a database creation script
- Added `gulp test:unit:server` for running Django unit tests via gulp.
- Added templates and CSS for the Text Introduction molecule.
- Added Unit test for `BreakpointHandler.js`.
- EventPage and EventLandingPage
- Management command to convert Wordpress data into Wagtail based Django models
- Script to convert Event WP data into Wagtail specific POST data for wagtailcore view `create()`
- Added half-width-link-blob macro and styles
- Added templates and CSS for the Image and Text 25/75 molecule.
- Added templates and CSS for the Image and Text 50/50 molecule.
- Added templates and CSS for the Call to Action molecule.
- Added `gulp beep` task for optional alerting when the build process
  has completed.
- Added Molecule/Organism Streamfields.
- Added wagtail specific demoPage only available in development for displaying moleclues/organisms.
- Added `license` field to `package.json`.
- EventArchivePage, EventRequestSpeakerPage, and EventFilterForm.
- Added templates and CSS for the Full Width Text organism.
- Added templates and CSS for the Contact Method molecule.
- Added templates and CSS for the Sidebar Contact Info organism.
- Added `/browse-filterable` template page
- Added templates and CSS for the Main Contact Info organism.
- Added templates and CSS for the Related Posts molecule.
- Added templates for the Hero molecule (CSS is in CF-Layout v1.3.0)
- Added template for post-preview molecule
- Added templates and CSS for the Signup Form organism.
- Added templates and CSS for the Content Sidebar organism.
- Added instruction to create superuser for admin access.
- Adds new file to commands module in the core app called `_helpers.py`
- Adds ability to import snippets
- Added ImageText2575 molecule backend model and template
- Added Call to Action backend and template
- Added Contact snippet and molecule backends
- Added temporary folder for converted Jinja2 Wagtail field template files
- Added WP Import Data Contact processor
- Added templates and CSS for the Adding Sidebar Breakout organism.
- Added cf-tables and tables molecule
- Landing Page Type
- Initial Data json file for preloading pages
- Added `/browse-basic` template page.
- Added templates and CSS for Expandable molecule and ExpandableGroup organism.
- Added `classlist` JS polyfill.
- Added `EventObserver` for adding event broadcaster capability to JS classes.
- Added `atomic-checkers.js` and `validateDomElement`
  utility method for checking atomic element DOM nodes.
- Backend Organisms Full Width Text & Post Preview.
- Added Related Posts molecule to the CFGOVPage
- Add Main Contact Info molecule
- Add Sidefoot Streamfield to CFGOVPage for sidebar/footer content
- Add global context variable `global_dict` for easier prototyping
- Add styleguide app to local settings
- Added templates and CSS for the Filterable-List-Controls organism.
- Add Table organism
- Add Sublanding Page
- Add Hyperlink template
- Add icons to Sidefoot Streamfield blocks
- Add ImageText5050Group and HalfWidthLinkGroup templates and organisms
- S3 Image Upload support for Refresh/Prod
- Dev Landing Page Demo
- Add Image Text 25/75 and Full Width Text into SublandingPage
- Add related_posts_function to the global context in Jinja2 for prototyping of related posts
- Added the featured content module molecule and included it in the landing-page prototype
- Add ImageText2575Group organism
- Add ImageText2575Group to Sublanding and Landing pages
- Add the insets Quote and Related Links.
- Added templates and CSS for the Notification molecule.
- Added prototype data to the form-field-with-button molecule
- Added prototype data to the email-signup organism
- Added the email-signup organism to landing-page template
- Added templates and CSS for the Social-Media molecule.
- Add Heading field to Link Blob group
- Add prototype data to Image Text organisms
- Backend Expandable/Expandable Group Molecule & Organisms
- Added Number Block
- Added Form Field with Button to sublanding page
  ([Fixed 1246](https://github.com/cfpb/cfgov-refresh/issues/1246)).
- Added Backend Feature Content Molecule
- Added get_unique_id context method.
- Added templates and CSS for the Item Introduction organism.
- Added templates and CSS for the Pagination molecule.
- Backend Browse Page
- Added Backend Item Intro Organism
- Added Backend: Notification
- `dom-traverse.js` for dom querying not covered by native dom.
- Added Backend Learn Page model
- Added Related Topics molecule.
- Added full_width_sans setting for correct font face usage.
- Added a new nav-link molecule macro and styles.
- Added Related Links to Sidebar/Footer.
- Added Related Metadata molecule.
- Added custom image and rendition models CFGOVImage and CFGOVRendition
- Added AbstractLearnPage for Learn and Doc Detail pages
- Added preview fields to AbstractLearnPage
- Added relevant date fields to AbstractLearnPage
- Added multi-select atom styles and scripting
- Added Frontend: Global Header CTA.
- Added Frontend: Header.
- Added Frontend: Mega Menu.
- Added Frontend: Global Eyebrow.
- Added Frontend: Global Search molecule.
- Added language dropdown for pages, which defaults to english
- Add BrowseFilterablePage model
- Add BaseExpandable class for expandable controls
- Add FilterControls organism using BaseExpandable
- Add url_parameters macro to handle adding existing get URL parameters into links
- Added new info-unit molecule that combines (but doesn't replace) the half width link blob, image and text 50/50, and 25/75 into one base molecule using modifiers.
- Added new (undocumented) card molecule.
- Add wagtailuserbar to the base.html
- Added unit test for beta-banner.js.

### Changed
- Updated the primary nav to move focus as user enters and leaves nav levels
- Moved handlebars from npm to bower.
- Added jQuery CDN with fallback to head to satisfy GTM requirements.
- Changes the location of the /dist folder to cfgov/v1/jinja2/v1
- Server port is now at 8000
- included with context flag for macros that make a call to request object
- Updated Jinja2 shorthand if statements to include an empty else case.
- Added `binaryDirectory` parameter to `fsHelper.getBinary` helper function.
- Updated jsdom from `3.1.2` to `6.5.1`.
- Updated mocha-jsdom from `0.3.0` to `1.0.0`.
- Updated istanbul from `0.3.13` to `0.3.20`.
- Updated TravisCI node version to `4.1.0`.
- Updated ESLint configuration from `1.0.0` to `1.5.1`.
- Vendor related files now sit at the root project location
- Moved templates to reside in v1 app project jinja2 directory
- Added ability to use django static & url functionality in jinja2 templates.
  [More Information](https://docs.djangoproject.com/en/1.8/topics/templates/#django.template.backends.jinja2.Jinja2)
- Refactored web-storage-proxy.js to be less complex and make it testable
- Updated del from `1.2.0` to `2.0.0`.
- Updated chai from `2.3.0` to `3.3.0`.
- Updated sinon-chai from `2.7.0` to `2.8.0`.
- Settings file and template loaders
- Updated gulp-autoprefixer from `2.3.1` to `3.0.2`.
- Added pixel dimensions to Cordrary corner video image.
- Added JS in `./config` directory to `gulp lint:build` task
  and merged that and gulp config together in `config.build`.
- addressed security concerns about query data validation in calendar filter pdf generation,
  and added an option to filters to allow post requests
- fixed url routing for rendering directory cordrays pdf
- explicitly stated jinja2 to autoescape in templates
- Changes `align: value` attribute in ESLint `key-spacing` rule
  to individual mode with `mode: minimum` option set.
- Changes `quote-props` rule attribute to `consistent-as-needed`.
- Added href URL to primary nav top-level menu link.
- Changed DB backend from sqlite ==> MYSQL.
- Govdelivery subscribe view is now exempt from csrf verification
- Fixed issue w/ gulp watch task not compiling JS on change
- Refactored `BreakpointHandler.js` to remove jQuery dependency and unneeded code.
- Changed from single cf import to individual module imports.
- Move handlebars dependency to npm from bower.
- Change Doing Business With Us email to office email
- Updates `gulp-sitespeedio` from `0.0.6` to `0.0.7`.
- CFGOVPage to include tags and authors
- Event import script to include grabbing tags and authors
- Change templates to move logic to Django backend
- Move Event filter over to a Django form.
- Updates `jsdom` to `7.0.2` from `6.5.1`.
- Move staging hostname variable from django settings to be an environment variable
- Uses globally installed Protractor in setup.sh, if available.
- Updated the existing breakpoint variables and values to the ones released in cf-core v1.2.0
- Excludes 3rd-party JS polyfills from linting.
- Abstracts code into helper class `DataImporter`
- Modifies command line options to allow specifying arguments for importing pages or snippets
- Changes the way the processor module is imported so it imports it using the [app] argument
- Moves the processors module from the core.management.commands module to the v1 app
- Contact molecule templates
- Changes .env Project configuration workon control flow to direct stdout and stderr to /dev/null.
- Upgrade wagtail to 1.2
- Cleaned up and rebuilt the secondary nav to reduce complexity and fix bugs
- Routed landing page type related molecules and organisms
  to use `jinja2/v1/_includes/` template locations.
- Updated protractor from 2.5.1 to 3.0.0.
- Updated gulp-sitespeedio from 0.0.7 to 0.0.8.
- Update runserver script to start MYSQL if it isn't running
- Reduced padding on expandables per direction of design.
- Hide cues on expandables when JS is turned off.
- Updated protractor from 2.5.1 to 3.0.0.
- Change name of Settings tab to Configuration
- Move some Promote fields to Configuration tab
- Change Promote to be Sidebar/Footer
- Move Related Posts and Email Signup to sidefoot Streamfield in the Sidebar/Footer tab in CFGOVPage
- Finalize Sidebar Breakout organism template
- Finalize Sublanding Page template
- Fix related post molecule to be used in multiple places
- Convert Sidefoot paragraph streamfield block to Textblock
- Updated headings for changes in Capital Framework
- Temporarily comment out related posts section of single blog post
  browser test until BlogPage's are in Wagtail.
- Add `show_heading` checkbox to Related Posts organism to toggle the heading
  and icon.
- Merge Streamfields in LandingPage
- Landing and Sublanding content blocks render each atomic structure with `div class="block">`
- Added environments to frontend/backend setup scripts.
- Make Full Width Text organism a StreamBlock and add insets
- Converted `external-site.js` to `ExternalSite.js` class and removed 3rd party dependencies.
- Changed the ImageBasic atom to always include an optional alt by default
- Removed field validation on content creation
  ([Fixed 1252](https://github.com/cfpb/cfgov-refresh/issues/1252)).
- Sets npm install on frontend.sh to warning level.
- Updated Jinja2 environment inlcude flag related methods
- Updated ImageText5050 requirements [Fixed 1269] (https://github.com/cfpb/cfgov-refresh/issues/1269)
- Updated `webpack-stream` to `3.1.0` from `2.1.0`.
- Updated `player` to `0.5.1` from `0.6.1`.
- Updated streamchild render method to use default behavior when using default blocks [Fixed 1268] (https://github.com/cfpb/cfgov-refresh/issues/1268)
- Fixes styling and rendering issues [Fixed 1278] (https://github.com/cfpb/cfgov-refresh/issues/1278)
- Upgrade version of Wagtail to 1.3
- Change method of CFGOVPage called `children` to be called `elements`
- Moved html5shiv into modernizr.
- Updated `gulp-load-plugins` to `1.2.0` from `1.1.0`.
- Included breadcrumb data from page context
- Added development environment data initialization
- Pinned jQuery to `1.11.3` due to changes in `1.12.0` that cause errors in jsdom.
- [Fixed 1320] (https://github.com/cfpb/cfgov-refresh/issues/1320)
- Converted the nav-secondary macro and styles to an organism
- Updated the new secondary-nav organism to use the new nav-link molecule
- Updated the secondary-nav-toggle for new classnames
- Changed expandable.html to be a macro for upcoming Filtered List
- Updated browse-filterable demo
- Updated filterable-list-controls organism to allow for multiple option
- Password Policy & Lockout criteria for login, account password change & forgot my password.
- Updated the project to use Avenir font by default
- Updated `mocha` from `2.2.4` to `2.4.2`.
- Updated `sinon` from `1.14.1` to `1.17.3`.
- Updated `lodash` from `3.10.0` to `4.0.1`.
- Change jinja2 templates to handle Wagtail page
- Fixed [1348](https://github.com/cfpb/cfgov-refresh/issues/1348) and [1354](https://github.com/cfpb/cfgov-refresh/issues/1354)
- Updated brand colors to updates in generator-cf.
- Disabled JavaScript in IE8 and earlier.
- Removed max_length validation until [later review](https://github.com/cfpb/cfgov-refresh/issues/1258) after release
- Refactored beta-banner.js to demonstrate general lifecycle.

### Removed
- Removed unused exportsOverride section,
  which was an artifact of the grunt bower task.
- Removed browserify, watchify, and browserify-shim dependencies.
- Removed src directory
- Removed bad CF Notifier tests.
- Removed unnecessary mobile-only expandables
- Removed link from Cordray's corner image `/the-bureau/about-director/`.
- Removed extra Google Analytics code.
- Removed `istanbul` because it's already a dependencies of `gulp-istanbul`.
- Sidebar from LandingPage
- Removed `map` and `filter` array polyfills.
- Removed `event-listener.js` and `query-selector.js` polyfills for IE8.

### Fixed
- Fixed instructions for gulp watch
- New way to run the server documented in the INSTALL.MD
- New way to define url routing, no longer automatically set by file path
- Fixed heading structure throughout website
- Fixed setup.sh to use argument correctly
- Fixed title for Small & Minority Businesses
- Fix page header rendering for Sublanding page
- Fix related post molecule to be used in multiple places
- Fix failing tests relating to Related Posts organism
- Fix related-posts.html logic
- Minor PEP8 compliance changes
- Fixed the markup for the 25/75 organism.


## 3.0.0-2.4.0 - 2015-09-29

### Added
- Added Favicon
- New and improved primary nav (both look and interaction)
- Added expanded-state utility for getting/setting aria-expanded

### Changed
- Updated Video Code to make it usable on Events pages.
- Changed gulp JS unit testing task from `gulp:unit:js` to `gulp:unit:scripts`
- Updated Meredith Fuchs bio and images.
- Added indent rules for `var`, `let`, and `const` in ESLint config file.
- Replaced old Grunt legaccsy plugin with Gulp mq-remove plugin
- Added ability for acceptance --specs test flag to accept list of test files.
- Changes `big_radio` macro to `radio_big` and `checkbox_bg` to `checkbox_big`.
- Updated Dep Dir title to include "Acting"

### Removed
- Disables tests for landing page events, since we don't currently have events.
- Removed Ombudsman from nav for beta freeze.

### Fixed
- Fixed issue with logic displaying the Event summary state.
- Fixed missing IE only stylesheet for older systems/browsers.
- Fixed skip-navigation link for keyboard navigation.


## 3.0.0-2.3.0 - 2015-08-27

### Added
- Added time macro.
- Added `gulp test:unit` and `gulp test:acceptance` tasks for test stages.
- Added support for link buttons to disabled link utility class.
- Added `breakpoints-config.js` config file to use for responsive JS.
- Added breadcrumbs to blog, newsroom, careers, business, bureau
  and budget pages
- Added Meredith Fuchs to Leadership calendar filter.
- Added unit test for `assign` utility.
- Added `get-breakpoint-state.js` to add support for responsive JS.

### Changed
- Moved `.meta-header`, `.jump-link`,
  and `.list__links` to `cf-enhancements.less`.
- Converted time elements to use time template.
- Broke apart format macros into topical macros.
- Updated legacy code to remove old jQuery dependency and
  unnecessary code.
- Updated copy on `about-us` page
- Added copying of `.env_SAMPLE` to `.env` part of `setup.sh`.
- Moved console output messages to the end of the `setup.sh` `init` method.
- Organized `.env_SAMPLE` and made `.env` executable on its own.
- Added `HTTP_HOST`, `HTTP_PORT`, `SELENIUM_URL`, `SAUCE_USERNAME`,
  `SAUCE_ACCESS_KEY`, `SAUCE_SELENIUM_URL`, and `VIRTUAL_ENV`
  constants to `.env_SAMPLE`.
- Moved aggregate `gulp lint` task to bottom of file to avoid duplicate
  lint task entries in `gulp --tasks`.
- Renamed `gulp lint:src` to `gulp lint:scripts` to future-proof type of linting.
- Renamed `gulp test:macro` to `gulp test:unit:macro`.
- Renamed `gulp test:processor` to `gulp test:unit:processor`.
- Renamed `gulp test:browser` to `gulp test:acceptance:browser`.
- Edited `INSTALL.md` to accommodate changes in `.env_SAMPLE`.
- Edited Protractor configuration to include browser groups,
  which by default only run the essentials locally, but the full suite
  (including legacy browsers) on Sauce Labs when Sauce credentials are present.
- Updated test instructions to use the gulp test subtasks.
- Updated Travis CI settings to use `setup.sh`.
- Updated files to use `breakpoints-config.js`.
- Made `/the-bureau/bureau-structure/role-macro.html` private.
- Updated `gulp clean` to leave the `dist` directory and remove the inner
  contents
- Use `HTTP_PORT` environment variable for port in `gulp watch`, if available.
- Removed "optional" text from privacy complaint form
  and added `*` to designate required fields.
- Updated Deputy Director information to Meredith Fuchs.
- Updated `/about-rich-cordray/` URL to `/about-director/`.
- Updated `/about-meredith-fuchs/` URL to `/about-deputy-director/`.
- Normalized director and deputy director photos to be format `NAME-WxH.jpg`.
- Changed name of `shallow-extend` utility to 'assign'.
- Superscripts `st` in `21st` on About Us page.
- Updated `BreakpointHandler.js` to support usage of `breakpoints-config.js`.

### Removed
- Removed styles from codebase that have already been migrated
  to cf-typography.
- Removed duplicate Privacy Policy
- Removed processor tests due to them being outdated.
- Removed failing bureau tests to be debugged later

### Fixed
- Fixed borders on sub-footers across the website
- Fixed 'Return to top' button width on footer
- Fixed default gulp task
- Fixed icon links to match CFPB Design Manual
- Fixed gulp copy task that was missing copying PDFs in subdirectories.
- Fixed issues with active filter logic.
- Fixed testing issue with single pages reloading for every test
- Fixed testing timeouts the first fix didn't correct by updating timeout time


## 3.0.0-2.2.0 - 2015-08-18

### Added
- Transitioned Capital Framework dependency to v1.0.0 in bower.json.
- Added gulp and the required npm plugins
- Added gulp config file to lay out configs for each task
- Added gulp tasks split up into their own files
- Added acceptance tests for `/offices/*` pages accessible through site's menu.
- Added Accessibility page to footer and adds Accessibility page tests.
- Added acceptance tests for `/sub-pages/*`.
- Added `activities-block` shared template for activity feed
  on offices and sub-pages.
- Added accessibility complaint form.
- Added "File an EEO Issue" form.
- Added `/offices/office-of-civil-rights/` page, tests, and link in footer.

### Changed
- Site's "About" text to "About Us".
- Replaced FOIA Records with Coming Soon heading
- Updated setup.sh to use gulp
- Updated travis to use gulp tasks
- Updated main.less to use the paths option in less compiler.
- Moved and renamed contact-macro to contact-layout in macros directory.
- Moved filters macro from `post-macros.html` to `/macros/filter.html`.
- Made filters macro helpers private.
- Moved getViewportDimensions out of utilities.js and into own module.
- Updated ESLint to v1.0.0.

### Removed
- Removed Grunt plugins from package.json
- Removed the Gruntfile.
- Removed homepage progress charts and related content and JS.
- Removed 80px to 120px sizing for the isocon sizes on the-bureau page.
- Removed cf-pagination and other unused JS.

### Fixed
- Fixed margins on site footer.
- Switched the two forms under Privacy to their correct positions
- Fixed incorrect email href reference on offices contact email link.


## 3.0.0-2.1.0 - 2015-08-05

### Added
- Added `map` and `filter` array polyfills.
- Added `about-us` page and tests
- Added `newsroom` type to Activity Snippets
- Created initial career posting template.
- Created 1/4 and 3/4 layout columns.
- Added DL styles to cf-enhancements.
- Added `offices/project-catalyst`.
- Careers processor/mapping/query.
- Added `office_[office slug]` class to offices template.
- Careers to the lookups.py
- Added `media_image__150` modifier for 150 pixel wide images.
- Added `simple-table-row-links.js` for making tables with linkable rows.
- Added `event-listener.js` and `query-selector.js` polyfills for IE8.
- Added `@tr-border` variable to `cf-enhancements.less`
  for simple-table border color.
- Added tests for events and event archive landing pages

### Changed
- Updated primary navigation to match new mega menu design.
- Changed project architecture to having `/src/` and `/dist/` directory.
- Changed `/_tests/` directory name to `/test/`.
- Changed `/_tests/macro_testing` directory name to `/test/macro_tests`.
- Moved `browserify-shims.js` to `/config/` directory.
- Upgraded Travis to container-based infrastructure
- Updated Offices pages to change activity feed logic.
- Updated block-bg padding in cf-enhancements based on JJames feedback.
- Updated Offices sub pages to display related documents.
- Updated Offices sub pages to always display activity feed.
- Updated Expandable macro to update design and add FAQ options.
- Moved `sub-page_[sub-page slug]` class to main content area of sub_pages template.
- Styled unordered lists as branded lists in the `office_intro-text`,
  `sub-page_content`, and `sub-page_content-markup` class areas.
- Updated all careers images to 2x size and have the same markup structure.
- Updated event macros to use Sheer 'when' function in order to
  display content based on state.
- Tied careers data into single template and renamed to _single.html
- Replaced career pages mock jobs data with data from the jobs API.
- Made jobs list table on /careers/current-openings/ have linkable rows.
- Adds eslint ignore lines for polyfills, which will not be changing.
- Moved CF table color overrides to `cf-theme-overrides.less`.
- Updated the existing missions browser test to be stronger
- Updated the browser test specs in conf.js because the shared spec was being
  fired on the desktop test, even though those tests had already been run in
  Chrome. Now the desktop test only runs the desktop spec.
- Separated `grunt test` task from `grunt build`
  and made default task test + build.

### Removed
- Removed requestAnimationFrame polyfill.
- Removed `_tests/browser_tests/README.md`, `_tests/macro_testing/README.md`, `_tests/processor_tests/README.md`.
- Removed `grunt vendor` from `setup.sh`.
- Removed unused CSS on `office.less`
- Removed `/events/archive/_single.html`

### Fixed
- Fixed issue on IE11 when using the dates to filter caused
  by toString method.
- Event tag filtering on archive page
- Added browser tests to linting task
- Fixed MobileOnlyExpandable error on office page.
- Normalized use of jinja quotes to single quote
- Fixed a large chunk of the existing linting errors and warnings
- Fixed issue with active filters on`/the-bureau/leadership-calendar/print/` page.


## 3.0.0-2.0.0 - 2015-07-24

### Added
- Added `sub-pages/civil-penalty-fund-allocation-schedule/` page.
- Added `sub-pages/sub-pages/consumer-education-financial-literacy-programs/` page.
- Added `u-hidden` utility class for fully hiding an element.
- Added `TEST.md` readme file for testing instructions.
- Added `grunt clean` and `grunt copy` tasks.
- Added `grunt clean` step to `setup.sh`.

### Changed
- Updated primary navigation to match new mega menu design.
- Changed project architecture to having `/src/` and `/dist/` directory.
- Changed `/_tests/` directory name to `/test/`.
- Changed `/_tests/macro_testing` directory name to `/test/macro_tests`.
- Moved `browserify-shims.js` to `/config/` directory.

### Removed
- Removed requestAnimationFrame polyfill.
- Removed `_tests/browser_tests/README.md`,
  `_tests/macro_testing/README.md`, `_tests/processor_tests/README.md`.
- Removed `grunt vendor` from `setup.sh`.

### Fixed
- Fixed issue on IE11 when using the dates to filter caused
  by toString method.
- Event tag filtering on archive page


## 3.0.0-1.3.0 - 2015-07-16

### Added
- Added `block__border-left` and `block__border-right` CF enhancements.
- Added `students-and-graduates` page to careers section.
- Added `short_title` to Office/Subpage.
- Added ordering to the navigation on Office/Subpage.
- Added script to index all links on our site.
- Added initial browser test with instructions for testing and adding more
- Added `media_image__100` and `media_image__130-to-150` classes for responsive
  image sizes on mobile carousel.
- Added `u-link__disabled` utility class for styling disabled links.
- Added `/careers/working-at-cfpb/` page.
- Added block templates for LinkedIn info, provide feedback link,
  and career page summaries.
- Added `MobileCarousel.js` module for instantiating the slick carousel
  and added associated `js-mobile-carousel` class as a hook.
  Also added `mobile-carousel` for CSS.
- Added `the-bureau` page wrapper class.
- Added `media-stack` CSS block for stacked media objects.
- Added fixes for `open-government` pages.
- Added `careers/application-process` page.
- Support in Event processor for ICS file generator
- Added `careers/current-openings` page.
- Added `/transcripts/` folder and transcript for job application video
- Added Google Maps image utility macro
- Added `careers/` landing page.
- Added options for toggling each network icon in share macro
- Added LinkedIn sharing (toggled off by default) in share macro

### Changed
- Fixed background and border on secondary navigation.
- Related Links now disable styles links with empty URLs.
- Updated secondary navigation to use true parent/child relationships.
- Events processor/mapping/queries for new Event type structure.
- Changed the way navigation works for Office/Subpage.
- Updated grunt-eslint to version 16.0.0 and updated ESLint config to latest.
- Moved modules that can be instantiated through the `new` keyword
  to a `classes` subdirectory.
- Moved page-sniffing JS code to page scripts for the-bureau
  and working with the CFPB pages.
- Moved carousel to a macro and implemented on the-bureau
  and working at the CFPB pages.
- Moved MobileOnlyExpandable initialization out of MobileCarousel.
- Converted excerpts HTML to articles from sections in the careers section.
- Breaks `macros.html` apart into files in the /macros/ directory.
- Updated events templates to match new data and processor.
- Updated percentages based on recent updates.
- Updated activities_snippet macro to make column markup dynamic.
- Replaced placeholder images on /careers/working-at-cfpb/
- Updated footer to add offices links.
- Moved the disperate arguments into one main options argument with
  key: val pairs for each option in share macro
- Updated email sharing to use mailto: link instead of addthis network
  (removes need for the external privacy notification and consolidates
  email patterns) in share macro

### Removed
- Removed `list_link__disabled` class.
- Removed is_mobile macro and logic from filter.

### Fixed
- Fixed contact-us templates to make them private.
- Fixed issue displaying grandchild pages on sub-pages.


## 3.0.0-1.2.2 - 2015-07-02

### Added

### Changed

### Removed

### Fixed
- Office/Subpage navigation links on beta
- Ordering of subpages in the nav on Office page

## 3.0.0-1.2.1 - 2015-06-29

### Removed
- Event processor to fix indexing error


## 3.0.0-1.2.0 - 2015-06-19

### Added
- Added `setup.sh` script for bootstrapping the project.
- Added insertTarget and insertLocation options to cf_notifier plugins
- Added `box-sizing-polyfill` to `exportsOverride` as needed for
  `grunt-bower-task` to work correctly. `box-sizing-polyfill`
  is installed by cf-grid.
- Added `grunt watch:js` task for completeness.
- Added vendor directory variable to `main.less`.
- Added warning for concat:cf-less Grunt task when sourcefiles are missing.
- Added form for Submit a request FOIA page
- Added styles, JavaScript for hiding and showing additional fields in forms
- Added toplevel navigation items config file for removing hardcoded
  navigation menu items.
- Added external url redirect page, styles, and JavaScript.
- Added `.nav-secondary_link__disabled` style.
- Added `.nav-secondary_item__child` class to visually distinguish sub-pages
  from sibling pages in the sidenav.
- Added `.nav-secondary_item__parent` class to visually distinguish browse
  pages from the subpages below them in the sidenav.
- Added JavaScript utilities for checking types and primitives.
- Added `primary_nav` jinja block to `base.html` template.
- Added FAQ processor and mapping
- Added `use_form` field to sub_pages
- Added `related_faq` field to sub_pages and offices
- Added `inset-divider` class for providing an inset horizontal rule
  independent of the list or list item widths within the side navigation bar.
- Added `preview_text` and `short_title` fields to sub_pages.
- Added `templates/activities-feed.html` HTML template for the activity feed
  area on the offices and sub_pages.
- Added Plain Writing Feedback form.
- Added `cfpb_report` activity type to activities feed macro.
- Added breadcrumbs macro and temporarily set breadcrumbs for all office sub-pages.
- Added download icons to `privacy-impact-assessments-pias`

### Changed
- Relaxed ESLint `key-spacing` rule to warning.
- Refactored breakpoint-handler module into separate class modules
  and utility function.
- PascalCase ContentSlider module to properly designate class status.
- Reduced complexity of validation and notification plugins
- Changed vendor directory to `src/vendor` and updated paths.
- Changed to using `jit-grunt` in place of `load-grunt-tasks`.
- Updated contact us filter to use new notifications
  (replacing type-and-filter messaging with cf_notifier)
- Replaced placeholder Activity Feed on FOIA faq page with actual Activity Feed
- Sped up notification animations
- Added custom template for FOIA records page.
- Refactored code for Wordpress updates
- Initiatives renamed to Sub-pages
- Relaxed ESLint cyclomatic `complexity` rule to max 4 complexity.
- Updates megamenu bureau title to "The Bureau" to fit with sitemap direction.
- Moved Less files to `/src/static/css/` directory.
- Updated `cf-icons` to 0.6.0.
- Update processors.py for FAQ
- Moved HTML templates to `/templates/` subdirectory.
- Breaks header template apart into `header.html`
  and `primary-nav.html` templates.
- Moved external site page header to its own template
  `header-without-nav.html`.
- Minor codefixes on `show-hide-fields.js` along with changing a class name for hiding fields
- Updated side navigation bar to keep page order at mobile sizes and adds
  "IN THIS SECTION" header text to the navigation bar dropdown menu.
- Updated processors to use Elasticsearch bulk indexing
- Office and sub-pages activity feed title to "Latest Activities"
  and contacts to "Contact Information."
- Moved `activity_snippets` macro from `post-macros.html` to `macros/activity-snippet.html`
  and adds render method.
- Made `activity_snippet` macro private.
- Moved `category_icon` macro from `post-macros.html` to `macros/category-icon.html`
  and adds render method.
- Moved `string_length` macro from `macros.html` to `macros/util/text.html`.

### Fixed
- Fixed an issue where scripts were being initialized out of order
- Fixed most of the warnings in validation and notification plugins
- Fixed processor name bug
- Fixed template/processor bugs while indexing and rendering
- Fixed FOIA pages from the template/processor changes
- Fixed missing states from `.nav-secondary_link__disabled` class for
  visited and active links.
- Fixed missing sidebar

### Removed
- Removed `copy:static-legacy` and `grunt-contrib-copy` package.
- Removed unneeded entries from `exportsOverride` in `bower.json`.
- Gitignored CF fonts, "chosen" images, and other vendor files from repo,
  which are slated for eventual removal.
- Removed unused `nav-secondary.html` template.
- Removed unused `cf_inputSplit.js` js module.


## 3.0.0-1.1.0 - 2015-05-20

### Added
- Added `--quiet` grunt CLI flag for suppressing linter warnings.
- Added JS unit testing and code coverage through Mocha and Istanbul.
- Added cf-notifications stylesheet to style notifications
- Added cf_notifier plugin for sending UI notifications
- Added cf_formValidator plugin for validating form inputs
- Added Grunt `build` task and set it as default.
- Added hero and YouTube video functionality to the '/the-bureau/' page.
- Added ajax subscription submission.
- Initiative folder and files for Initiative pages
- Added custom template for FOIA faqs page

### Changed
- Updated grunt-browserify to `^3.8.0`.
- Updated grunt-eslint to `^13.0.0`.
- Moved eslint config file to home directory.
- Moved jQuery download to package.json.
- Updated grunt-banner to `^0.4.0` and updates banner ascii art and format.
- Changed bower.json authors array field to use `homepage` in place of `url`,
  and adds `email` field.
- Adds path variables to Gruntfile.
- Updated form-validation script to use cf_formValidator and cf_notifier
- Changed Grunt `jsdev` and `cssdev` to `js` and `css`.
- Moved testing to build task.
- Updated 404 image to the latest image provided by the design team.
- Office folder and files for Office pages
- Updated template for office pages

### Fixed
- Fixed macro on offices page template
- Fixed subscribe macro in events archive and archive single, and press resources
- Sheer indexing error when related posts are deleted
- Office and Initiative processors
- Slick carousel site-wide JS error.
- Fixed issue with some contacts not showing phone numbers and email addresses

### Removed
- Removed string-replace:static-legacy Grunt task.
- Alert.js plugin
- alert macro
- Unused index.html file from /initiatives/
- Unnecessary setting of template variables


## 3.0.0-1.0.1 - 2015-05-18

### Fixed
- Replaced missing string_score library for the type-and-filter plugin

## 3.0.0-1.0.0

### Added
- Added labels to the phone/email/fax/mail icons on `/contact-us/` page
- Added ability to scrub plural terms in typeAndFilter jQuery plugin
- `.respond-to-retina` mixin for media queries targeting Retina iOS devices
- Scroll to top functionality on footer
- Added `/modules/util/web-storage-proxy.js` utility module.
- Added `/modules/util/js-loader.js` utility module.
- Adds ESLint check for `@todo` jsdoc syntax.
- Updated ESLint configuration to match version `0.20.0.`
  Adds enforcement of `no-dupe-args` and `no-duplicate-case` rules,
  and warnings for `no-continue` and `operator-linebreak` rules.
- Adding mocha tests to `grunt test`

### Changed

- Updated mailing addresses in `/contact-us/` sidebar
- Added `browserify` package and its dependencies
  and refactored codebase to use Browserify for JS modules.
- Added additional ESLint option flags in `space-in-brackets` rule.
- Changed ESLint indent amount to 2 spaces from 4 to match CFPB front-end standards.
- Turns off ESLint `func-names` setting because it's too verbose for the gain it provides.
- Added ability to scrub plural terms in typeAndFilter jQuery plugin
- Updated `grunt` to `~0.4.5`.
- Updated `grunt-eslint` to version `12.0.0.`
- Updated `jquery` to `^1.11.3`.
- Replaced `grunt-uglify` with `uglifyify`.
- Updated mailing addresses in `/contact-us` sidebar
- Reverted navs from Contact Us redacting
- Updated footer to match new designs
- Refactored email subscribe form

### Fixed
- Improvements and fixes to `/contact-us/` page


### Removed

- Removed demo text suffix from page titles.


## 3.0.0-0.3.0 - 2015-04-23

### Added
- Added Privacy Policy page.
- Added Event Request a Speaker page.
- Added settings to enable the `/blog/` and `/newsroom/` RSS feeds.
- Added `brand-palette.less` and `cf-theme-overrides.less`.
- Added `block__border` to `cf-enhancements.less` to provide borders around blocks.
- Added alert to form validation failure
- Added .env config for easier project setup
- Added Event processor

### Changed
- Added styles to 500 and 404 error pages.
- Updated content on 500 and 404 error pages.
- Added full width button modifier for buttons on smaller screens.
- Updated ESLint configuration to the latest ESLint release (v0.18.0).
- Updated `/newsroom/` and `/blog/` post sidebars to add description
  and date, and to update styles.
- Updated icons to use livestream icon instead of wifi icon.
- Updated blog post spacing to be consistent with overall-project spacing.
- Updated round step-by-step slug icons to central-align numbers.
- The name "Watchroom" to "Featured Topic"
- Updated cf-buttons to 1.4.2.
- Updates cf-layout to 0.3.0.
- Changed block background to 5% gray.
- Updated contact us content
- Improved Elasticsearch mappings
- Improved README and INSTALL docs

### Fixed
- Updated related links module on `/newsroom/`.
- Added small screen styles to helpful terms vertical list
  on `/contact-us/` page.
- Updated multi-line icon list styles.
- Fixed missing `jump-link__right` modifier from `/featured-topic.html`.
- Fixed an issue within `/newsroom/` and `/activity-log/` filters where selecting "Blog"
  and another category would return zero results.
- Fixed issue in filters where an input whitespace would prevent suggestions from showing.
- Fixed HTML, typos, and grammatical errors.
- Fixed line height issue in Chosen select boxes
- Updated Google Tag Manager ID from testing account to production account.
- Fixed whistleblower slug on contact us


## 3.0.0-0.2.3 - 2015-03-23

### Changed
- Updated events to match design
- Updated markup with new Isocons
- Updated email form to remove topics
- Updated footer to match new design
- Updated content throughout site
- Updated less files to cleanup code

### Fixed
- Fixed filtering when partial dates are used
- Updated processors to match WordPress API output
- Added sub-nav for mobile devices in instances where hero is present
- Added breakpoint range for main nav on med sized device screens
- Updated the expandable layout for multiple lines of text
- Updated list icons for multiple lines of text
- Added titles to pages that were missing them
- Updated broken links
- Lots more typos


## 3.0.0-0.2.2 - 2015-03-17

### Added
- New Events Archive landing page (with borrowed post data)
- New Events Archive detail page (with borrowed post data)
- New eslint settings file

### Changed
- Updated archived events landing page to display events, filters and pagination
- Updated the Gruntfile for eslint over jshint
- Switched from ElasticSearch queries to filters
- Updated form macro layout to account for optional content
- Updated macro arguments for clearer conditions
- Updated events list for new CF media block
- Updated static content
- General code cleanup

### Fixed
- Events filter showing no results text while displaying found results
- Settings file for PDFReactor
- JS errors
- General layout issues
- Lots of typos


## 3.0.0-0.2.1 - 2015-03-03

### Added
- New Upcoming Events landing page (with borrowed post data)
- New Upcoming Event detail page (with borrowed post data)
- Created new table modifier for simple small screen tables


## 0.2.0 - 2014-12-29

Apologies for ignoring our versioning for five months.

### Added
- Newsroom, Contact Us, About the Bureau, Offices, Doing Business with Us,
  Activity Log, and Budget sections.
- Many new design patterns.
- Tests

### Changed
- Significant template structure overhaul.

### Fixed
- Tons of stuff.


## 0.1.0 - 2014-07-14

Initial release. Contains fully functioning blog section.<|MERGE_RESOLUTION|>--- conflicted
+++ resolved
@@ -81,11 +81,8 @@
 - Frontend: Added all launch-state mega menu links.
 - Frontend: Added hover-to-show behavior in desktop mega menu.
 - Use the added `careers_preview.json` in the careers sublanding page instead of `careers.json`
-<<<<<<< HEAD
 - Wrap prefooter section in Browse pages in a conditional to prevent empty prefooter
-=======
 - Frontend: Added behaviors for third level mobile mega menu.
->>>>>>> cd543294
 
 ### Removed
 - Removed normalize and normalize-legacy from main less file because CF already includes it.
