All notable changes to this project will be documented in this file.

## How this repo is versioned

We use an adaptation of [Semantic Versioning 2.0.0](http://semver.org).
Given the `MAJOR.MINOR.PATCH` pattern, here is how we decide to increment:

- The MAJOR number will be incremented for major redesigns that require the user
  to relearn how to accomplish tasks on the site.
- The MINOR number will be incremented when new content or features are added.
- The PATCH number will be incremented for all other changes that do not rise
  to the level of a MAJOR or MINOR update.

---------------------------------------

## Unreleased

### Added
- Added Favicon
- New and improved primary nav (both look and interaction)
- Added expanded-state utility for getting/setting aria-expanded
- Added Acceptance tests for the `activity-log` page.
- Added webpack module loader for per-page JavaScript.
- Added external-site page-specific script.
- Added `config/environment.js` for project JS path configuration.
- Added filesystem helper to gulp utilities for retrieving a binary executable.
- Django Server
- Django related urls to access links
- Django-Sheerlike integration
- Added Acceptance tests for `the-bureau` pages.
- Added test utility to retreive QA elements.
- Added ARIA state utility to enable decorating dom elements with ARIA states.
- Added `Object.defineProperty` polyfill.
- Added unit test for `aria-state.js`.
- Wagtail CMS
- Added `gulp test:a11y` accessibility testing using node-wcag.
- Added node 4.1.0 engine requirement in `package.json`.
- Added `commonjs`, `jest`, `protractor` environments.
- Added new ESLint `no-useless-concat`, `global-require`,
  `jsx-quotes`, `no-restricted-syntax`, `block-spacing`, `require-jsdoc`,
  `space-before-keywords`, `no-dupe-class-members`, `prefer-arrow-callback`,
  and `prefer-template` rules.
- Added `properties` attribute of `id-length` rule.
- Added `keywords`, `unnecessary`, and `numbers` attributes
  to `quote-props` rules.
- runserver.sh script to collectstatic files and run the server
- Added testing for web-storage-proxy.js
- Added Acceptance tests for `careers` pages.
- V1Page model
- Backend for Staging vs Production publishing
- Django template tags
- A temporary blog page template for testing
- Added `block__flush` to cf-enhancements to remove margin from all sides.
- Added Acceptance tests for `blog` pages.
- Added Acceptance tests for `newsroom` pages.
- Added Acceptance tests for `doing-business-with-us` pages.
- Added Acceptance tests for `budget` pages.
- Added atomic landing page template prototypes.
- Added `/organisms/` and `/molecules/` directories to includes directory.
- Added `gulp test:perf` task to test for performance rules.

### Changed
- Updated Video Code to make it usable on Events pages.
- Changed gulp JS unit testing task from `gulp:unit:js` to `gulp:unit:scripts`
- Updated Meredith Fuchs bio and images.
- Added indent rules for `var`, `let`, and `const` in ESLint config file.
- Replaced old Grunt legaccsy plugin with Gulp mq-remove plugin
- Added ability for acceptance --specs test flag to accept list of test files.
- Changes `big_radio` macro to `radio_big` and `checkbox_bg` to `checkbox_big`.
- Updated the primary nav to move focus as user enters and leaves nav levels
- Moved handlebars from npm to bower.
- Added jQuery CDN with fallback to head to satisfy GTM requirements.
- Changes the location of the /dist folder to cfgov/v1/jinja2/v1
- Server port is now at 8000
- Updated Dep Dir title to include "Acting"
- included with context flag for macros that make a call to request object
- Updated Jinja2 shorthand if statements to include an empty else case.
- Added `binaryDirectory` parameter to `fsHelper.getBinary` helper function.
- Updated jsdom from `3.1.2` to `6.5.1`.
- Updated mocha-jsdom from `0.3.0` to `1.0.0`.
- Updated istanbul from `0.3.13` to `0.3.20`.
- Updated TravisCI node version to `4.1.0`.
- Updated ESLint configuration from `1.0.0` to `1.5.1`.
- Vendor related files now sit at the root project location
- Moved templates to reside in v1 app project jinja2 directory
- Added ability to use django static & url functionality in jinja2 templates.
  [More Information](https://docs.djangoproject.com/en/1.8/topics/templates/#django.template.backends.jinja2.Jinja2)
- Refactored web-storage-proxy.js to be less complex and make it testable
- Updated del from `1.2.0` to `2.0.0`.
- Updated chai from `2.3.0` to `3.3.0`.
- Updated sinon-chai from `2.7.0` to `2.8.0`.
- Settings file and template loaders
- Updated gulp-autoprefixer from `2.3.1` to `3.0.2`.
- Added pixel dimensions to Cordrary corner video image.
- Added JS in `./config` directory to `gulp lint:build` task
  and merged that and gulp config together in `config.build`.
<<<<<<< HEAD
- addressed security concerns about query data validation in calendar filter pdf generation,
  and added an option to filters to allow post requests
- fixed url routing for rendering directory cordrays pdf
- explicitly stated jinja2 to autoescape in templates
=======
- Changes `align: value` attribute in ESLint `key-spacing` rule
  to individual mode with `mode: minimum` option set.
>>>>>>> fd059355

### Removed
- Disables tests for landing page events, since we don't currently have events.
- Removed unused exportsOverride section,
  which was an artifact of the grunt bower task.
- Removed browserify, watchify, and browserify-shim dependencies.
- Removed src directory
- Removed bad CF Notifier tests.
- Removed Ombudsman from nav for beta freeze.
- Removed unnecessary mobile-only expandables
- Removed link from Cordray's corner image `/the-bureau/about-director/`.
- Removed extra Google Analytics code

### Fixed
- Fixed issue with logic displaying the Event summary state.
- Fixed missing IE only stylesheet for older systems/browsers.
- Fixed skip-navigation link for keyboard navigation.
- Fixed instructions for gulp watch
- New way to run the server documented in the INSTALL.MD
- New way to define url routing, no longer automatically set by file path
- Fixed heading structure throughout website
- Fixed setup.sh to use argument correctly
- Fixed title for Small & Minority Businesses

## 3.0.0-2.3.0 - 2015-08-27

### Added
- Added time macro.
- Added `gulp test:unit` and `gulp test:acceptance` tasks for test stages.
- Added support for link buttons to disabled link utility class.
- Added `breakpoints-config.js` config file to use for responsive JS.
- Added breadcrumbs to blog, newsroom, careers, business, bureau
  and budget pages
- Added Meredith Fuchs to Leadership calendar filter.
- Added unit test for `assign` utility.
- Added `get-breakpoint-state.js` to add support for responsive JS.

### Changed
- Moved `.meta-header`, `.jump-link`,
  and `.list__links` to `cf-enhancements.less`.
- Converted time elements to use time template.
- Broke apart format macros into topical macros.
- Updated legacy code to remove old jQuery dependency and
  unnecessary code.
- Updated copy on `about-us` page
- Added copying of `.env_SAMPLE` to `.env` part of `setup.sh`.
- Moved console output messages to the end of the `setup.sh` `init` method.
- Organized `.env_SAMPLE` and made `.env` executable on its own.
- Added `HTTP_HOST`, `HTTP_PORT`, `SELENIUM_URL`, `SAUCE_USERNAME`,
  `SAUCE_ACCESS_KEY`, `SAUCE_SELENIUM_URL`, and `VIRTUAL_ENV`
  constants to `.env_SAMPLE`.
- Moved aggregate `gulp lint` task to bottom of file to avoid duplicate
  lint task entries in `gulp --tasks`.
- Renamed `gulp lint:src` to `gulp lint:scripts` to future-proof type of linting.
- Renamed `gulp test:macro` to `gulp test:unit:macro`.
- Renamed `gulp test:processor` to `gulp test:unit:processor`.
- Renamed `gulp test:browser` to `gulp test:acceptance:browser`.
- Edited `INSTALL.md` to accommodate changes in `.env_SAMPLE`.
- Edited Protractor configuration to include browser groups,
  which by default only run the essentials locally, but the full suite
  (including legacy browsers) on Sauce Labs when Sauce credentials are present.
- Updated test instructions to use the gulp test subtasks.
- Updated Travis CI settings to use `setup.sh`.
- Updated files to use `breakpoints-config.js`.
- Made `/the-bureau/bureau-structure/role-macro.html` private.
- Updated `gulp clean` to leave the `dist` directory and remove the inner
  contents
- Use `HTTP_PORT` environment variable for port in `gulp watch`, if available.
- Removed "optional" text from privacy complaint form
  and added `*` to designate required fields.
- Updated Deputy Director information to Meredith Fuchs.
- Updated `/about-rich-cordray/` URL to `/about-director/`.
- Updated `/about-meredith-fuchs/` URL to `/about-deputy-director/`.
- Normalized director and deputy director photos to be format `NAME-WxH.jpg`.
- Changed name of `shallow-extend` utility to 'assign'.
- Superscripts `st` in `21st` on About Us page.
- Updated `BreakpointHandler.js` to support usage of `breakpoints-config.js`.

### Removed
- Removed styles from codebase that have already been migrated
  to cf-typography.
- Removed duplicate Privacy Policy
- Removed processor tests due to them being outdated.
- Removed failing bureau tests to be debugged later

### Fixed
- Fixed borders on sub-footers across the website
- Fixed 'Return to top' button width on footer
- Fixed default gulp task
- Fixed icon links to match CFPB Design Manual
- Fixed gulp copy task that was missing copying PDFs in subdirectories.
- Fixed issues with active filter logic.
- Fixed testing issue with single pages reloading for every test
- Fixed testing timeouts the first fix didn't correct by updating timeout time


## 3.0.0-2.2.0 - 2015-08-18

### Added
- Transitioned Capital Framework dependency to v1.0.0 in bower.json.
- Added gulp and the required npm plugins
- Added gulp config file to lay out configs for each task
- Added gulp tasks split up into their own files
- Added acceptance tests for `/offices/*` pages accessible through site's menu.
- Added Accessibility page to footer and adds Accessibility page tests.
- Added acceptance tests for `/sub-pages/*`.
- Added `activities-block` shared template for activity feed
  on offices and sub-pages.
- Added accessibility complaint form.
- Added "File an EEO Issue" form.
- Added `/offices/office-of-civil-rights/` page, tests, and link in footer.

### Changed
- Site's "About" text to "About Us".
- Replaced FOIA Records with Coming Soon heading
- Updated setup.sh to use gulp
- Updated travis to use gulp tasks
- Updated main.less to use the paths option in less compiler.
- Moved and renamed contact-macro to contact-layout in macros directory.
- Moved filters macro from `post-macros.html` to `/macros/filter.html`.
- Made filters macro helpers private.
- Moved getViewportDimensions out of utilities.js and into own module.
- Updated ESLint to v1.0.0.

### Removed
- Removed Grunt plugins from package.json
- Removed the Gruntfile.
- Removed homepage progress charts and related content and JS.
- Removed 80px to 120px sizing for the isocon sizes on the-bureau page.
- Removed cf-pagination and other unused JS.

### Fixed
- Fixed margins on site footer.
- Switched the two forms under Privacy to their correct positions
- Fixed incorrect email href reference on offices contact email link.


## 3.0.0-2.1.0 - 2015-08-05

### Added
- Added `sub-pages/civil-penalty-fund-allocation-schedule/` page.
- Added `sub-pages/sub-pages/consumer-education-financial-literacy-programs/` page.
- Added `u-hidden` utility class for fully hiding an element.
- Added `TEST.md` readme file for testing instructions.
- Added `grunt clean` and `grunt copy` tasks.
- Added `grunt clean` step to `setup.sh`.
- Added `map` and `filter` array polyfills.
- Added `about-us` page and tests
- Added `newsroom` type to Activity Snippets
- Created initial career posting template.
- Created 1/4 and 3/4 layout columns.
- Added DL styles to cf-enhancements.
- Added `offices/project-catalyst`.
- Careers processor/mapping/query.
- Added `office_[office slug]` class to offices template.
- Careers to the lookups.py
- Added `media_image__150` modifier for 150 pixel wide images.
- Added `simple-table-row-links.js` for making tables with linkable rows.
- Added `event-listener.js` and `query-selector.js` polyfills for IE8.
- Added `@tr-border` variable to `cf-enhancements.less`
  for simple-table border color.
- Added tests for events and event archive landing pages

### Changed
- Updated primary navigation to match new mega menu design.
- Changed project architecture to having `/src/` and `/dist/` directory.
- Changed `/_tests/` directory name to `/test/`.
- Changed `/_tests/macro_testing` directory name to `/test/macro_tests`.
- Moved `browserify-shims.js` to `/config/` directory.
- Upgraded Travis to container-based infrastructure
- Updated Offices pages to change activity feed logic.
- Updated block-bg padding in cf-enhancements based on JJames feedback.
- Updated Offices sub pages to display related documents.
- Updated Offices sub pages to always display activity feed.
- Updated Expandable macro to update design and add FAQ options.
- Moved `sub-page_[sub-page slug]` class to main content area of sub_pages template.
- Styled unordered lists as branded lists in the `office_intro-text`,
  `sub-page_content`, and `sub-page_content-markup` class areas.
- Updated all careers images to 2x size and have the same markup structure.
- Updated event macros to use Sheer 'when' function in order to
  display content based on state.
- Tied careers data into single template and renamed to _single.html
- Replaced career pages mock jobs data with data from the jobs API.
- Made jobs list table on /careers/current-openings/ have linkable rows.
- Adds eslint ignore lines for polyfills, which will not be changing.
- Moved CF table color overrides to `cf-theme-overrides.less`.
- Updated the existing missions browser test to be stronger
- Updated the browser test specs in conf.js because the shared spec was being
  fired on the desktop test, even though those tests had already been run in
  Chrome. Now the desktop test only runs the desktop spec.
- Separated `grunt test` task from `grunt build`
  and made default task test + build.

### Removed
- Removed requestAnimationFrame polyfill.
- Removed `_tests/browser_tests/README.md`, `_tests/macro_testing/README.md`, `_tests/processor_tests/README.md`.
- Removed `grunt vendor` from `setup.sh`.
- Removed unused CSS on `office.less`
- Removed `/events/archive/_single.html`

### Fixed
- Fixed issue on IE11 when using the dates to filter caused
  by toString method.
- Event tag filtering on archive page
- Added browser tests to linting task
- Fixed MobileOnlyExpandable error on office page.
- Normalized use of jinja quotes to single quote
- Fixed a large chunk of the existing linting errors and warnings
- Fixed issue with active filters on`/the-bureau/leadership-calendar/print/` page.


## 3.0.0-2.0.0 - 2015-07-24

### Added
- Added `sub-pages/civil-penalty-fund-allocation-schedule/` page.
- Added `sub-pages/sub-pages/consumer-education-financial-literacy-programs/` page.
- Added `u-hidden` utility class for fully hiding an element.
- Added `TEST.md` readme file for testing instructions.
- Added `grunt clean` and `grunt copy` tasks.
- Added `grunt clean` step to `setup.sh`.

### Changed
- Updated primary navigation to match new mega menu design.
- Changed project architecture to having `/src/` and `/dist/` directory.
- Changed `/_tests/` directory name to `/test/`.
- Changed `/_tests/macro_testing` directory name to `/test/macro_tests`.
- Moved `browserify-shims.js` to `/config/` directory.

### Removed
- Removed requestAnimationFrame polyfill.
- Removed `_tests/browser_tests/README.md`,
  `_tests/macro_testing/README.md`, `_tests/processor_tests/README.md`.
- Removed `grunt vendor` from `setup.sh`.

### Fixed
- Fixed issue on IE11 when using the dates to filter caused
  by toString method.
- Event tag filtering on archive page


## 3.0.0-1.3.0 - 2015-07-16

### Added
- Added `block__border-left` and `block__border-right` CF enhancements.
- Added `students-and-graduates` page to careers section.
- Added `short_title` to Office/Subpage.
- Added ordering to the navigation on Office/Subpage.
- Added script to index all links on our site.
- Added initial browser test with instructions for testing and adding more
- Added `media_image__100` and `media_image__130-to-150` classes for responsive
  image sizes on mobile carousel.
- Added `u-link__disabled` utility class for styling disabled links.
- Added `/careers/working-at-cfpb/` page.
- Added block templates for LinkedIn info, provide feedback link,
  and career page summaries.
- Added `MobileCarousel.js` module for instantiating the slick carousel
  and added associated `js-mobile-carousel` class as a hook.
  Also added `mobile-carousel` for CSS.
- Added `the-bureau` page wrapper class.
- Added `media-stack` CSS block for stacked media objects.
- Added fixes for `open-government` pages.
- Added `careers/application-process` page.
- Support in Event processor for ICS file generator
- Added `careers/current-openings` page.
- Added `/transcripts/` folder and transcript for job application video
- Added Google Maps image utility macro
- Added `careers/` landing page.
- Added options for toggling each network icon in share macro
- Added LinkedIn sharing (toggled off by default) in share macro

### Changed
- Fixed background and border on secondary navigation.
- Related Links now disable styles links with empty URLs.
- Updated secondary navigation to use true parent/child relationships.
- Events processor/mapping/queries for new Event type structure.
- Changed the way navigation works for Office/Subpage.
- Updated grunt-eslint to version 16.0.0 and updated ESLint config to latest.
- Moved modules that can be instantiated through the `new` keyword
  to a `classes` subdirectory.
- Moved page-sniffing JS code to page scripts for the-bureau
  and working with the CFPB pages.
- Moved carousel to a macro and implemented on the-bureau
  and working at the CFPB pages.
- Moved MobileOnlyExpandable initialization out of MobileCarousel.
- Converted excerpts HTML to articles from sections in the careers section.
- Breaks `macros.html` apart into files in the /macros/ directory.
- Updated events templates to match new data and processor.
- Updated percentages based on recent updates.
- Updated activities_snippet macro to make column markup dynamic.
- Replaced placeholder images on /careers/working-at-cfpb/
- Updated footer to add offices links.
- Moved the disperate arguments into one main options argument with
  key: val pairs for each option in share macro
- Updated email sharing to use mailto: link instead of addthis network
  (removes need for the external privacy notification and consolidates
  email patterns) in share macro

### Removed
- Removed `list_link__disabled` class.
- Removed is_mobile macro and logic from filter.

### Fixed
- Fixed contact-us templates to make them private.
- Fixed issue displaying grandchild pages on sub-pages.


## 3.0.0-1.2.2 - 2015-07-02

### Added

### Changed

### Removed

### Fixed
- Office/Subpage navigation links on beta
- Ordering of subpages in the nav on Office page

## 3.0.0-1.2.1 - 2015-06-29

### Removed
- Event processor to fix indexing error


## 3.0.0-1.2.0 - 2015-06-19

### Added
- Added `setup.sh` script for bootstrapping the project.
- Added insertTarget and insertLocation options to cf_notifier plugins
- Added `box-sizing-polyfill` to `exportsOverride` as needed for
  `grunt-bower-task` to work correctly. `box-sizing-polyfill`
  is installed by cf-grid.
- Added `grunt watch:js` task for completeness.
- Added vendor directory variable to `main.less`.
- Added warning for concat:cf-less Grunt task when sourcefiles are missing.
- Added form for Submit a request FOIA page
- Added styles, JavaScript for hiding and showing additional fields in forms
- Added toplevel navigation items config file for removing hardcoded
  navigation menu items.
- Added external url redirect page, styles, and JavaScript.
- Added `.nav-secondary_link__disabled` style.
- Added `.nav-secondary_item__child` class to visually distinguish sub-pages
  from sibling pages in the sidenav.
- Added `.nav-secondary_item__parent` class to visually distinguish browse
  pages from the subpages below them in the sidenav.
- Added JavaScript utilities for checking types and primitives.
- Added `primary_nav` jinja block to `base.html` template.
- Added FAQ processor and mapping
- Added `use_form` field to sub_pages
- Added `related_faq` field to sub_pages and offices
- Added `inset-divider` class for providing an inset horizontal rule
  independent of the list or list item widths within the side navigation bar.
- Added `preview_text` and `short_title` fields to sub_pages.
- Added `templates/activities-feed.html` HTML template for the activity feed
  area on the offices and sub_pages.
- Added Plain Writing Feedback form.
- Added `cfpb_report` activity type to activities feed macro.
- Added breadcrumbs macro and temporarily set breadcrumbs for all office sub-pages.
- Added download icons to `privacy-impact-assessments-pias`

### Changed
- Relaxed ESLint `key-spacing` rule to warning.
- Refactored breakpoint-handler module into separate class modules
  and utility function.
- PascalCase ContentSlider module to properly designate class status.
- Reduced complexity of validation and notification plugins
- Changed vendor directory to `src/vendor` and updated paths.
- Changed to using `jit-grunt` in place of `load-grunt-tasks`.
- Updated contact us filter to use new notifications
  (replacing type-and-filter messaging with cf_notifier)
- Replaced placeholder Activity Feed on FOIA faq page with actual Activity Feed
- Sped up notification animations
- Added custom template for FOIA records page.
- Refactored code for Wordpress updates
- Initiatives renamed to Sub-pages
- Relaxed ESLint cyclomatic `complexity` rule to max 4 complexity.
- Updates megamenu bureau title to "The Bureau" to fit with sitemap direction.
- Moved Less files to `/src/static/css/` directory.
- Updated `cf-icons` to 0.6.0.
- Update processors.py for FAQ
- Moved HTML templates to `/templates/` subdirectory.
- Breaks header template apart into `header.html`
  and `primary-nav.html` templates.
- Moved external site page header to its own template
  `header-without-nav.html`.
- Minor codefixes on `show-hide-fields.js` along with changing a class name for hiding fields
- Updated side navigation bar to keep page order at mobile sizes and adds
  "IN THIS SECTION" header text to the navigation bar dropdown menu.
- Updated processors to use Elasticsearch bulk indexing
- Office and sub-pages activity feed title to "Latest Activities"
  and contacts to "Contact Information."
- Moved `activity_snippets` macro from `post-macros.html` to `macros/activity-snippet.html`
  and adds render method.
- Made `activity_snippet` macro private.
- Moved `category_icon` macro from `post-macros.html` to `macros/category-icon.html`
  and adds render method.
- Moved `string_length` macro from `macros.html` to `macros/util/text.html`.

### Fixed
- Fixed an issue where scripts were being initialized out of order
- Fixed most of the warnings in validation and notification plugins
- Fixed processor name bug
- Fixed template/processor bugs while indexing and rendering
- Fixed FOIA pages from the template/processor changes
- Fixed missing states from `.nav-secondary_link__disabled` class for
  visited and active links.
- Fixed missing sidebar

### Removed
- Removed `copy:static-legacy` and `grunt-contrib-copy` package.
- Removed unneeded entries from `exportsOverride` in `bower.json`.
- Gitignored CF fonts, "chosen" images, and other vendor files from repo,
  which are slated for eventual removal.
- Removed unused `nav-secondary.html` template.
- Removed unused `cf_inputSplit.js` js module.


## 3.0.0-1.1.0 - 2015-05-20

### Added
- Added `--quiet` grunt CLI flag for suppressing linter warnings.
- Added JS unit testing and code coverage through Mocha and Istanbul.
- Added cf-notifications stylesheet to style notifications
- Added cf_notifier plugin for sending UI notifications
- Added cf_formValidator plugin for validating form inputs
- Added Grunt `build` task and set it as default.
- Added hero and YouTube video functionality to the '/the-bureau/' page.
- Added ajax subscription submission.
- Initiative folder and files for Initiative pages
- Added custom template for FOIA faqs page

### Changed
- Updated grunt-browserify to `^3.8.0`.
- Updated grunt-eslint to `^13.0.0`.
- Moved eslint config file to home directory.
- Moved jQuery download to package.json.
- Updated grunt-banner to `^0.4.0` and updates banner ascii art and format.
- Changed bower.json authors array field to use `homepage` in place of `url`,
  and adds `email` field.
- Adds path variables to Gruntfile.
- Updated form-validation script to use cf_formValidator and cf_notifier
- Changed Grunt `jsdev` and `cssdev` to `js` and `css`.
- Moved testing to build task.
- Updated 404 image to the latest image provided by the design team.
- Office folder and files for Office pages
- Updated template for office pages

### Fixed
- Fixed macro on offices page template
- Fixed subscribe macro in events archive and archive single, and press resources
- Sheer indexing error when related posts are deleted
- Office and Initiative processors
- Slick carousel site-wide JS error.
- Fixed issue with some contacts not showing phone numbers and email addresses

### Removed
- Removed string-replace:static-legacy Grunt task.
- Alert.js plugin
- alert macro
- Unused index.html file from /initiatives/
- Unnecessary setting of template variables


## 3.0.0-1.0.1 - 2015-05-18

### Fixed
- Replaced missing string_score library for the type-and-filter plugin

## 3.0.0-1.0.0

### Added
- Added labels to the phone/email/fax/mail icons on `/contact-us/` page
- Added ability to scrub plural terms in typeAndFilter jQuery plugin
- `.respond-to-retina` mixin for media queries targeting Retina iOS devices
- Scroll to top functionality on footer
- Added `/modules/util/web-storage-proxy.js` utility module.
- Added `/modules/util/js-loader.js` utility module.
- Adds ESLint check for `@todo` jsdoc syntax.
- Updated ESLint configuration to match version `0.20.0.`
  Adds enforcement of `no-dupe-args` and `no-duplicate-case` rules,
  and warnings for `no-continue` and `operator-linebreak` rules.
- Adding mocha tests to `grunt test`

### Changed

- Updated mailing addresses in `/contact-us/` sidebar
- Added `browserify` package and its dependencies
  and refactored codebase to use Browserify for JS modules.
- Added additional ESLint option flags in `space-in-brackets` rule.
- Changed ESLint indent amount to 2 spaces from 4 to match CFPB front-end standards.
- Turns off ESLint `func-names` setting because it's too verbose for the gain it provides.
- Added ability to scrub plural terms in typeAndFilter jQuery plugin
- Updated `grunt` to `~0.4.5`.
- Updated `grunt-eslint` to version `12.0.0.`
- Updated `jquery` to `^1.11.3`.
- Replaced `grunt-uglify` with `uglifyify`.
- Updated mailing addresses in `/contact-us` sidebar
- Reverted navs from Contact Us redacting
- Updated footer to match new designs
- Refactored email subscribe form

### Fixed
- Improvements and fixes to `/contact-us/` page


### Removed

- Removed demo text suffix from page titles.


## 3.0.0-0.3.0 - 2015-04-23

### Added
- Added Privacy Policy page.
- Added Event Request a Speaker page.
- Added settings to enable the `/blog/` and `/newsroom/` RSS feeds.
- Added `brand-palette.less` and `cf-theme-overrides.less`.
- Added `block__border` to `cf-enhancements.less` to provide borders around blocks.
- Added alert to form validation failure
- Added .env config for easier project setup
- Added Event processor

### Changed
- Added styles to 500 and 404 error pages.
- Updated content on 500 and 404 error pages.
- Added full width button modifier for buttons on smaller screens.
- Updated ESLint configuration to the latest ESLint release (v0.18.0).
- Updated `/newsroom/` and `/blog/` post sidebars to add description
  and date, and to update styles.
- Updated icons to use livestream icon instead of wifi icon.
- Updated blog post spacing to be consistent with overall-project spacing.
- Updated round step-by-step slug icons to central-align numbers.
- The name "Watchroom" to "Featured Topic"
- Updated cf-buttons to 1.4.2.
- Updates cf-layout to 0.3.0.
- Changed block background to 5% gray.
- Updated contact us content
- Improved Elasticsearch mappings
- Improved README and INSTALL docs

### Fixed
- Updated related links module on `/newsroom/`.
- Added small screen styles to helpful terms vertical list
  on `/contact-us/` page.
- Updated multi-line icon list styles.
- Fixed missing `jump-link__right` modifier from `/featured-topic.html`.
- Fixed an issue within `/newsroom/` and `/activity-log/` filters where selecting "Blog"
  and another category would return zero results.
- Fixed issue in filters where an input whitespace would prevent suggestions from showing.
- Fixed HTML, typos, and grammatical errors.
- Fixed line height issue in Chosen select boxes
- Updated Google Tag Manager ID from testing account to production account.
- Fixed whistleblower slug on contact us


## 3.0.0-0.2.3 - 2015-03-23

### Changed
- Updated events to match design
- Updated markup with new Isocons
- Updated email form to remove topics
- Updated footer to match new design
- Updated content throughout site
- Updated less files to cleanup code

### Fixed
- Fixed filtering when partial dates are used
- Updated processors to match WordPress API output
- Added sub-nav for mobile devices in instances where hero is present
- Added breakpoint range for main nav on med sized device screens
- Updated the expandable layout for multiple lines of text
- Updated list icons for multiple lines of text
- Added titles to pages that were missing them
- Updated broken links
- Lots more typos


## 3.0.0-0.2.2 - 2015-03-17

### Added
- New Events Archive landing page (with borrowed post data)
- New Events Archive detail page (with borrowed post data)
- New eslint settings file

### Changed
- Updated archived events landing page to display events, filters and pagination
- Updated the Gruntfile for eslint over jshint
- Switched from ElasticSearch queries to filters
- Updated form macro layout to account for optional content
- Updated macro arguments for clearer conditions
- Updated events list for new CF media block
- Updated static content
- General code cleanup

### Fixed
- Events filter showing no results text while displaying found results
- Settings file for PDFReactor
- JS errors
- General layout issues
- Lots of typos


## 3.0.0-0.2.1 - 2015-03-03

### Added
- New Upcoming Events landing page (with borrowed post data)
- New Upcoming Event detail page (with borrowed post data)
- Created new table modifier for simple small screen tables


## 0.2.0 - 2014-12-29

Apologies for ignoring our versioning for five months.

### Added
- Newsroom, Contact Us, About the Bureau, Offices, Doing Business with Us,
  Activity Log, and Budget sections.
- Many new design patterns.
- Tests

### Changed
- Significant template structure overhaul.

### Fixed
- Tons of stuff.


## 0.1.0 - 2014-07-14

Initial release. Contains fully functioning blog section.<|MERGE_RESOLUTION|>--- conflicted
+++ resolved
@@ -94,15 +94,12 @@
 - Added pixel dimensions to Cordrary corner video image.
 - Added JS in `./config` directory to `gulp lint:build` task
   and merged that and gulp config together in `config.build`.
-<<<<<<< HEAD
 - addressed security concerns about query data validation in calendar filter pdf generation,
   and added an option to filters to allow post requests
 - fixed url routing for rendering directory cordrays pdf
 - explicitly stated jinja2 to autoescape in templates
-=======
 - Changes `align: value` attribute in ESLint `key-spacing` rule
   to individual mode with `mode: minimum` option set.
->>>>>>> fd059355
 
 ### Removed
 - Disables tests for landing page events, since we don't currently have events.
