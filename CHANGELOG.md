All notable changes to this project will be documented in this file.

## How this repo is versioned

We use an adaptation of [Semantic Versioning 2.0.0](http://semver.org).
Given the `MAJOR.MINOR.PATCH` pattern, here is how we decide to increment:

- The MAJOR number will be incremented for major redesigns that require the user
  to relearn how to accomplish tasks on the site.
- The MINOR number will be incremented when new content or features are added.
- The PATCH number will be incremented for all other changes that do not rise
  to the level of a MAJOR or MINOR update.

---------------------------------------

## 4.2.0

### Added
- Forms and other bits for two new Owning a Home feedback modules
- django.middleware.locale.LocaleMiddleware, which controls translation in a current thread context. 
- `conference_export` management command added to export conference registrations.

### Changed
- Eregs/ip updated to version 1.0.3.
- Simplified Akamai cache flushing logic to always flush on publish.
- Conference Registration Form display element improvements.
- Conference Registration Form submission success message replaced.
- Improved job listings view in Wagtail admin.
- college-costs updated to version 2.2.8 for new URL field
- Updated the analytics code to send events on form submission.
- Fixed issue surrounding event venue not displaying on event page.
- Limit Activity Log posts to appropriate page categories.
<<<<<<< HEAD
=======
- Flush Akamai when unpublishing or unsharing a page so those changes propagate immediately
>>>>>>> 79c36e19


## 4.1.9
- Bumping version of College Comparision Tool to 1.2.9

## 4.1.8

### Changed
- roll complaints back to 1.2.6

## 4.1.7

### Changed
- moved data_research into the db_router.py whitelist

## 4.1.6

### Changed
- Fixed broken static assets on Technology and Innovation Fellowship page.
- Conference Registration Form configurable error and success messages.

## 4.1.5

### Changed
- update complaints to 1.2.7

## 4.1.4

### Fixed
- an improved fix for the newsroom issue (see 4.1.2 and 4.1.3)

## 4.1.3

### Fixed
- backed-out 4.1.2's newsroom fix

## 4.1.2

### Fixed
- exclude reports from newsroom

### Changed
- Conference Registration Form display element improvements.
- Conference Registration Form submission success message replaced.


## 4.1.0

### Added
- DownStreamCacheControl middleware, which sets the `Edge-Control: no-store` header pages use csrf_token.
- django.middleware.locale.LocaleMiddleware, which controls translation in a current thread context. 

### Changed
- Fixed issue surrounding table link download / external icons not appearing.
- Frontend: replaced `documentation` npm module with `jsdoc`.
- Refactoring email signup to remove validate.js.
- Frontend: update `browser-sync` to version `2.17.5` from `2.11.2`.
- Frontend: update `mkdirp` to version `0.5.1` from `0.3.0`.
- Fixed broken `manage.py check` command when using `cfgov.settings.test`.
- Fixed conference registration form capacity logic.
- Update `snyk` to version `1.19.1` from `1.13.2`.
- Disable logging below CRITICAL when running Python unit tests.
- Fixed empty `heading` value in link blobs
- Picard upgraded to version 1.5.2.
- Eregs/ip updated to version 1.0.3.
- Simplified Akamai cache flushing logic to always flush on publish.
- Conference Registration Form display element improvements.
- Conference Registration Form submission success message replaced.
- Conference Registration Form configurable error and success messages.
- Fixed broken static assets on Technology and Innovation Fellowship page.
- Updated the analytics code to send events on form submission.
- Fixed issue surrounding event venue not displaying on event page.
- Limit Newsroom posts to appropriate page categories.

### Removed
- `tax-time-saving` reference in `base.py` (it moved to Wagtail)
- all references to `django-htmlmin`



## 4.0.0

### Added
- Added smoke-test scripts to check static assets and base page responses.
- new dependency: django-htmlmin, which compresses outgoing HTML
- Added Wagtail StreamField migration utilities
- Tests for `FilterableListForm`

### Changed
- Update base.html to conditionally include es5 script.
- Wagtail upgraded to version 1.6.3.
- Picard upgraded to version 1.5.1.
- Moved site root setup from Django data migration into 'initial_data' script.
- Graduated line lengths feature flag to main stylesheet.
- Unit tests run via tox now include optional app tests, if optional apps are present.
- Frontend: upgrade `gulp-sourcemaps` from `1.6.0` to `2.1.1`.
- Modified org structure to change the Assistant Director to `Stacy Canan`.
- `FilterableListForm` and related code, e.g. `get_page_set`
- Updated "Standing up for you" stats on the homepage.
- Use secure URLs for files stored on S3
- Fixed grade ordering on job listing posts.
- Updating Bureau Structure so Christopher D’Angelo isn't marked as "acting".

### Removed
- Removed Handlebars from `package.json` and `cf_notifier.js`.
- `NewsroomFilterForm` and `ActivityLogFilterForm` and related tests
- Removed `gulp-load-plugins` from `package.json`.
- Removed  Laura Van Dyke from the press resources page.

## 3.11.1

### Changed
- comparisontool updated to 1.2.7

## 3.11.0

### Added
- New unit test checks for missing migrations that need to be generated using `makemigrations`.
- Ability to run using HTTP locally with `./runserver.sh ssl`.
- Load DigitalGov Search JS using HTTPS.

### Changed
- Improved the help text in the Featured Content module in Wagtail.
- JS form validation messages and Conference module validation messages
- complaints app updated to 1.2.5
- retirement app updated to 0.5.3
- knowledgebase app updated to: v2.1.3
- college-costs app updated to: 2.2.6
- Moved careers page creation from Django data migrations to standalone Python scripts.
- Use HTTPS when linking to search.consumerfinance.gov.

## 3.10.10

### Fixed
- incorrectly used static tag on housing counselor page

## 3.10.9

### Added
- robots.txt

### Fixed
- Update links in TableBlocks that reference internal documents or pages & have no href


## 3.10.8

### Added
- enable the `USE_ETAGS` Django setting

## 3.10.7

### Fixes
- Corrected a typo introduced in 3.10.7

## 3.10.6

### Fixes
- replace a few remaining `STATIC_PREFIX` references with the `static` tag

## 3.10.5

### Fixes
- adds missing `{% load staticfiles %}` tags

## 3.10.4

### Added
- Added Prepaid Cards to mega menu. (Requires feature flag for now.)


## 3.10.3

### Removals
- This removes the current version number from built assets, like main.css


## 3.10.2

### Changed
- fixed typo in mission statement


## 3.10.1

### Changed
- retirement app updated 0.5.1
- restored css file 'cr-003-theme.css'


## 3.10.0

### Added
- Created new `WAGTAIL_CAREERS` feature flag to toggle from Django to Wagtail careers pages.
- Production settings now use ManifestStaticFilesStorage
- New environment variable to store the Akamai object ID
- Added a 'run_travis.sh' script to enable separate JS and Python test coverage reporting
- AbstractFormBlock to be used as a base class for modules requiring Django Forms
- wagtail_hooks.py function `form_module_handlers` used by `CFGOVPage.get_context()`
- Feedback module
- `data_research` app to project
- Conference Registration form, block, model, handler, and template
- Added TableBlock definition to organisms and models that use Table
- Added `cfgov/templates/wagtailadmin/js/table-block.js` to override the default form TableBlock inputs. ( This file was copied from Wagtail ).
- Added `cfgov/templates/wagtailadmin/table_input.html` to override the default form TableBlock inputs. ( This file was copied from Wagtail ).

### Changed
- Refactored heroes to support the new "bleeding" format.
- In templates, ALL static file references now use Django's `static` tag/function
- In CSS/Less, references to other assets are now relative
- Optimized Travis build by removing unnecessary steps.
- `flush_akamai` function to call Akamai API endpoint that flushes entire site instead, since this is faster than flushing an individual page
- Only proceed with an Akamai flush if it is an existing page
- Refactored heroes to support the new "bleeding" format.
- `CFGOVPage.get_context()` now uses wagtail hooks to call functions registered with the hook name `cfgovpage_context_handlers`
- `CFGOVPage.serve()` calls `CFGOVPage.serve_post()` to handle POST requests
- Changed label names for the half-width / third-width link blobs.
- Mega menu `Free Brochures` link
- Migrated previous Table data to new TableBlocks
- Modified `cfgov/cfgov/settings/base.py` to add wagtailadmin to the STATICFILES_DIRS path.
- Modified `cfgov/jinja2/v1/_includes/organisms/table.html` to work with the Wagtail TableBlock component.
- Modified `cfgov/v1/__init__.py` to add the linebreaksbr.
- Modified `cfgov/v1/atomic_elements/organisms.py` to create classes which inherit from the TableBlock classes. This allowed us to control which templates where used for rendering the Wagtail admin and table.
- Modified `cfgov/v1/models/browse_page.py`, `cfgov/v1/models/learn_page.py`, and `cfgov/v1/models/sublanding_page.py` to use the new AtomicTableBlock.
- Modified `cfgov/v1/wagtail_hooks.py` to add load new script for the admin.

### Removed
- `max-height` styling on info unit images
- Reference to publish_eccu repo
- `tax-time-saving` rules from `urls.py`
- Removed Owning a Home homepage from urls being pulled from sheersites.
- Removed duplicate caching configuration
- Icon for old Table from admin panel (this field will need to be removed in a future release)


### Fixed
- Corrected Spanish-language label for sharing module
- Typo on success message for form subscription


## 3.9.0

### Added
- Logging configuration to `local.py`
- Author names are now displayed in alphabetical order by last name, falls back on first name if necessary
- Ability to output sharing links within an Image and Text 50/50 Group module
- Added a test for get_browsefilterable_posts function of the sublanding page
- Data migration sets up site root and careers pages
- Wagtail User editor now enforces unique email addresses when creating/editing users.
- Default button text color and spacing overrides to `.m-global-search_trigger` in nemo stylesheet so that search button will be visible on pages that use `base_nonresponsive` template
- New `@flag_required` decorator for Django views


### Changed
- Special characters no longer break the multiselect in the filter form
- Updated gulp-istanbul npm module to version `1.1.1` from `0.10.3`.
- Updated del npm module to version `2.2.2` from `2.2.0`.
- Updated gulp-autoprefixer npm module to version `3.1.1` from `3.1.0`.
- Updated gulp-changed npm module to version `1.3.2` from `1.3.0`.
- Updated gulp-header npm module to version `1.8.8` from `1.7.1`.
- Updated gulp-imagemin npm module to version `3.0.3` from `3.0.2`.
- Updated gulp-less npm module to version `3.1.0` from `3.0.5`.
- Updated gulp-load-plugins npm module to version `1.2.4` from `1.2.0`.
- Updated validate.js npm module to version `0.10.0` from `0.9.0`.
- Updated webpack npm module to version `1.13.2` from `1.12.14`.
- Updated webpack-stream npm module to version `3.2.0` from `3.1.0`.
- Updated es5-shim npm module to version `4.5.9` from `4.5.7`.
- Updated gulp-rename npm module to version `1.2.2` from `1.1.0`.
- Replaces deprecated gulp-cssmin with gulp-clean-css.
- Updated admin page sidefoot 'Related links' label and icon to read 'Related content'
- Feature flag methods now take an explicit `request` object to determine what site to check the flag against



### Removed
- Unused functions `author_name` and `item_author_name` from `v1/feeds.py`
- Unused npm module map-stream.
- Custom method `most_common` since python lib offers similar function


### Fixed
- Post preview organism template used tag/author names instead of slugs that
caused bad link formation
- Fixed an issue w/ the email signup not utilizing the Gov Delivery JSON view for instant error/success feedback.
- Fixed an issue w/ the form validation skipping any validation types other than `required`.


## 3.8.2

### Changed
- Updated copy on Students and Recent Graduates Careers page.


## 3.8.1

### Added
- Google Optimize code on `find-a-housing-counselor` page


## 3.8.0

### Added
- Author names are now displayed in alphabetical order by last name, falls back on first name if necessary
- Ability to output sharing links within an Image and Text 50/50 Group module

### Changed

### Removed
- Unused functions `author_name` and `item_author_name` from `v1/feeds.py`


## 3.7.2

### Changed
- Added support for Spanish-language cue labels to the Expandables organism.
- Added support for Spanish-language heading to the Social Media molecule.
- Removed the leadership calendar print template from the "base.html" inheritence hiearchy
- restores the django logging config we used before cfgov-refresh


## 3.7.1
- always use "localhost" when setting the base URL for PDFReactor


## 3.7.0

### Added
- Added new conference url in the nav

### Changed
- Updated Protractor to version `4.0.2` from `3.2.1`.
- Updated large checkboxes to match the spec.
- Updated Capital Framework to version `3.6.1` from `3.4.0`.
- Updated imagemin to version `3.0.2` from `2.4.0`.
- Updated documentation npm module to version `4.0.0-beta5` from `4.0.0-beta2`.
- Updated gulp-uglify npm module to version `2.0.0` from `1.5.3`.
- Updated eslintrc dot-notation rule to support `catch` block in a Promise.
- Updated `gulp test:perf` task to use a Promise.
- Added `.eslintrc` override for gulp tasks to allow process.exit and console logging.
- Updated mocha npm module to version `3.0.2` from `2.4.5`.
- Updated gulp-mocha npm module to version `3.0.1` from `2.2.0`.

### Removed
- Unused `sinon-chai` npm package.

### Fixed
- Updated banner-footer-webpack-plugin to use git URL instead of `0.0.1`.


## 3.6.0

### Added
- Page revision management: http://docs.wagtail.io/en/v1.4.1/releases/1.4.html#page-revision-management,available at e.g. http://127.0.0.1:8000/admin/pages/64/revisions/
- Redesigned userbar: http://docs.wagtail.io/en/v1.4.1/releases/1.4.html#redesigned-userbar
- Multiple document uploader: http://docs.wagtail.io/en/v1.4.1/releases/1.4.html#multiple-document-uploader
- Improved link handling: http://docs.wagtail.io/en/v1.5/releases/1.5.html#improved-link-handling-in-rich-text
- New users created via the Wagtail admin will automatically receive a password reset email.

### Changed
- Many browser tests have been rewritten as Python unit tests
- A new spec suite "integration" encompasses tests from a few directories that were not named appropriately.
- Gulp test has been updated as there are no longer any browser tests to run by default
- `content_panels` are no longer defined in `AbstractFilterPage`; defined in its subclasses instead
- Upgraded Wagtail from 1.3 to 1.5.2
- Consolidated all environment variables in config/environment.js.
- Ignored `console.log` in tests and enforced `no-process`.
- Updated `STAGING_HOSTNAME` to `DJANGO_STAGING_HOSTNAME` environment var.
- Allows passing of port to `runserver.sh`.
- Updated browse-filterable test suite to properly nest pagination tests.
- Updated pagination to support multiple pagination molecules on a single page.

### Removed
- Unused `SELENIUM_URL` environment variable.
- Removed unused `interactiveTestPort` test variable.
- Squashed all migrations
- `initial_test_data.py` as the tests create the data they need now.

### Fixed
- Added misnamed and unreferenced environment variables to .env.
- Moved pagination tests from /organisms/ to /molecules/ where they belong.


## 3.4.0 2016-07-12

### Added
- leadership calendar Django app
- Frontend: Added ability to auto-fix linter error with the `--fix`
  flag on the linter task.

### Changed
- Updated ESLint to `2.13.1` from `2.7.0`.
- Fixed job ordering on Careers home page to be consistent with Current Openings page.

### Removed

### Fixed
- Fix scheduled publishing

## 3.0.0-3.3.22 – 2016-06-22

### Added

- Added nonresponsive header script for non-v1 sections of the site

### Changed
- Datetimes are now saved in UTC and rendered in Eastern timezone when displayed in templates.
- Django timezone setting changed to America/New_York.
- Updated home page stats and date.
- Rebuilt Nemo Grunt tasks in Gulp and moved built files to static_built directory.

### Removed

### Fixed

- Fixed layout bug in Latest Updates on Home Page.
- Fixed spacing of Home Hero content.
- Fixed spacing issues in the pre-footer.


## 3.0.0-3.3.21-hotfix – 2016-06-10

### Added
- Added "Getting an Auto Loan" to the mega menu

### Changed
- Invalid filterable list input returns empty paginated object instead of empty list in page_sets

### Removed

### Fixed


## 3.0.0-3.3.21 – 2016-06-08

### Added
- Ability to use Social Media molecule as a Wagtail module in the Sidefoot.
- Frontend: Added task for generating JavaScript code docs with `gulp docs`.
- Test for `most_common` util
- Browser tests for most of the organisms generated by Wagtail
- `cfgov/scripts/_atomic_helpers.py` to provide streamfield data
- Test for present, past, and future event states

### Changes
- Use bare value of RichText field if value type is not RichText.
- Check against Activity Log topics when generating View More link.
- Breadcrumb and sidenav link generation gets most appropriate version of page.
- Made Text Introduction's `has_rule` option have an effect.
- Tidied up some of the template logic around using `render_block`.
- Changed class of FCM category slug to remove extra spacing.
- Updated gulp task to write both responsive and non-responsive styles for ondemand needs.
- Updated the test fixture for ondemand includes to allow for the nonresponsive stylesheet to be loaded for visual testing.
- Use bare value of RichText field if value type is not RichText
- Check against Activity Log topics when generating View More link
- initial_test_data script now uses streamfield block data from a new file called `_atomic_helpers.py`
- `when` now compares datetimes against the current time in ET, not UTC
- `when` optionally uses the event stream's start time, if there is one
- Promotes Expandables from molecule to organism
- Changes global banner expandable Less to resolve cascade issue
- Maintain order and uniqueness in JS file lists by using `OrderedDict` instead of `set`
- `user_save_callback` updated to expire a password if it's for a new user

### Removed
- Event RSVP email link button.
- `atomicName` parameter from `checkDom` atomic helper.
- Unused function `get_related_posts_categories`
- Unused gov delivery view function in jobmanager
- PostPreview organism from streamfield block choices since it was unused
- Custom classes `CFGOVUserEditForm`, `CFGOVUserCreationForm` and functions `create_user` and `edit_user`
- Custom redirects for creating a user and resetting the password
- `convert_to_datetime` since it duplicated logic in `_convert_date`

### Fixed


## 3.0.0-3.3.20 - 2016-05-24

### Added

### Changes

### Removed

### Fixed

- get_browsefilterable_posts() call to get_page_set

## 3.0.0-3.3.19 - 2016-05-23

### Changes
- Frontend: Added `destroyInitFlag()` method to `atomic-helpers.js`.
- Frontend: Added `destroy()` method to `Expandables.js` to allow
  reversing calls to `init()`.
- Frontend: Added extra small tests to bureau structure page.

### Fixed
- Frontend: Fixed issue where cloned expandables were not initializing
  on the bureau structure page.
- Frontend: Removed `self` references in ContentSlider.
- Newsroom fixed to render all categories when no filters are selected.

## 3.0.0-3.3.18 - 2016-05-20

## Added
- missing publish_eccu requirements

### Changes
- Frontend: Added `destroyInitFlag()` method to `atomic-helpers.js`.
- Frontend: Added `destroy()` method to `Expandables.js` to allow
  reversing calls to `init()`.
- Frontend: Added extra small tests to bureau structure page.

### Removed

- Removed activities-block.html

### Fixed
- Frontend: Fixed issue where cloned expandables were not initializing
  on the bureau structure page.
- Frontend: Removed `self` references in ContentSlider.


## 3.0.0-3.3.17 - 2016-05-20

### Added
- Missing token provider for forms submitted by JS
- Ability to refresh akamai cache on page publish
- Adding Acceptance tests for the Video Player
- Adding Validation code and url param fix for Ustream player

### Changes
- Rename Events body field => Subheading
- Switch render location of live/future body fields to under the map (new body location)
- Change date used for post preview from date published to actual event date.
- Fixes issue with spacing after the last item in a full-width component
- Adding Validation code and url param fix for Ustream player.

### Removed

### Fixed

## 3.0.0-3.3.16 - 2016-05-19

### Added
- `parse_links` calls on rich text fields on the rest of the fields
- Add unit tests for filterable list functions
- Added browser tests for the multiselect.
- Fix category filtering
- Ability to refresh akamai cache on page publish

### Changes
- filterable_context.py -> filterable_list.py
- Refactored the filterable list logic for modularity and testability
- Rename Events body field => Subheading
- Switch render location of live/future body fields to under the map (new body location)
- Change date used for post preview from date published to actual event date.

### Removed

### Fixed

- Removed wrapping `<p>` tag on a form field's description field output,
  since it's a rich text field that provides its own markup.
- Fixed issue with single careers layout.

## 3.0.0-3.3.15 - 2016-05-16

### Added

### Changes

- Updated Capital Framework to latest.
- Updated stats on homepage to match CCDB landing.

### Removed

- Removed acting Dept Directors from Leadership calendar filter.
- Removed obsolete module kbclick.js.

### Fixed

- Fixed a validation bug in the Multiselect.
- Fixed issue with spacing after the last-child.


## 3.0.0-3.3.14 - 2016-05-11

### Added

### Changes

- Fixed Password Reset Flow
- Fixed saving of Legacy Blog Pages

### Removed

### Fixed


## 3.0.0-3.3.13 - 2016-05-11

### Added
- Added print styles to hide major site features that aren't print applicable.
- Added base pagination browser tests.
- Image Text 50 50 Organism to Blog Page
- Moved django-commons into the project

### Changed

- Updated static version of the org chart.

### Removed

### Fixed

- Fixed an issue where the header only had 15px of spacing instead of 30.
- Fixed the spacing around info-units groups and breadcrumbs.
- Fixed duplicate Protractor tests.
- Fixed issue with page jump form.

## 3.0.0-3.3.12 - 2016-05-05

### Added
- Additional page template tests
- RegComment organism: New option to use a generic link for commenting at
  Regulations.gov or going directly to the specified document's comment form.
- Additional molecule tests

### Changed
- Updated event times to show EDT.
- Frontend: Added init flag when initializing atomic components.


## 3.0.0-3.3.11 - 2016-05-03

### Added
- Front end: Added No Fear Act link to footer.

### Changed
- RSS Feeds for all Filterable Pages
- Animated Gif Support
- Ensure files uploaded as .PDFs get a download icon
- Handle govdelivery job subscriptions via a Django form
- Refactored HousingCounselor form to use USZipCodeField() in order to not strip leading zeros


## 3.3.0-3.3.10 - 2016-04-28

### Fixed
- Typo in reg comment form


## 3.0.0-3.3.9 - 2016-04-28

### Added

- Added tests for the public methods in the Multiselect
- API client for Regulations.gov Comment API
- reg-comment organism and Wagtail module for adding it to a page

### Changed

- Make further reading and list filter results distinct

### Removed

### Fixed


## 3.0.0-3.3.3 - 2016-04-21

### Added

- Added unit test specs for all files to test (excluding config, polyfills and jQuery plugins).
- Added no-js and js classes to the on-demand header.
- Added link to Livestream FAQ.
- Flag for database routing for content.consumerfinance.gov.
- Added the Digital Gov search script.

### Changed

- Hid overflow-x at mobile sizes on document body.
- Added `halt()` and `clearTransitions()` methods to transition behaviors.
- Updated the content on doing-business-with-us and doing-business-with-us/upcoming-procurement-needs based on EA feedback.

### Removed

- Removed resolved TODOs and old macros replaced by atomic components.

### Fixed

- Fixed an issue where the multiselect couldn't be closed.
- Fixed the browser tests for the recent change to wagtail pages.
- Fixed the mobile menu for on-demand django pages.
- Fixed disappearing search close button when swapping device orientation.


## 3.0.0-3.3.2 - 2016-04-11

### Added

- Adds a max-selections checker to the Multiselect.
- Remove inline CSS when running sheer_index.
- Abstracted dom events for easier reuse throughout the project.
- Added npm shrinkwrap and snyk dependency monitoring
- Tests `share_the_page` wagtail hook and associated functions

### Changed

- Updated Global Search to set search trigger to invisible,
  since hidden is overridden.
- Defaulted Related posts slug title to 'Further Reading' and made it a field in wagtail.
- Enabled gov delivery subscriptions to work on wagtail pages
- randomized formfieldWithButton Id and included name field for post requests.
- Update Director's Bio and Deputy Director's Bio
- Update the leadership calendar copy and links
- Updated the placeholders in wagtail filterable list controls.
- Updated footer to atomic footer.
- Pinned our NPM dependencies.
- Updated Capital Framework to 3.3.0
- Changed U.S. flag image paths to be root-relative
- Refactored wagtail hook `share_the_page`

### Removed

- Removed `gulp beep` task for optional alerting when the build process
  has completed.
- Remove Disqus comments from blog pages
- Removed sitespeed.io gulp task

### Fixed

- Fixed paths to templates that were moved in to /about-us.
- Update biographies for director bios.
- Fixed issue with bad values in the multiselect.
- Fixed the missing logon on IE 8.
- Fixed an issue w/ the spacing on the hero.
- Fixed issue where missing images were breaking the hero layout

## 3.0.0-3.2.1 - 2016-03-21

### Added

- Added Featured Menu Content Molecule.
- Added Global Banner Molecule.
- Added Digital Privacy Policy to the footer.
- Added tests for dom-traverse functions
- Added default values for the View more text and URL.
- Dynamically create the View more URL if there are tags
- Add an EXTERNAL_ICON_PATTERN to handle icons and links separately
- Added specific Blog/Newsroom Categories to Related Post options
- base.html now checks for page (seo) title if exists
- Added a space before the external icon
- Added validation for Youtube URLs.

### Changed

- Abstracted create and queryOneout of the multiselect.
- Simplified array searching in the Multiselect.
- Updated the home hero to it’s own molecule.
- Updated the layout for the level 1 menu items to distribute them more evenly
  across the header.
- Abstracted the string utils from the Multiselect.
- .gov links have an external icon
- Updated the Hero Macro for the new overlay hero styles.
- Updated article template to render all categories
- Append bureau title on every template rendered
- Changing the times we receive for calendar events to match our db.
- Updated `external-site/index.html` to use the full params of whatever's being passed in.
- Changed copy on `/the-bureau/`
- Updated titles and names in the Bureau Structure page

### Removed

- Removed Georgia usage for the time being.
- Removed ICS download placeholder from events.

### Fixed

 - Fixed active filter notification on Browse Filterable pages.
 - Corrected the homepage links.
 - Fixed date range searches on blog page.

## 3.0.0-3.1.1 - 2016-03-21

### Added
- Added Backend sidebar contact
- Add Related Metadata molecule to backend
- Added `ClearableInput` class for clearable input behavior
  in `input-contains-label` CF class.
- Added Github specific Issue and PR templates.
- included paragraph rich text field to related links
- Added new content flush sides on small modifier to fix an issue where margin was set on the molecule level instead of the template.
- Added Info Unit Macro.
- URL field to the Post Preview organism
- Frontend: Added overlay atom.
- Signal receiver function to unpublish all revisions for a page when a page is unpublished
- Backend: HomePage Model
- David Silberman's assets
- Frontend: Added JS init scripts for /offices/, /sub-pages/, and /budget/.
- Frontend: Added data-* attribute JS utility class.
- New manager to query for the most appropriate pages (shared and/or live)
- Enabled Demo Page in flapjack
- Included Password Complexity rules for admin user creation/editing flow
- Enabled email backend for Production settings
- Frontend: Added utility classes for translation and opacity CSS transitions.
- Added SublandingFilterablePage class
- Script to semi-automate importing refresh data
- Provided option to exclude sibling pages in secondary navigation
- Added tests for `external-site-redirect.js`
- Frontend: Added JS Tree data structure and traversal algorithms.
- Add text intro and featured content to SublandingFilterablePage
- Add a script `move_reports.py` to move all reports under a given SublandingFilterablePage
- Add a 'careers_preview' query to limit the results to 5
- Added CFGovLinkHandler to convert richtext internal links to relative links
- Frontend: added `u-hidden-overflow` utility class.

### Changed
- Converted the project to Capital Framework v3
- Updated `protractor` from `3.0.0` to `3.1.1`.
- Included Table organism within full width text
- Changed BrowseFilterablePage and related-metadata.html molecule templates to
  account for new backend
- Abstracted info unit into a helper mixin to make it easier to re-use the inline
  version.
- Moved Home page specific layout changes to it's own file.
- Updated jsdom from `7.2.2` to `8.0.4`.
- Updated secondary-nav to use new expandable molecule in place of old CF
  Expandable.
- Updated gulp-eslint from `1.0.0` to `2.0.0`.
- Converted Link Blob Group, 25/75 Group, and 50/50 Group to single Info Unit Group.
- Converted Link Blob Macro to Info Unit Macro.
- Converted 25/75 Macro to Info Unit Macro.
- Converted 50/50 Macro to Info Unit Macro.
- Updated Home Page to Info Unit Macro.
- Included use of wagtail `classname` meta field for block css modifiers
- Breadcrumbs for Wagtail pages now handled by Wagtail
- Changed Wagtail pages extending from `layout-side-nav.html` to use new side
  navigation handling
- Changed FilterableListControls.js to add validation for email, date, and
  checkbox fields.
- Converted references and asset urls from Fuchs to Silberman.
- Fix blog post template to use sheerlike related posts method.
- Restructured mega menu to include submenus recursively to allow for a
  third-level.
- Renamed atomic-checkers `validateDomElement` to atomic-helpers `checkDom`.
- Add two categories to the Implementation Resource group.
- Updated the homepage based on user feedback.
- Renamed preview_link_url/text => secondary_link_url/text
- Updated Categories for Research & Reports.
- Changes to job listing pages.
- included backend support for Video in FCM
- Changed `external-site-redirect.js` to remove jQuery and fix Regex.
- Updated the global search for no-js and IE 8-10 fixes.
- Frontend: Added all launch-state mega menu links.
- Frontend: Added hover-to-show behavior in desktop mega menu.
- Use the added `careers_preview.json` in the careers sublanding page instead
  of `careers.json`
- Wrap prefooter section in Browse pages in a conditional to prevent empty prefooter
- Frontend: Added behaviors for third level mobile mega menu.
- Frontend: Made Expandables collapse under 600px window size.
- Updated the Mega Menu layout to avoid pointer events for older IE.
- Updated the Mega Menu for devices without JS.
- Disabled GTM tracking for links in menu and return to top link.

### Removed
- Removed normalize and normalize-legacy from main less file because CF
  already includes it.
- Removed old branded list mixin (was causing compile errors).
- Removed unnecessary Wagtail streamdata retrieval function from v1/utils/util.py
- Removed old beta styles.
- Removed prototype language, such as instances of setting `value`, `page`,
  and `global_dict`
- Imports of contact info macros that were breaking the page
- Removed Link Blob, 25/75, and 50/50 styles.
- Removed need for negative margin tweaks after groups.
- Removed need for positive margin tweaks aroung group headings.
- Removed heros from old WordPress pages.
- Removed `show-hide-fields.js` script and reference from common.js.
- Meredith Fuch's assets.
- A couple of Implementation Resource group categories.
- Removed Chosen.js library and custom styles/scripts.
- Removed several size=x params passed to query.search(), which don't do anything
- Removed all the pages and associated code that have been ported to wagtail.

### Fixed
- Fix bug where publised pages were showing shared content
- Fixed Contacts import-data script to set phone numbers correctly
- Fixed an issue where heros were not displaying on new Wagtail pages.
- Fixed an error where the secondary nav script was trying to initialize on
  pages it wasn't used.
- Fixed archive_events script to run in production.
- Fixed issue where form validation clashed with filterable list controls.
- Post preview title now links to page link.
- Fixed a bug where the search input and button in the header were misaligned.
- Fixed urls document type for career pages.
- Fixed stacking bug in header search.
- Fixed page saving bug that would prevent the display of a page's tags
- Fixed ordering for Filterable results to be newest => oldest by published_date.
- Fixed a bug where activiating the clear button wasn't clearing filtered
  results on browse filterable pages.
- Fixes the values for author and tag options to remove special characters.
- Fixes layout issues with filters on sheer pages.
- Fixed failing browser tests due to atomic naming updates.
- Fixed a bug in the multi-select script where value was set before input type.
- Fixed positioning bug in global search.
- Fixed issue where categories without a set icon were showing the speach icon.
- Fixed issue where a filtered page wasn’t showing the selected options in the
  multiselect.
- Fixed an error in the Browser tests for IE 8.
- Fixed an error in the Browser tests when running on Jenkins.

## 3.0.0-3.0.0 - 2016-02-11

### Added
- Added 'sheer_index' manage.py subcommand, to replace usage of 'sheer index'
- Migrated 'sheerlike' project into this codebase
- Added 'watchserver' manage.py subcommand for running Django dev server
  and gulp watch together.
- Added Acceptance tests for the `activity-log` page.
- Added webpack module loader for per-page JavaScript.
- Added external-site page-specific script.
- Added `config/environment.js` for project JS path configuration.
- Added filesystem helper to gulp utilities for retrieving a binary executable.
- Django Server
- Django related urls to access links
- Django-Sheerlike integration
- Added Acceptance tests for `the-bureau` pages.
- Added test utility to retreive QA elements.
- Added ARIA state utility to enable decorating dom elements with ARIA states.
- Added unit test for `aria-state.js`.
- Wagtail CMS
- Added `gulp test:a11y` accessibility testing using node-wcag.
- Added node 4.1.0 engine requirement in `package.json`.
- Added `commonjs`, `jest`, `protractor` environments.
- Added new ESLint `no-useless-concat`, `global-require`,
  `jsx-quotes`, `no-restricted-syntax`, `block-spacing`, `require-jsdoc`,
  `space-before-keywords`, `no-dupe-class-members`, `prefer-arrow-callback`,
  and `prefer-template` rules.
- Added `properties` attribute of `id-length` rule.
- Added `keywords`, `unnecessary`, and `numbers` attributes
  to `quote-props` rules.
- runserver.sh script to collectstatic files and run the server
- Added testing for web-storage-proxy.js
- Added Acceptance tests for `careers` pages.
- CFPBPage model
- Backend for Staging vs Production publishing
- Django template tags
- Added `block__flush` to cf-enhancements to remove margin from all sides.
- Added Acceptance tests for `blog` pages.
- Added Acceptance tests for `newsroom` pages.
- Added Acceptance tests for `doing-business-with-us` pages.
- Added Acceptance tests for `budget` pages.
- Added atomic landing page template prototypes.
- Added `/organisms/` and `/molecules/` directories to includes directory.
- Added `gulp test:perf` task to test for performance rules.
- MYSQL backend to project settings & a database creation script
- Added `gulp test:unit:server` for running Django unit tests via gulp.
- Added templates and CSS for the Text Introduction molecule.
- Added Unit test for `BreakpointHandler.js`.
- EventPage and EventLandingPage
- Management command to convert Wordpress data into Wagtail based Django models
- Script to convert Event WP data into Wagtail specific POST data for wagtailcore view `create()`
- Added half-width-link-blob macro and styles
- Added templates and CSS for the Image and Text 25/75 molecule.
- Added templates and CSS for the Image and Text 50/50 molecule.
- Added templates and CSS for the Call to Action molecule.
- Added `gulp beep` task for optional alerting when the build process
  has completed.
- Added Molecule/Organism Streamfields.
- Added wagtail specific demoPage only available in development for displaying moleclues/organisms.
- Added `license` field to `package.json`.
- EventArchivePage, EventRequestSpeakerPage, and EventFilterForm.
- Added templates and CSS for the Full Width Text organism.
- Added templates and CSS for the Contact Method molecule.
- Added templates and CSS for the Sidebar Contact Info organism.
- Added `/browse-filterable` template page
- Added templates and CSS for the Main Contact Info organism.
- Added templates and CSS for the Related Posts molecule.
- Added templates for the Hero molecule (CSS is in CF-Layout v1.3.0)
- Added template for post-preview molecule
- Added templates and CSS for the Signup Form organism.
- Added templates and CSS for the Content Sidebar organism.
- Added instruction to create superuser for admin access.
- Adds new file to commands module in the core app called `_helpers.py`
- Adds ability to import snippets
- Added ImageText2575 molecule backend model and template
- Added Call to Action backend and template
- Added Contact snippet and molecule backends
- Added temporary folder for converted Jinja2 Wagtail field template files
- Added WP Import Data Contact processor
- Added templates and CSS for the Adding Sidebar Breakout organism.
- Added cf-tables and tables molecule
- Landing Page Type
- Initial Data json file for preloading pages
- Added `/browse-basic` template page.
- Added templates and CSS for Expandable molecule and ExpandableGroup organism.
- Added `classlist` JS polyfill.
- Added `EventObserver` for adding event broadcaster capability to JS classes.
- Added `atomic-checkers.js` and `validateDomElement`
  utility method for checking atomic element DOM nodes.
- Backend Organisms Full Width Text & Post Preview.
- Added Related Posts molecule to the CFGOVPage
- Add Main Contact Info molecule
- Add Sidefoot Streamfield to CFGOVPage for sidebar/footer content
- Add global context variable `global_dict` for easier prototyping
- Add styleguide app to local settings
- Added templates and CSS for the Filterable-List-Controls organism.
- Add Table organism
- Add Sublanding Page
- Add Hyperlink template
- Add icons to Sidefoot Streamfield blocks
- Add ImageText5050Group and HalfWidthLinkGroup templates and organisms
- S3 Image Upload support for Refresh/Prod
- Dev Landing Page Demo
- Add Image Text 25/75 and Full Width Text into SublandingPage
- Add related_posts_function to the global context in Jinja2 for prototyping of related posts
- Added the featured content module molecule and included it in the landing-page prototype
- Add ImageText2575Group organism
- Add ImageText2575Group to Sublanding and Landing pages
- Add the insets Quote and Related Links.
- Added templates and CSS for the Notification molecule.
- Added prototype data to the form-field-with-button molecule
- Added prototype data to the email-signup organism
- Added the email-signup organism to landing-page template
- Added templates and CSS for the Social-Media molecule.
- Add Heading field to Link Blob group
- Add prototype data to Image Text organisms
- Backend Expandable/Expandable Group Molecule & Organisms
- Added Number Block
- Added Form Field with Button to sublanding page
  ([Fixed 1246](https://github.com/cfpb/cfgov-refresh/issues/1246)).
- Added Backend Feature Content Molecule
- Added get_unique_id context method.
- Added templates and CSS for the Item Introduction organism.
- Added templates and CSS for the Pagination molecule.
- Backend Browse Page
- Added Backend Item Intro Organism
- Added Backend: Notification
- `dom-traverse.js` for dom querying not covered by native dom.
- Added Backend Learn Page model
- Added Related Topics molecule.
- Added full_width_sans setting for correct font face usage.
- Added a new nav-link molecule macro and styles.
- Added Related Links to Sidebar/Footer.
- Added Related Metadata molecule.
- Added custom image and rendition models CFGOVImage and CFGOVRendition
- Added AbstractLearnPage for Learn and Doc Detail pages
- Added preview fields to AbstractLearnPage
- Added relevant date fields to AbstractLearnPage
- Added multi-select atom styles and scripting
- Added Frontend: Global Header CTA.
- Added Frontend: Header.
- Added Frontend: Mega Menu.
- Added Frontend: Global Eyebrow.
- Added Frontend: Global Search molecule.
- Added language dropdown for pages, which defaults to english
- Add BrowseFilterablePage model
- Add BaseExpandable class for expandable controls
- Add FilterControls organism using BaseExpandable
- Add url_parameters macro to handle adding existing get URL parameters into links
- Added new info-unit molecule that combines (but doesn't replace) the half width link blob, image and text 50/50, and 25/75 into one base molecule using modifiers.
- Added new (undocumented) card molecule.
- Add wagtailuserbar to the base.html
- Added unit test for beta-banner.js.

### Changed
- Updated the primary nav to move focus as user enters and leaves nav levels
- Moved handlebars from npm to bower.
- Added jQuery CDN with fallback to head to satisfy GTM requirements.
- Changes the location of the /dist folder to cfgov/v1/jinja2/v1
- Server port is now at 8000
- included with context flag for macros that make a call to request object
- Updated Jinja2 shorthand if statements to include an empty else case.
- Added `binaryDirectory` parameter to `fsHelper.getBinary` helper function.
- Updated jsdom from `3.1.2` to `6.5.1`.
- Updated mocha-jsdom from `0.3.0` to `1.0.0`.
- Updated istanbul from `0.3.13` to `0.3.20`.
- Updated TravisCI node version to `4.1.0`.
- Updated ESLint configuration from `1.0.0` to `1.5.1`.
- Vendor related files now sit at the root project location
- Moved templates to reside in v1 app project jinja2 directory
- Added ability to use django static & url functionality in jinja2 templates.
  [More Information](https://docs.djangoproject.com/en/1.8/topics/templates/#django.template.backends.jinja2.Jinja2)
- Refactored web-storage-proxy.js to be less complex and make it testable
- Updated del from `1.2.0` to `2.0.0`.
- Updated chai from `2.3.0` to `3.3.0`.
- Updated sinon-chai from `2.7.0` to `2.8.0`.
- Settings file and template loaders
- Updated gulp-autoprefixer from `2.3.1` to `3.0.2`.
- Added pixel dimensions to Cordrary corner video image.
- Added JS in `./config` directory to `gulp lint:build` task
  and merged that and gulp config together in `config.build`.
- addressed security concerns about query data validation in calendar filter pdf generation,
  and added an option to filters to allow post requests
- fixed url routing for rendering directory cordrays pdf
- explicitly stated jinja2 to autoescape in templates
- Changes `align: value` attribute in ESLint `key-spacing` rule
  to individual mode with `mode: minimum` option set.
- Changes `quote-props` rule attribute to `consistent-as-needed`.
- Added href URL to primary nav top-level menu link.
- Changed DB backend from sqlite ==> MYSQL.
- Govdelivery subscribe view is now exempt from csrf verification
- Fixed issue w/ gulp watch task not compiling JS on change
- Refactored `BreakpointHandler.js` to remove jQuery dependency and unneeded code.
- Changed from single cf import to individual module imports.
- Move handlebars dependency to npm from bower.
- Change Doing Business With Us email to office email
- Updates `gulp-sitespeedio` from `0.0.6` to `0.0.7`.
- CFGOVPage to include tags and authors
- Event import script to include grabbing tags and authors
- Change templates to move logic to Django backend
- Move Event filter over to a Django form.
- Updates `jsdom` to `7.0.2` from `6.5.1`.
- Move staging hostname variable from django settings to be an environment variable
- Uses globally installed Protractor in setup.sh, if available.
- Updated the existing breakpoint variables and values to the ones released in cf-core v1.2.0
- Excludes 3rd-party JS polyfills from linting.
- Abstracts code into helper class `DataImporter`
- Modifies command line options to allow specifying arguments for importing pages or snippets
- Changes the way the processor module is imported so it imports it using the [app] argument
- Moves the processors module from the core.management.commands module to the v1 app
- Contact molecule templates
- Changes .env Project configuration workon control flow to direct stdout and stderr to /dev/null.
- Upgrade wagtail to 1.2
- Cleaned up and rebuilt the secondary nav to reduce complexity and fix bugs
- Routed landing page type related molecules and organisms
  to use `jinja2/v1/_includes/` template locations.
- Updated protractor from 2.5.1 to 3.0.0.
- Updated gulp-sitespeedio from 0.0.7 to 0.0.8.
- Update runserver script to start MYSQL if it isn't running
- Reduced padding on expandables per direction of design.
- Hide cues on expandables when JS is turned off.
- Updated protractor from 2.5.1 to 3.0.0.
- Change name of Settings tab to Configuration
- Move some Promote fields to Configuration tab
- Change Promote to be Sidebar/Footer
- Move Related Posts and Email Signup to sidefoot Streamfield in the Sidebar/Footer tab in CFGOVPage
- Finalize Sidebar Breakout organism template
- Finalize Sublanding Page template
- Fix related post molecule to be used in multiple places
- Convert Sidefoot paragraph streamfield block to Textblock
- Updated headings for changes in Capital Framework
- Temporarily comment out related posts section of single blog post
  browser test until BlogPage's are in Wagtail.
- Add `show_heading` checkbox to Related Posts organism to toggle the heading
  and icon.
- Merge Streamfields in LandingPage
- Landing and Sublanding content blocks render each atomic structure with `div class="block">`
- Added environments to frontend/backend setup scripts.
- Make Full Width Text organism a StreamBlock and add insets
- Converted `external-site.js` to `ExternalSite.js` class and removed 3rd party dependencies.
- Changed the ImageBasic atom to always include an optional alt by default
- Removed field validation on content creation
  ([Fixed 1252](https://github.com/cfpb/cfgov-refresh/issues/1252)).
- Sets npm install on frontend.sh to warning level.
- Updated Jinja2 environment inlcude flag related methods
- Updated ImageText5050 requirements [Fixed 1269] (https://github.com/cfpb/cfgov-refresh/issues/1269)
- Updated `webpack-stream` to `3.1.0` from `2.1.0`.
- Updated `player` to `0.5.1` from `0.6.1`.
- Updated streamchild render method to use default behavior when using default blocks [Fixed 1268] (https://github.com/cfpb/cfgov-refresh/issues/1268)
- Fixes styling and rendering issues [Fixed 1278] (https://github.com/cfpb/cfgov-refresh/issues/1278)
- Upgrade version of Wagtail to 1.3
- Change method of CFGOVPage called `children` to be called `elements`
- Moved html5shiv into modernizr.
- Updated `gulp-load-plugins` to `1.2.0` from `1.1.0`.
- Included breadcrumb data from page context
- Added development environment data initialization
- Pinned jQuery to `1.11.3` due to changes in `1.12.0` that cause errors in jsdom.
- [Fixed 1320] (https://github.com/cfpb/cfgov-refresh/issues/1320)
- Converted the nav-secondary macro and styles to an organism
- Updated the new secondary-nav organism to use the new nav-link molecule
- Updated the secondary-nav-toggle for new classnames
- Changed expandable.html to be a macro for upcoming Filtered List
- Updated browse-filterable demo
- Updated filterable-list-controls organism to allow for multiple option
- Password Policy & Lockout criteria for login, account password change & forgot my password.
- Updated the project to use Avenir font by default
- Updated `mocha` from `2.2.4` to `2.4.2`.
- Updated `sinon` from `1.14.1` to `1.17.3`.
- Updated `lodash` from `3.10.0` to `4.0.1`.
- Change jinja2 templates to handle Wagtail page
- Fixed [1348](https://github.com/cfpb/cfgov-refresh/issues/1348) and [1354](https://github.com/cfpb/cfgov-refresh/issues/1354)
- Updated brand colors to updates in generator-cf.
- Disabled JavaScript in IE8 and earlier.
- Removed max_length validation until [later review](https://github.com/cfpb/cfgov-refresh/issues/1258) after release
- Refactored beta-banner.js to demonstrate general lifecycle.

### Removed
- Removed unused exportsOverride section,
  which was an artifact of the grunt bower task.
- Removed browserify, watchify, and browserify-shim dependencies.
- Removed src directory
- Removed bad CF Notifier tests.
- Removed unnecessary mobile-only expandables
- Removed link from Cordray's corner image `/the-bureau/about-director/`.
- Removed extra Google Analytics code.
- Removed `istanbul` because it's already a dependencies of `gulp-istanbul`.
- Sidebar from LandingPage
- Removed `map` and `filter` array polyfills.
- Removed `event-listener.js` and `query-selector.js` polyfills for IE8.

### Fixed
- Fixed instructions for gulp watch
- New way to run the server documented in the INSTALL.MD
- New way to define url routing, no longer automatically set by file path
- Fixed heading structure throughout website
- Fixed setup.sh to use argument correctly
- Fixed title for Small & Minority Businesses
- Fix page header rendering for Sublanding page
- Fix related post molecule to be used in multiple places
- Fix failing tests relating to Related Posts organism
- Fix related-posts.html logic
- Minor PEP8 compliance changes
- Fixed the markup for the 25/75 organism.


## 3.0.0-2.4.0 - 2015-09-29

### Added
- Added Favicon
- New and improved primary nav (both look and interaction)
- Added expanded-state utility for getting/setting aria-expanded

### Changed
- Updated Video Code to make it usable on Events pages.
- Changed gulp JS unit testing task from `gulp:unit:js` to `gulp:unit:scripts`
- Updated Meredith Fuchs bio and images.
- Added indent rules for `var`, `let`, and `const` in ESLint config file.
- Replaced old Grunt legaccsy plugin with Gulp mq-remove plugin
- Added ability for acceptance --specs test flag to accept list of test files.
- Changes `big_radio` macro to `radio_big` and `checkbox_bg` to `checkbox_big`.
- Updated Dep Dir title to include "Acting"

### Removed
- Disables tests for landing page events, since we don't currently have events.
- Removed Ombudsman from nav for beta freeze.

### Fixed
- Fixed issue with logic displaying the Event summary state.
- Fixed missing IE only stylesheet for older systems/browsers.
- Fixed skip-navigation link for keyboard navigation.


## 3.0.0-2.3.0 - 2015-08-27

### Added
- Added time macro.
- Added `gulp test:unit` and `gulp test:acceptance` tasks for test stages.
- Added support for link buttons to disabled link utility class.
- Added `breakpoints-config.js` config file to use for responsive JS.
- Added breadcrumbs to blog, newsroom, careers, business, bureau
  and budget pages
- Added Meredith Fuchs to Leadership calendar filter.
- Added unit test for `assign` utility.
- Added `get-breakpoint-state.js` to add support for responsive JS.

### Changed
- Moved `.meta-header`, `.jump-link`,
  and `.list__links` to `cf-enhancements.less`.
- Converted time elements to use time template.
- Broke apart format macros into topical macros.
- Updated legacy code to remove old jQuery dependency and
  unnecessary code.
- Updated copy on `about-us` page
- Added copying of `.env_SAMPLE` to `.env` part of `setup.sh`.
- Moved console output messages to the end of the `setup.sh` `init` method.
- Organized `.env_SAMPLE` and made `.env` executable on its own.
- Added `HTTP_HOST`, `HTTP_PORT`, `SELENIUM_URL`, `SAUCE_USERNAME`,
  `SAUCE_ACCESS_KEY`, `SAUCE_SELENIUM_URL`, and `VIRTUAL_ENV`
  constants to `.env_SAMPLE`.
- Moved aggregate `gulp lint` task to bottom of file to avoid duplicate
  lint task entries in `gulp --tasks`.
- Renamed `gulp lint:src` to `gulp lint:scripts` to future-proof type of linting.
- Renamed `gulp test:macro` to `gulp test:unit:macro`.
- Renamed `gulp test:processor` to `gulp test:unit:processor`.
- Renamed `gulp test:browser` to `gulp test:acceptance:browser`.
- Edited `INSTALL.md` to accommodate changes in `.env_SAMPLE`.
- Edited Protractor configuration to include browser groups,
  which by default only run the essentials locally, but the full suite
  (including legacy browsers) on Sauce Labs when Sauce credentials are present.
- Updated test instructions to use the gulp test subtasks.
- Updated Travis CI settings to use `setup.sh`.
- Updated files to use `breakpoints-config.js`.
- Made `/the-bureau/bureau-structure/role-macro.html` private.
- Updated `gulp clean` to leave the `dist` directory and remove the inner
  contents
- Use `HTTP_PORT` environment variable for port in `gulp watch`, if available.
- Removed "optional" text from privacy complaint form
  and added `*` to designate required fields.
- Updated Deputy Director information to Meredith Fuchs.
- Updated `/about-rich-cordray/` URL to `/about-director/`.
- Updated `/about-meredith-fuchs/` URL to `/about-deputy-director/`.
- Normalized director and deputy director photos to be format `NAME-WxH.jpg`.
- Changed name of `shallow-extend` utility to 'assign'.
- Superscripts `st` in `21st` on About Us page.
- Updated `BreakpointHandler.js` to support usage of `breakpoints-config.js`.

### Removed
- Removed styles from codebase that have already been migrated
  to cf-typography.
- Removed duplicate Privacy Policy
- Removed processor tests due to them being outdated.
- Removed failing bureau tests to be debugged later

### Fixed
- Fixed borders on sub-footers across the website
- Fixed 'Return to top' button width on footer
- Fixed default gulp task
- Fixed icon links to match CFPB Design Manual
- Fixed gulp copy task that was missing copying PDFs in subdirectories.
- Fixed issues with active filter logic.
- Fixed testing issue with single pages reloading for every test
- Fixed testing timeouts the first fix didn't correct by updating timeout time


## 3.0.0-2.2.0 - 2015-08-18

### Added
- Transitioned Capital Framework dependency to v1.0.0 in bower.json.
- Added gulp and the required npm plugins
- Added gulp config file to lay out configs for each task
- Added gulp tasks split up into their own files
- Added acceptance tests for `/offices/*` pages accessible through site's menu.
- Added Accessibility page to footer and adds Accessibility page tests.
- Added acceptance tests for `/sub-pages/*`.
- Added `activities-block` shared template for activity feed
  on offices and sub-pages.
- Added accessibility complaint form.
- Added "File an EEO Issue" form.
- Added `/offices/office-of-civil-rights/` page, tests, and link in footer.

### Changed
- Site's "About" text to "About Us".
- Replaced FOIA Records with Coming Soon heading
- Updated setup.sh to use gulp
- Updated travis to use gulp tasks
- Updated main.less to use the paths option in less compiler.
- Moved and renamed contact-macro to contact-layout in macros directory.
- Moved filters macro from `post-macros.html` to `/macros/filter.html`.
- Made filters macro helpers private.
- Moved getViewportDimensions out of utilities.js and into own module.
- Updated ESLint to v1.0.0.

### Removed
- Removed Grunt plugins from package.json
- Removed the Gruntfile.
- Removed homepage progress charts and related content and JS.
- Removed 80px to 120px sizing for the isocon sizes on the-bureau page.
- Removed cf-pagination and other unused JS.

### Fixed
- Fixed margins on site footer.
- Switched the two forms under Privacy to their correct positions
- Fixed incorrect email href reference on offices contact email link.


## 3.0.0-2.1.0 - 2015-08-05

### Added
- Added `map` and `filter` array polyfills.
- Added `about-us` page and tests
- Added `newsroom` type to Activity Snippets
- Created initial career posting template.
- Created 1/4 and 3/4 layout columns.
- Added DL styles to cf-enhancements.
- Added `offices/project-catalyst`.
- Careers processor/mapping/query.
- Added `office_[office slug]` class to offices template.
- Careers to the lookups.py
- Added `media_image__150` modifier for 150 pixel wide images.
- Added `simple-table-row-links.js` for making tables with linkable rows.
- Added `event-listener.js` and `query-selector.js` polyfills for IE8.
- Added `@tr-border` variable to `cf-enhancements.less`
  for simple-table border color.
- Added tests for events and event archive landing pages

### Changed
- Updated primary navigation to match new mega menu design.
- Changed project architecture to having `/src/` and `/dist/` directory.
- Changed `/_tests/` directory name to `/test/`.
- Changed `/_tests/macro_testing` directory name to `/test/macro_tests`.
- Moved `browserify-shims.js` to `/config/` directory.
- Upgraded Travis to container-based infrastructure
- Updated Offices pages to change activity feed logic.
- Updated block-bg padding in cf-enhancements based on JJames feedback.
- Updated Offices sub pages to display related documents.
- Updated Offices sub pages to always display activity feed.
- Updated Expandable macro to update design and add FAQ options.
- Moved `sub-page_[sub-page slug]` class to main content area of sub_pages template.
- Styled unordered lists as branded lists in the `office_intro-text`,
  `sub-page_content`, and `sub-page_content-markup` class areas.
- Updated all careers images to 2x size and have the same markup structure.
- Updated event macros to use Sheer 'when' function in order to
  display content based on state.
- Tied careers data into single template and renamed to _single.html
- Replaced career pages mock jobs data with data from the jobs API.
- Made jobs list table on /careers/current-openings/ have linkable rows.
- Adds eslint ignore lines for polyfills, which will not be changing.
- Moved CF table color overrides to `cf-theme-overrides.less`.
- Updated the existing missions browser test to be stronger
- Updated the browser test specs in conf.js because the shared spec was being
  fired on the desktop test, even though those tests had already been run in
  Chrome. Now the desktop test only runs the desktop spec.
- Separated `grunt test` task from `grunt build`
  and made default task test + build.

### Removed
- Removed requestAnimationFrame polyfill.
- Removed `_tests/browser_tests/README.md`, `_tests/macro_testing/README.md`, `_tests/processor_tests/README.md`.
- Removed `grunt vendor` from `setup.sh`.
- Removed unused CSS on `office.less`
- Removed `/events/archive/_single.html`

### Fixed
- Fixed issue on IE11 when using the dates to filter caused
  by toString method.
- Event tag filtering on archive page
- Added browser tests to linting task
- Fixed MobileOnlyExpandable error on office page.
- Normalized use of jinja quotes to single quote
- Fixed a large chunk of the existing linting errors and warnings
- Fixed issue with active filters on`/the-bureau/leadership-calendar/print/` page.


## 3.0.0-2.0.0 - 2015-07-24

### Added
- Added `sub-pages/civil-penalty-fund-allocation-schedule/` page.
- Added `sub-pages/sub-pages/consumer-education-financial-literacy-programs/` page.
- Added `u-hidden` utility class for fully hiding an element.
- Added `TEST.md` readme file for testing instructions.
- Added `grunt clean` and `grunt copy` tasks.
- Added `grunt clean` step to `setup.sh`.

### Changed
- Updated primary navigation to match new mega menu design.
- Changed project architecture to having `/src/` and `/dist/` directory.
- Changed `/_tests/` directory name to `/test/`.
- Changed `/_tests/macro_testing` directory name to `/test/macro_tests`.
- Moved `browserify-shims.js` to `/config/` directory.

### Removed
- Removed requestAnimationFrame polyfill.
- Removed `_tests/browser_tests/README.md`,
  `_tests/macro_testing/README.md`, `_tests/processor_tests/README.md`.
- Removed `grunt vendor` from `setup.sh`.

### Fixed
- Fixed issue on IE11 when using the dates to filter caused
  by toString method.
- Event tag filtering on archive page


## 3.0.0-1.3.0 - 2015-07-16

### Added
- Added `block__border-left` and `block__border-right` CF enhancements.
- Added `students-and-graduates` page to careers section.
- Added `short_title` to Office/Subpage.
- Added ordering to the navigation on Office/Subpage.
- Added script to index all links on our site.
- Added initial browser test with instructions for testing and adding more
- Added `media_image__100` and `media_image__130-to-150` classes for responsive
  image sizes on mobile carousel.
- Added `u-link__disabled` utility class for styling disabled links.
- Added `/careers/working-at-cfpb/` page.
- Added block templates for LinkedIn info, provide feedback link,
  and career page summaries.
- Added `MobileCarousel.js` module for instantiating the slick carousel
  and added associated `js-mobile-carousel` class as a hook.
  Also added `mobile-carousel` for CSS.
- Added `the-bureau` page wrapper class.
- Added `media-stack` CSS block for stacked media objects.
- Added fixes for `open-government` pages.
- Added `careers/application-process` page.
- Support in Event processor for ICS file generator
- Added `careers/current-openings` page.
- Added `/transcripts/` folder and transcript for job application video
- Added Google Maps image utility macro
- Added `careers/` landing page.
- Added options for toggling each network icon in share macro
- Added LinkedIn sharing (toggled off by default) in share macro

### Changed
- Fixed background and border on secondary navigation.
- Related Links now disable styles links with empty URLs.
- Updated secondary navigation to use true parent/child relationships.
- Events processor/mapping/queries for new Event type structure.
- Changed the way navigation works for Office/Subpage.
- Updated grunt-eslint to version 16.0.0 and updated ESLint config to latest.
- Moved modules that can be instantiated through the `new` keyword
  to a `classes` subdirectory.
- Moved page-sniffing JS code to page scripts for the-bureau
  and working with the CFPB pages.
- Moved carousel to a macro and implemented on the-bureau
  and working at the CFPB pages.
- Moved MobileOnlyExpandable initialization out of MobileCarousel.
- Converted excerpts HTML to articles from sections in the careers section.
- Breaks `macros.html` apart into files in the /macros/ directory.
- Updated events templates to match new data and processor.
- Updated percentages based on recent updates.
- Updated activities_snippet macro to make column markup dynamic.
- Replaced placeholder images on /careers/working-at-cfpb/
- Updated footer to add offices links.
- Moved the disperate arguments into one main options argument with
  key: val pairs for each option in share macro
- Updated email sharing to use mailto: link instead of addthis network
  (removes need for the external privacy notification and consolidates
  email patterns) in share macro

### Removed
- Removed `list_link__disabled` class.
- Removed is_mobile macro and logic from filter.

### Fixed
- Fixed contact-us templates to make them private.
- Fixed issue displaying grandchild pages on sub-pages.


## 3.0.0-1.2.2 - 2015-07-02

### Added

- Add reverse flag back into post preview snapshot for most recent pages

### Changed

### Removed

### Fixed
- Office/Subpage navigation links on beta
- Ordering of subpages in the nav on Office page

## 3.0.0-1.2.1 - 2015-06-29

### Removed
- Event processor to fix indexing error


## 3.0.0-1.2.0 - 2015-06-19

### Added
- Added `setup.sh` script for bootstrapping the project.
- Added insertTarget and insertLocation options to cf_notifier plugins
- Added `box-sizing-polyfill` to `exportsOverride` as needed for
  `grunt-bower-task` to work correctly. `box-sizing-polyfill`
  is installed by cf-grid.
- Added `grunt watch:js` task for completeness.
- Added vendor directory variable to `main.less`.
- Added warning for concat:cf-less Grunt task when sourcefiles are missing.
- Added form for Submit a request FOIA page
- Added styles, JavaScript for hiding and showing additional fields in forms
- Added toplevel navigation items config file for removing hardcoded
  navigation menu items.
- Added external url redirect page, styles, and JavaScript.
- Added `.nav-secondary_link__disabled` style.
- Added `.nav-secondary_item__child` class to visually distinguish sub-pages
  from sibling pages in the sidenav.
- Added `.nav-secondary_item__parent` class to visually distinguish browse
  pages from the subpages below them in the sidenav.
- Added JavaScript utilities for checking types and primitives.
- Added `primary_nav` jinja block to `base.html` template.
- Added FAQ processor and mapping
- Added `use_form` field to sub_pages
- Added `related_faq` field to sub_pages and offices
- Added `inset-divider` class for providing an inset horizontal rule
  independent of the list or list item widths within the side navigation bar.
- Added `preview_text` and `short_title` fields to sub_pages.
- Added `templates/activities-feed.html` HTML template for the activity feed
  area on the offices and sub_pages.
- Added Plain Writing Feedback form.
- Added `cfpb_report` activity type to activities feed macro.
- Added breadcrumbs macro and temporarily set breadcrumbs for all office sub-pages.
- Added download icons to `privacy-impact-assessments-pias`

### Changed
- Relaxed ESLint `key-spacing` rule to warning.
- Refactored breakpoint-handler module into separate class modules
  and utility function.
- PascalCase ContentSlider module to properly designate class status.
- Reduced complexity of validation and notification plugins
- Changed vendor directory to `src/vendor` and updated paths.
- Changed to using `jit-grunt` in place of `load-grunt-tasks`.
- Updated contact us filter to use new notifications
  (replacing type-and-filter messaging with cf_notifier)
- Replaced placeholder Activity Feed on FOIA faq page with actual Activity Feed
- Sped up notification animations
- Added custom template for FOIA records page.
- Refactored code for Wordpress updates
- Initiatives renamed to Sub-pages
- Relaxed ESLint cyclomatic `complexity` rule to max 4 complexity.
- Updates megamenu bureau title to "The Bureau" to fit with sitemap direction.
- Moved Less files to `/src/static/css/` directory.
- Updated `cf-icons` to 0.6.0.
- Update processors.py for FAQ
- Moved HTML templates to `/templates/` subdirectory.
- Breaks header template apart into `header.html`
  and `primary-nav.html` templates.
- Moved external site page header to its own template
  `header-without-nav.html`.
- Minor codefixes on `show-hide-fields.js` along with changing a class name for hiding fields
- Updated side navigation bar to keep page order at mobile sizes and adds
  "IN THIS SECTION" header text to the navigation bar dropdown menu.
- Updated processors to use Elasticsearch bulk indexing
- Office and sub-pages activity feed title to "Latest Activities"
  and contacts to "Contact Information."
- Moved `activity_snippets` macro from `post-macros.html` to `macros/activity-snippet.html`
  and adds render method.
- Made `activity_snippet` macro private.
- Moved `category_icon` macro from `post-macros.html` to `macros/category-icon.html`
  and adds render method.
- Moved `string_length` macro from `macros.html` to `macros/util/text.html`.

### Fixed
- Fixed an issue where scripts were being initialized out of order
- Fixed most of the warnings in validation and notification plugins
- Fixed processor name bug
- Fixed template/processor bugs while indexing and rendering
- Fixed FOIA pages from the template/processor changes
- Fixed missing states from `.nav-secondary_link__disabled` class for
  visited and active links.
- Fixed missing sidebar

### Removed
- Removed `copy:static-legacy` and `grunt-contrib-copy` package.
- Removed unneeded entries from `exportsOverride` in `bower.json`.
- Gitignored CF fonts, "chosen" images, and other vendor files from repo,
  which are slated for eventual removal.
- Removed unused `nav-secondary.html` template.
- Removed unused `cf_inputSplit.js` js module.


## 3.0.0-1.1.0 - 2015-05-20

### Added
- Added `--quiet` grunt CLI flag for suppressing linter warnings.
- Added JS unit testing and code coverage through Mocha and Istanbul.
- Added cf-notifications stylesheet to style notifications
- Added cf_notifier plugin for sending UI notifications
- Added cf_formValidator plugin for validating form inputs
- Added Grunt `build` task and set it as default.
- Added hero and YouTube video functionality to the '/the-bureau/' page.
- Added ajax subscription submission.
- Initiative folder and files for Initiative pages
- Added custom template for FOIA faqs page

### Changed
- Updated grunt-browserify to `^3.8.0`.
- Updated grunt-eslint to `^13.0.0`.
- Moved eslint config file to home directory.
- Moved jQuery download to package.json.
- Updated grunt-banner to `^0.4.0` and updates banner ascii art and format.
- Changed bower.json authors array field to use `homepage` in place of `url`,
  and adds `email` field.
- Adds path variables to Gruntfile.
- Updated form-validation script to use cf_formValidator and cf_notifier
- Changed Grunt `jsdev` and `cssdev` to `js` and `css`.
- Moved testing to build task.
- Updated 404 image to the latest image provided by the design team.
- Office folder and files for Office pages
- Updated template for office pages

### Fixed
- Fixed macro on offices page template
- Fixed subscribe macro in events archive and archive single, and press resources
- Sheer indexing error when related posts are deleted
- Office and Initiative processors
- Slick carousel site-wide JS error.
- Fixed issue with some contacts not showing phone numbers and email addresses

### Removed
- Removed string-replace:static-legacy Grunt task.
- Alert.js plugin
- alert macro
- Unused index.html file from /initiatives/
- Unnecessary setting of template variables


## 3.0.0-1.0.1 - 2015-05-18

### Fixed
- Replaced missing string_score library for the type-and-filter plugin

## 3.0.0-1.0.0

### Added
- Added labels to the phone/email/fax/mail icons on `/contact-us/` page
- Added ability to scrub plural terms in typeAndFilter jQuery plugin
- `.respond-to-retina` mixin for media queries targeting Retina iOS devices
- Scroll to top functionality on footer
- Added `/modules/util/web-storage-proxy.js` utility module.
- Added `/modules/util/js-loader.js` utility module.
- Adds ESLint check for `@todo` jsdoc syntax.
- Updated ESLint configuration to match version `0.20.0.`
  Adds enforcement of `no-dupe-args` and `no-duplicate-case` rules,
  and warnings for `no-continue` and `operator-linebreak` rules.
- Adding mocha tests to `grunt test`

### Changed

- Updated mailing addresses in `/contact-us/` sidebar
- Added `browserify` package and its dependencies
  and refactored codebase to use Browserify for JS modules.
- Added additional ESLint option flags in `space-in-brackets` rule.
- Changed ESLint indent amount to 2 spaces from 4 to match CFPB front-end standards.
- Turns off ESLint `func-names` setting because it's too verbose for the gain it provides.
- Added ability to scrub plural terms in typeAndFilter jQuery plugin
- Updated `grunt` to `~0.4.5`.
- Updated `grunt-eslint` to version `12.0.0.`
- Updated `jquery` to `^1.11.3`.
- Replaced `grunt-uglify` with `uglifyify`.
- Updated mailing addresses in `/contact-us` sidebar
- Reverted navs from Contact Us redacting
- Updated footer to match new designs
- Refactored email subscribe form

### Fixed
- Improvements and fixes to `/contact-us/` page


### Removed

- Removed demo text suffix from page titles.


## 3.0.0-0.3.0 - 2015-04-23

### Added
- Added Privacy Policy page.
- Added Event Request a Speaker page.
- Added settings to enable the `/blog/` and `/newsroom/` RSS feeds.
- Added `brand-palette.less` and `cf-theme-overrides.less`.
- Added `block__border` to `cf-enhancements.less` to provide borders around blocks.
- Added alert to form validation failure
- Added .env config for easier project setup
- Added Event processor

### Changed
- Added styles to 500 and 404 error pages.
- Updated content on 500 and 404 error pages.
- Added full width button modifier for buttons on smaller screens.
- Updated ESLint configuration to the latest ESLint release (v0.18.0).
- Updated `/newsroom/` and `/blog/` post sidebars to add description
  and date, and to update styles.
- Updated icons to use livestream icon instead of wifi icon.
- Updated blog post spacing to be consistent with overall-project spacing.
- Updated round step-by-step slug icons to central-align numbers.
- The name "Watchroom" to "Featured Topic"
- Updated cf-buttons to 1.4.2.
- Updates cf-layout to 0.3.0.
- Changed block background to 5% gray.
- Updated contact us content
- Improved Elasticsearch mappings
- Improved README and INSTALL docs

### Fixed
- Updated related links module on `/newsroom/`.
- Added small screen styles to helpful terms vertical list
  on `/contact-us/` page.
- Updated multi-line icon list styles.
- Fixed missing `jump-link__right` modifier from `/featured-topic.html`.
- Fixed an issue within `/newsroom/` and `/activity-log/` filters where selecting "Blog"
  and another category would return zero results.
- Fixed issue in filters where an input whitespace would prevent suggestions from showing.
- Fixed HTML, typos, and grammatical errors.
- Fixed line height issue in Chosen select boxes
- Updated Google Tag Manager ID from testing account to production account.
- Fixed whistleblower slug on contact us


## 3.0.0-0.2.3 - 2015-03-23

### Changed
- Updated events to match design
- Updated markup with new Isocons
- Updated email form to remove topics
- Updated footer to match new design
- Updated content throughout site
- Updated less files to cleanup code

### Fixed
- Fixed filtering when partial dates are used
- Updated processors to match WordPress API output
- Added sub-nav for mobile devices in instances where hero is present
- Added breakpoint range for main nav on med sized device screens
- Updated the expandable layout for multiple lines of text
- Updated list icons for multiple lines of text
- Added titles to pages that were missing them
- Updated broken links
- Lots more typos


## 3.0.0-0.2.2 - 2015-03-17

### Added
- New Events Archive landing page (with borrowed post data)
- New Events Archive detail page (with borrowed post data)
- New eslint settings file

### Changed
- Updated archived events landing page to display events, filters and pagination
- Updated the Gruntfile for eslint over jshint
- Switched from ElasticSearch queries to filters
- Updated form macro layout to account for optional content
- Updated macro arguments for clearer conditions
- Updated events list for new CF media block
- Updated static content
- General code cleanup

### Fixed
- Events filter showing no results text while displaying found results
- Settings file for PDFReactor
- JS errors
- General layout issues
- Lots of typos


## 3.0.0-0.2.1 - 2015-03-03

### Added
- New Upcoming Events landing page (with borrowed post data)
- New Upcoming Event detail page (with borrowed post data)
- Created new table modifier for simple small screen tables


## 0.2.0 - 2014-12-29

Apologies for ignoring our versioning for five months.

### Added
- Newsroom, Contact Us, About the Bureau, Offices, Doing Business with Us,
  Activity Log, and Budget sections.
- Many new design patterns.
- Tests

### Changed
- Significant template structure overhaul.

### Fixed
- Tons of stuff.


## 0.1.0 - 2014-07-14

Initial release. Contains fully functioning blog section.<|MERGE_RESOLUTION|>--- conflicted
+++ resolved
@@ -30,10 +30,7 @@
 - Updated the analytics code to send events on form submission.
 - Fixed issue surrounding event venue not displaying on event page.
 - Limit Activity Log posts to appropriate page categories.
-<<<<<<< HEAD
-=======
 - Flush Akamai when unpublishing or unsharing a page so those changes propagate immediately
->>>>>>> 79c36e19
 
 
 ## 4.1.9
