{% extends "layout-side-nav.html" %}
{% import "_vars-offices.html" as vars with context %}

{% block title -%}
    {{ office.title | safe if office.title }}
{%- endblock %}

{% block desc -%}
    {{ office.desc | safe if office.desc }}
{%- endblock %}

{% block content_main_modifiers -%}
    {{ super() }} content__flush-bottom
{%- endblock %}

{% block content_main %}

    {% from "post-macros.html" import activity_snippets as activity_snippets with context %}
<<<<<<< HEAD
    {% set activities_feed = activity_snippets(activity_type) %}
    
    {% if office.title %}
        <h1>{{ office.title | safe }}</h1>
    {% endif %}

    <section class="block block__flush-top
                    {{- ' content-l content-l__large-gutters' if office.intro_subscribe_form -}}">
        {% if office.intro_text %}
        <section class="office_intro 
                        {{- ' content-l_col content-l_col-1-2' if office.intro_subscribe_form -}}">
            <p class="h3">{{ office.intro_text | safe if office.intro_text }}</p>
        </section>
        {% endif %}
        {% if office.intro_subscribe_form %}
        <section class="office_contact content-l_col content-l_col-1-2 content-l_col__before-divider">
            <p class="h3 u-show-on-mobile">Stay informed</p>
            <p class="short-desc">Stay up to date with our email newsletter</p>
            <!-- TODO: need correct query data for email -->
            <!-- TODO: the include prob won't work with inline form -->
            {% include "email-subscribe-form.html" %}
        </section>
        {% endif %}
    </section>
    
    {% if office.top_story %}
    {% set top_story = office.top_story %}
    <section class="office_featured block block__padded-top block__border-top">
        {% if top_story.top_story_head %}
        <h1 class="h3">{{ top_story.top_story_head | safe }}</h1>
        {% endif %}
        <div class="content-l content-l__large-gutters">
            {% if top_story.top_story_desc %}
            <div class="content-l_col content-l_col-1-2">
                <p class="short-desc">{{ top_story.top_story_desc | safe }}</p>
            </div>
            {% endif %}
            {% if top_story.top_story_links %}
            <div class="content-l_col content-l_col-1-2 content-l_col__before-divider">
                <ul class="list__links">
                {% for link in top_story.top_story_links %}
                    <li class="list_item">
                        <a class="jump-link jump-link__right list_link" href="{{ link[0] }}">
                            {{link[1]}}
                        </a>
                    </li>
                {% endfor %}
                </ul>
            </div>
            {% endif %}
        </div>
    </section>
    {% endif %}
    
    {% if office.resources %}
    <section class="office_resources block block__padded-top block__border-top">
        <h1 class="h2">
            {{ resource_title }}
        </h1>
    {% for resource in office.resources %}
        <div class="media office_resource block__sub">
            <div class="media_image-container media_image-container__wide-margin">
                <img class="media_image u-centered-on-mobile" 
                     width="150"
                     src="{{resource.icon if resource.icon}}">
            </div>
            <div class="media_body">
                {% if resource.head %}
                <h2 class="h3">{{ resource.head | safe }}</h2>
=======
    {% import "macros.html" as macros with context %}
    {% import "contact-macro.html" as contact_macro with context %}
    
    
    {% set activities_feed = activity_snippets(activity_type) %}
    
    <main class="content content__1-3" id="main" role="main">

        <!-- .content_bar must come after .content_hero but before .content_wrapper -->
        <div class="content_bar"></div>

        <div class="wrapper content_wrapper office">

            <aside class="content_sidebar content__flush-all-on-small">
                {% include "_offices-nav.html" %}
            </aside>

            <div class="content_main 
                        content__flush-bottom 
                        content__flush-top-on-small">
                {% if office.title %}
                    <h1>{{office.title | safe}}</h1>
                {% endif %}
                <section class="block
                                block__flush-top
                                {% if office.intro_subscribe_form -%} 
                                    content-l
                                    content-l__large-gutters
                                {%- endif %}">
                    {% if office.intro_text %}
                    <section class="office_intro 
                                    {% if office.intro_subscribe_form -%}
                                        content-l_col 
                                        content-l_col-1-2
                                    {%- endif %}">
                        <p class="h3">{{office.intro_text | safe if office.intro_text}}</p>
                    </section>
                    {% endif %}
                    {% if office.intro_subscribe_form %}
                    <section class="office_contact 
                                    content-l_col 
                                    content-l_col-1-2
                                    content-l_col__before-divider">
                        <p class="h3 u-show-on-mobile">Stay informed</p>
                        <p class="short-desc">Stay up to date with our email newsletter</p>
                        <!-- TODO: need correct query data for email -->
                        <!-- TODO: the include prob won't work with inline form -->
                        {% include "email-subscribe-form.html" %}
                    </section>
                    {% endif %}
                    
                </section>
                
                {% if office.top_story %}
                {% set top_story = office.top_story %}
                <section class="office_featured
                                block 
                                block__padded-top 
                                block__border-top">
                    {% if top_story.top_story_head %}
                    <h1 class="h3">{{top_story.top_story_head | safe}}</h1>
                    {% endif %}
                    <div class="content-l
                                content-l__large-gutters">
                        {% if top_story.top_story_desc %}
                        <div class="content-l_col
                                    content-l_col-1-2">
                            <p class="short-desc">{{top_story.top_story_desc | safe}}</p>
                        </div>
                        {% endif %}
                        {% if top_story.top_story_links %}
                        <div class="content-l_col 
                                    content-l_col-1-2
                                    content-l_col__before-divider">
                            <ul class="list__links">
                                {% for link in top_story.top_story_links %}
                                	<li class="list_item">
                                        <a class="jump-link 
                                                  jump-link__right"
                                           href="{{link[0]}}">
                                            {{link[1]}}
                                        </a>
                                    </li>
                                {% endfor %}
                            </ul>
                        </div>
                        {% endif %}
                    </div>
                </section>
>>>>>>> 7cfb8e42
                {% endif %}
                
                {% if resource.desc %}
                <p class="short-desc">{{ resource.desc | safe }}</p>
                {% endif %}
                
                {% if resource.link %}
                <a class="jump-link jump-link__right" href="{{ resource.link[0] if resource.link }}">
                      {{ resource.link[1] if resource.link }}
                </a>
                {% endif %}
<<<<<<< HEAD
            </div>
        </div>
    {% endfor %}
    </section>
    {% endif %}
=======

                <div class="block
                            block__flush-sides
                            block__bg
                            u-mb0"> 
               
                    {% if activities_feed %}
                        <section class="office_activities">
                            <h1 class="header-slug">
                                <span class="header-slug_inner">
                                    Latest Office Activities
                                </span>
                            </h1>
                            
                            {{ activities_feed }}
                            
                            <a class="jump-link 
                                      jump-link__right">
                                View all of our activity
                            </a>
                        </section>
                    {% endif %}
    
                    {% if office.related_contact %}
                        <section class="office_content 
                                        block
                                        u-mb0">
                            <h1 class="header-slug">
                                <span class="header-slug_inner">
                                    Office Contact Information
                                </span>
                            </h1>
                            <p class="short-desc">
                                Lorem ipsum dolor sit amet, consectetuer adipiscing elit. Aenean commodo ligula eget dolor.
                            </p>


                            {% set contact = get_document('contact', office.related_contact) %}
                            {% if contact %}
                                    <div class="content-l content-l__large-gutters">
                                        <div class="content-l_col content-l_col-1">
                                            <h2 class="h5">{{contact.title}}</h2>
                                        </div>
                                    </div>
                                    <div class="content-l content-l__large-gutters block block__flush-top">
                                        {{contact_macro.render(contact)}}
                                    </div>
                            {% endif %}

                        </section>
                    {% endif %}
>>>>>>> 7cfb8e42
    
    {% if initiatives %}
    <section class="office_initiatives block block__sub block__padded-top block__border-top">
        <h1 class="h2">
            Our Work
        </h1>
        <div class="content-l content-l__large-gutters expandables-group">
        {% for initiative in initiatives %}
            <div class="office_initiative
                        expandable 
                        expandable__expanded 
                        expandable__mobile-only
                        content-l_col
                        {% if initiatives|list|length > 1 -%}
                            content-l_col-1-2
                        {% else -%}
                            content-l_col-1
                        {%- endif %}">
                <button class="expandable_header expandable_target u-show-on-mobile">
                    {% if initiative.title %}
                    <span class="expandable_header-left expandable_label">
                        {{ initiative.title | safe }}
                    </span>
                    {% endif %}
                    <span class="expandable_header-right expandable_link">
                        <span class="expandable_cue-open">
                            <span class="cf-icon cf-icon-plus-round"></span>
                        </span>
                        <span class="expandable_cue-close">
                            <span class="cf-icon cf-icon-minus-round"></span>
                        </span>
                    </span>
                </button>
                <div class="expandable_content">
                    {% if initiative.title %}
                    <h2 class="h4 u-hide-on-mobile">
                        {{ initiative.title | safe }}
                    </h2>
                    {% endif %}
                    {% if initiative.content %}
                    <p class="short-desc">
                        {{ initiative.content | safe }}
                    </p>
                    {% endif %} 
                    {% if initiative.slug %}
                    <a class="jump-link jump-link__right" href="{{ path + initiative.slug }}">
                        Read more
                    </a>
                    {% endif %} 
                </div>
            </div><!-- END .expandable -->
        {% endfor %}
        </div>
    </section>
    {% endif %}

    <div class="block block__flush-sides block__bg u-mb0">

        {% if activities_feed %}
        <section class="office_activities">
            <h1 class="header-slug">
                <span class="header-slug_inner">
                    Latest Office Activities
                </span>
            </h1>
            {{ activities_feed }}
            <!-- link to activities page? -->
            <a class="jump-link jump-link__right">
                View all of our activity
            </a>
        </section>
        {% endif %}

        <section class="office_content block u-mb0">
            <h1 class="header-slug">
                <span class="header-slug_inner">
                    Office Contact Information
                </span>
            </h1>
            <p class="short-desc">
                Lorem ipsum dolor sit amet, consectetuer adipiscing elit. Aenean commodo ligula eget dolor.
            </p>
            <h2 class="h5">General Inquiries</h2>
            <a class="list_link" href="mailto:">
                email address
            </a>
        </section>

    </div>

{% endblock %}

{% block javascript %}
    {{ super() }}
    <script>
        $('document').ready(function () { 
            if (!$('html').hasClass('lt-ie9')) { 
                $('.expandable__mobile-only').each(function (i) {
                    new MobileOnlyExpandable($(this), 599);
                });
            }
        });
    </script>
{% endblock %}<|MERGE_RESOLUTION|>--- conflicted
+++ resolved
@@ -16,7 +16,7 @@
 {% block content_main %}
 
     {% from "post-macros.html" import activity_snippets as activity_snippets with context %}
-<<<<<<< HEAD
+    {% import "contact-macro.html" as contact_macro %}
     {% set activities_feed = activity_snippets(activity_type) %}
     
     {% if office.title %}
@@ -86,97 +86,6 @@
             <div class="media_body">
                 {% if resource.head %}
                 <h2 class="h3">{{ resource.head | safe }}</h2>
-=======
-    {% import "macros.html" as macros with context %}
-    {% import "contact-macro.html" as contact_macro with context %}
-    
-    
-    {% set activities_feed = activity_snippets(activity_type) %}
-    
-    <main class="content content__1-3" id="main" role="main">
-
-        <!-- .content_bar must come after .content_hero but before .content_wrapper -->
-        <div class="content_bar"></div>
-
-        <div class="wrapper content_wrapper office">
-
-            <aside class="content_sidebar content__flush-all-on-small">
-                {% include "_offices-nav.html" %}
-            </aside>
-
-            <div class="content_main 
-                        content__flush-bottom 
-                        content__flush-top-on-small">
-                {% if office.title %}
-                    <h1>{{office.title | safe}}</h1>
-                {% endif %}
-                <section class="block
-                                block__flush-top
-                                {% if office.intro_subscribe_form -%} 
-                                    content-l
-                                    content-l__large-gutters
-                                {%- endif %}">
-                    {% if office.intro_text %}
-                    <section class="office_intro 
-                                    {% if office.intro_subscribe_form -%}
-                                        content-l_col 
-                                        content-l_col-1-2
-                                    {%- endif %}">
-                        <p class="h3">{{office.intro_text | safe if office.intro_text}}</p>
-                    </section>
-                    {% endif %}
-                    {% if office.intro_subscribe_form %}
-                    <section class="office_contact 
-                                    content-l_col 
-                                    content-l_col-1-2
-                                    content-l_col__before-divider">
-                        <p class="h3 u-show-on-mobile">Stay informed</p>
-                        <p class="short-desc">Stay up to date with our email newsletter</p>
-                        <!-- TODO: need correct query data for email -->
-                        <!-- TODO: the include prob won't work with inline form -->
-                        {% include "email-subscribe-form.html" %}
-                    </section>
-                    {% endif %}
-                    
-                </section>
-                
-                {% if office.top_story %}
-                {% set top_story = office.top_story %}
-                <section class="office_featured
-                                block 
-                                block__padded-top 
-                                block__border-top">
-                    {% if top_story.top_story_head %}
-                    <h1 class="h3">{{top_story.top_story_head | safe}}</h1>
-                    {% endif %}
-                    <div class="content-l
-                                content-l__large-gutters">
-                        {% if top_story.top_story_desc %}
-                        <div class="content-l_col
-                                    content-l_col-1-2">
-                            <p class="short-desc">{{top_story.top_story_desc | safe}}</p>
-                        </div>
-                        {% endif %}
-                        {% if top_story.top_story_links %}
-                        <div class="content-l_col 
-                                    content-l_col-1-2
-                                    content-l_col__before-divider">
-                            <ul class="list__links">
-                                {% for link in top_story.top_story_links %}
-                                	<li class="list_item">
-                                        <a class="jump-link 
-                                                  jump-link__right"
-                                           href="{{link[0]}}">
-                                            {{link[1]}}
-                                        </a>
-                                    </li>
-                                {% endfor %}
-                            </ul>
-                        </div>
-                        {% endif %}
-                    </div>
-                </section>
->>>>>>> 7cfb8e42
                 {% endif %}
                 
                 {% if resource.desc %}
@@ -188,65 +97,11 @@
                       {{ resource.link[1] if resource.link }}
                 </a>
                 {% endif %}
-<<<<<<< HEAD
             </div>
         </div>
     {% endfor %}
     </section>
     {% endif %}
-=======
-
-                <div class="block
-                            block__flush-sides
-                            block__bg
-                            u-mb0"> 
-               
-                    {% if activities_feed %}
-                        <section class="office_activities">
-                            <h1 class="header-slug">
-                                <span class="header-slug_inner">
-                                    Latest Office Activities
-                                </span>
-                            </h1>
-                            
-                            {{ activities_feed }}
-                            
-                            <a class="jump-link 
-                                      jump-link__right">
-                                View all of our activity
-                            </a>
-                        </section>
-                    {% endif %}
-    
-                    {% if office.related_contact %}
-                        <section class="office_content 
-                                        block
-                                        u-mb0">
-                            <h1 class="header-slug">
-                                <span class="header-slug_inner">
-                                    Office Contact Information
-                                </span>
-                            </h1>
-                            <p class="short-desc">
-                                Lorem ipsum dolor sit amet, consectetuer adipiscing elit. Aenean commodo ligula eget dolor.
-                            </p>
-
-
-                            {% set contact = get_document('contact', office.related_contact) %}
-                            {% if contact %}
-                                    <div class="content-l content-l__large-gutters">
-                                        <div class="content-l_col content-l_col-1">
-                                            <h2 class="h5">{{contact.title}}</h2>
-                                        </div>
-                                    </div>
-                                    <div class="content-l content-l__large-gutters block block__flush-top">
-                                        {{contact_macro.render(contact)}}
-                                    </div>
-                            {% endif %}
-
-                        </section>
-                    {% endif %}
->>>>>>> 7cfb8e42
     
     {% if initiatives %}
     <section class="office_initiatives block block__sub block__padded-top block__border-top">
@@ -320,6 +175,7 @@
         </section>
         {% endif %}
 
+        {% if office.related_contact %}
         <section class="office_content block u-mb0">
             <h1 class="header-slug">
                 <span class="header-slug_inner">
@@ -329,11 +185,17 @@
             <p class="short-desc">
                 Lorem ipsum dolor sit amet, consectetuer adipiscing elit. Aenean commodo ligula eget dolor.
             </p>
-            <h2 class="h5">General Inquiries</h2>
-            <a class="list_link" href="mailto:">
-                email address
-            </a>
-        </section>
+            {% set contact = get_document('contact', office.related_contact) %}
+            {% if contact %}
+            <div class="content-l content-l__large-gutters">
+                <div class="content-l_col content-l_col-1">
+                    <h2 class="h5">{{ contact.title }}</h2>
+                </div>
+            </div>
+            {{ contact_macro.render( contact, 'block block__flush-top' ) }}
+            {% endif %}
+        </section>
+        {% endif %}
 
     </div>
 
