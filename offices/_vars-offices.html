--- conflicted
+++ resolved
@@ -4,17 +4,10 @@
     {% set _ignore = sub_pages.append(get_document('sub_page', slug)) %}
 {% endfor %}
 
-<<<<<<< HEAD
+{% set office_title = office.short_title|safe if office.short_title else office.title|safe %}
 {% set child_pages = [] %}
 {% for page in sub_pages %}
-    {%- set _ignore = child_pages.append((page.permalink, page.slug, page.title|safe)) -%}
+    {% set child_title = page.short_title|safe if page.short_title else page.title|safe %}
+    {%- set _ignore = child_pages.append(page.permalink, page.slug, child_title) -%}
 {% endfor %}
-{% set nav_items = [(office.permalink, 'index', office.title, child_pages)] -%}
-=======
-{% set title = office.short_title|safe if office.short_title else office.title|safe %}
-{% set nav_items = [(office.permalink, 'index', title)] -%}
-{% for page in sub_pages|sort(attribute='order') %}
-    {% set title = page.short_title|safe if page.short_title else page.title|safe %}
-    {%- set _ignore = nav_items.append((page.permalink, page.slug, title)) -%}
-{% endfor %}
->>>>>>> 5d1f60e6
+{% set nav_items = [(office.permalink, 'index', office_title, child_pages)] -%}