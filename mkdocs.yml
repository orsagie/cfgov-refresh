--- conflicted
+++ resolved
@@ -6,19 +6,8 @@
 - Introduction: index.md
 - Installation: installation.md
 - Usage: usage.md
-<<<<<<< HEAD
-- Building and deploying for cf.gov:
-    - New projects: new-projects.md
-    - Branching and merging: branching-merging.md
-    - Feature flags: feature-flags.md
-    - Split testing: split-testing.md
-    - How we use Travis CI: travis.md
-    - Satellite repos: satellite-repos.md
-- Working with Wagtail:
-=======
 - Pages and Components:
     - Atomic structure and design: atomic-structure.md
->>>>>>> f9d33dff
     - Creating and editing components: editing-components.md
     - Django and Wagtail migrations: migrations.md
     - Forms in Wagtail page context: forms-in-wagtail.md
