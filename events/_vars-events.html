--- conflicted
+++ resolved
@@ -1,8 +1,6 @@
 
 {% set path = '/events/' %}
 {% set rss_path = '/feed/events/' %}
-<<<<<<< HEAD
-=======
 {% set nav_items = [
     (path, 'index', 'Upcoming events and field hearings'),
     (path + 'archive/', 'archive', 'Archive')
@@ -55,13 +53,6 @@
 
 #}
 
-{# TODO SAVED THESE FOR LATER
->>>>>>> a9d845c2
-
-{% set nav_items = [
-    (path, 'index', 'Upcoming events and field hearings'),
-    (path + 'archive/', 'archive', 'Archive')
-] %}
 
 {# Temp using blog query to render the signup form #}
 {% set query = queries.posts %}
