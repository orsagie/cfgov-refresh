/* ==========================================================================
   cfgov-refresh
   capital framework enhancements
   ========================================================================== */

/* topdoc
<<<<<<< HEAD
  name: Proposed Superheader line-height tweak
  family: cfgov-cf-enhancements
  notes:
    - "The current superheader line-height is a little tall.
       This proposes reducing it."
  patterns:
    - name: .superheader
      markup: |
        <h1 class="superheader">
            Here's a long header that will hopefully break
            break onto two lines.
        </h1>
=======
  name: Small text utility
  family: cfgov-cf-enhancements
  patterns:
    - name: .u-small-text (utility class)
      markup: |
        Lorem ipsum<br>
        <span class="u-small-text">dolor sit amet</span>
      codenotes:
        - ".u-small-text"
      notes:
        - "14px text."
        - "The utility class should only be used when the default text size is
           16px. For example you wouldn't want to use the class inside of an
           `h1` because the `font-size` in the `h1` will make `.u-small-text`
           bigger than it should be. See the docs for the `.u-small-text()`
           mixin."
    - name: .u-small-text() (Less mixin)
      codenotes:
        - ".u-small-text(@context)"
        - |
          // Mixin usage:
          .example {
            font-size: unit(20px / @base-font-size-px, em);
            small {
              .u-small-text(20px);
            }
          }
          // Compiles to:
          .example {
            font-size: 1.25em;
          }
          .example small {
            font-size: 0.7em;
          }
      notes:
        - "This mixin enables you to easily create consistent small text by
           passing the context `font-size`."
>>>>>>> 534af22e
  tags:
    - cfgov-cf-enhancements
*/

<<<<<<< HEAD
.superheader {
    // For when you want a heading that's bigger than a normal H1

    @font-size: 48px;
    @line-height: 60px;

    // Spacing in the design manual is based off of the baseline so this margin
    // number has been eyeballed to be 30px.
    margin-bottom: unit( 9px / @font-size, em );
    font-size: unit( @font-size / @base-font-size-px, em );
    .webfont-demi();
    line-height: unit( @line-height / @font-size );
=======
.u-small-text(@context: @base-font-size-px) {
  font-size: unit(14px / @context, em);
}

.u-small-text {
  .u-small-text();
}

small {
  .u-small-text();
>>>>>>> 534af22e
}


/* topdoc
  name: Width utilities
  family: cfgov-cf-enhancements
  patterns:
    - name: Percent-based
      markup: |
        <div class="u-w100pct" style="background: #DBEDD4; margin-bottom: 1px;">
            <code>.u-w100pct</code>
        </div>
        <div class="u-w90pct" style="background: #DBEDD4; margin-bottom: 1px;">
            <code>.u-w90pct</code>
        </div>
        <div class="u-w80pct" style="background: #DBEDD4; margin-bottom: 1px;">
            <code>.u-w80pct</code>
        </div>
        <div class="u-w70pct" style="background: #DBEDD4; margin-bottom: 1px;">
            <code>.u-w70pct</code>
        </div>
        <div class="u-w60pct" style="background: #DBEDD4; margin-bottom: 1px;">
            <code>.u-w60pct</code>
        </div>
        <div class="u-w50pct" style="background: #DBEDD4; margin-bottom: 1px;">
            <code>.u-w50pct</code>
        </div>
        <div class="u-w40pct" style="background: #DBEDD4; margin-bottom: 1px;">
            <code>.u-w40pct</code>
        </div>
        <div class="u-w30pct" style="background: #DBEDD4; margin-bottom: 1px;">
            <code>.u-w30pct</code>
        </div>
        <div class="u-w20pct" style="background: #DBEDD4; margin-bottom: 1px;">
            <code>.u-w20pct</code>
        </div>
        <div class="u-w10pct" style="background: #DBEDD4; margin-bottom: 1px;">
            <code>.u-w10pct</code>
        </div>
        <div class="u-w75pct" style="background: #DBEDD4; margin-bottom: 1px;">
            <code>.u-w75pct</code>
        </div>
        <div class="u-w25pct" style="background: #DBEDD4; margin-bottom: 1px;">
            <code>.u-w25pct</code>
        </div>
        <div class="u-w66pct" style="background: #DBEDD4; margin-bottom: 1px;">
            <code>.u-w66pct</code>
        </div>
        <div class="u-w33pct" style="background: #DBEDD4; margin-bottom: 1px;">
            <code>.u-w33pct</code>
        </div>
      notes:
        - "Inline styles are for demonstration purposes only, please don't use
           them."
  tags:
    - cfgov-cf-enhancements
*/

.u-w100pct { width: 100%; }
.u-w90pct  { width: 90%; }
.u-w80pct  { width: 80%; }
.u-w70pct  { width: 70%; }
.u-w60pct  { width: 60%; }
.u-w50pct  { width: 50%; }
.u-w40pct  { width: 40%; }
.u-w30pct  { width: 30%; }
.u-w20pct  { width: 20%; }
.u-w10pct  { width: 10%; }
.u-w75pct  { width: 75%; }
.u-w25pct  { width: 25%; }
.u-w66pct  { width: unit((2 / 3) * 100, %); }
.u-w33pct  { width: unit((1 / 3) * 100, %); }


/* topdoc
  name: Tables
  family: cfgov-cf-enhancements
  notes:
    - "Updated table styling that needs to get ported to cf-core pending Design
       Manual approval."
    - "At screens smaller than 960px wide the table cells stack."
  patterns:
    - name: Default table
      markup: |
        <table>
            <thead>
                <tr>
                    <th>Column 1</th>
                    <th>Column 2</th>
                </tr>
            </thead>
            <tbody>
                <tr>
                    <td>Lorem ipsum dolor.</td>
                    <td>Lorem ipsum dolor.</td>
                </tr>
                <tr>
                    <td>Lorem ipsum dolor.</td>
                    <td>Lorem ipsum dolor.</td>
                </tr>
                <tr>
                    <td>Lorem ipsum dolor.</td>
                    <td>Lorem ipsum dolor.</td>
                </tr>
                <tr>
                    <td>Lorem ipsum dolor.</td>
                    <td>Lorem ipsum dolor.</td>
                </tr>
            </tbody>
        </table>
  tags:
    - cfgov-cf-enhancements
*/

th,
td {
    padding: unit(10px / @base-font-size-px, em)
             unit(10px / @base-font-size-px, em);
    background: @white;
    vertical-align: top;

    // Needed to override styles from cf-core.
    tbody > tr:nth-child(odd) > & {
        background: inherit;
    }
}

thead th {
    .padded-header();
}

tbody {
    th {
        .webfont-medium();
    }

    tr {
        border-bottom: 1px solid @gray-50;
    }
}

.respond-to-max(959px {
    table {
        width: 100%;
    }

    thead {
        th {
            display: block;
        }
    }

    tbody {
        th,
        td {
            display: block;
        }
        th + th,
        td + td {
            padding-top: 0;
        }
    }
});


/* topdoc
  name: Simple base style modifiers
  family: cfgov-cf-enhancements
  patterns:
    - name: figure.figure__bordered
      markup: |
        <figure class="figure__bordered">
            <img src="http://placekitten.com/300/300">
        </figure>
  tags:
    - cfgov-cf-enhancements
*/

.figure__bordered img {
    border: 1px solid @gray-50;
}


/* topdoc
  name: Expandables
  family: cfgov-cf-enhancements
  patterns:
    - name: Header right float on medium modifier
      codenotes:
        - .expandable_header-right__float-on-medium
  tags:
    - cfgov-cf-enhancements
*/

.expandable_target__btn__secondary {
    .btn();
    .btn__secondary();
}

.expandable_header-right__float-on-medium {
    float: none;

    .respond-to-min(600px, {
        float: right;
    });
}


/* topdoc
  name: cf-grid column dividers
  family: cfgov-cf-enhancements
  notes:
    - "cf-grid columns use left and right borders for fixed margins which means
       it's not possible to set visual left and right borders directly on them.
       Instead we can use the :before pseudo element and position it absolutely.
       The added benefit of doing it this way is that the border spans the
       entire height of the next parent using `position: relative;`. This means
       that the border will always match the height of the tallest column in the
       row."
  patterns:
    - name: Classes
      codenotes:
        - .grid_column__top-divider
        - .grid_column__left-divider
    - name: Usage
      codenotes:
        - |
          .my-column-1-2 {

              // Creates a column that spans 6 out of 12 columns.
              .grid_column(6, 12);

              // Add a top divider only at screen 599px and smaller.
              .respond-to-max(599px {
                  .grid_column__top-divider();
              });

              // Add a left divider only at screen 600px and larger.
              .respond-to-min(600px, {
                  .grid_column__left-divider();
              });

          }
  tags:
    - cfgov-cf-enhancements
*/

.grid_column__top-divider {
    margin-top: unit((@grid_gutter-width * 2) / @base-font-size-px, em);
    &:before {
        content: "";
        display: block;
        height: 1px;
        margin-bottom: unit(@grid_gutter-width / @base-font-size-px, em);
        background-color: @gray-50;
    }
}

.grid_column__left-divider {
    border-left-width: @grid_gutter-width;

    &:before {
        content: "";
        position: absolute;
        top: 0;
        bottom: 0;
        width: 1px;
        display: block;
        background-color: @gray-50;
        margin-left: -@grid_gutter-width;
    }
}

/* topdoc
  name: Width-specific display
  family: cfgov-cf-enhancements
  patterns:
    - name: Show on mobile (below 600px)
      markup: |
        <section>
            <p>The the text in the box below is visible only at widths less than 600px</p>
            <div style="border: 1px solid black; height: 22px; padding: 5px;">
                <p class="u-show-on-mobile">Visible on mobile</p>
            </div>
        </section>
      codenotes:
        - ".u-show-on-mobile"
      notes:
        - "Displays an element only at widths less than 600px."
        - "Uses display: block to show the element on mobile. Would need to 
           be extended for other display types."
    - name: Hide on mobile (below 600px)
      markup: |
        <section>
            <p>The text in the box below is hidden at widths less than 600px</p>
            <div style="border: 1px solid black; height: 22px; padding: 5px;">
                <p class="u-hide-on-mobile">Hidden on mobile</p>
            </div>
        </section>
      codenotes:
        - ".u-hide-on-mobile"
      notes:
        - "Hides an element at widths of less than 600px"
  tags:
    - cfgov-cf-enhancements
*/

.u-hide-on-mobile {
    .respond-to-max(599px {
        display: none;
    });
}

.u-show-on-mobile {
    display: none;
    .respond-to-max(599px {
        display: block;
    });
}

/* topdoc
  name: Margin overrides
  family: cfgov-cf-enhancements
  patterns:
    - name: Margin-bottom 0
      markup: |
        <section>
            <h1>H1 with default bottom margin</h1>
            <p>Lorem ipsum dolor sit amet, consectetur adipisicing elit.</p>
        </section>
        <section>
            <h1 class="u-mb0">H1 with class u-mb0 applied</h1>
            <p>Lorem ipsum dolor sit amet, consectetur adipisicing elit.</p>
        </section>
      codenotes:
        - ".u-mb0"
      notes:
        - "Sets any element's margin-bottom value to 0."
  tags:
    - cfgov-cf-enhancements
*/
.u-mb0 {
    margin-bottom: 0px !important;
}

/* topdoc
  name: Branded list modifier
  family: cfgov-cf-enhancements
  patterns:
    - name: Branded list
      markup: |
        <ul class="list__branded">
            <li>First item</li>
            <li>Second item</li>
            <li>Third item</li>
        </ul>
      codenotes:
        - ".list__branded"
      notes:
        - "List that uses CFPB font and brand-color bullets"
  tags:
    - cfgov-cf-enhancements
*/

.list__branded {
    .webfont-regular();
    
    li {
        position: relative;
        list-style-type: none;
        padding-bottom: 12px;
        
        &:before {
            content: "\25AA";
            position: absolute;
            left: -19px;
            color: @green;
            font-size: unit(22px / @base-font-size-px, em);
            line-height: 1;
        }
    }
    
}

/* topdoc
    name: Expandable header modifier
    family: cfgov-cf-enhancements
    patterns:
    - name: expandable_header__jump-link (modifier)
      markup: |
        <button class="expandable_header expandable_header__jump-link expandable_target">
            <span class="expandable_header-left expandable_label">
                Expandable Header
            </span>
            <span class="expandable_header-right expandable_link">
                <span class="expandable_cue-open">
                    <span class="cf-icon cf-icon-plus-round"></span>
                </span>
                <span class="expandable_cue-close">
                    <span class="cf-icon cf-icon-minus-round"></span>
                </span>
            </span>
        </button>
      codenotes:
        - |
          .expandable_header__jump-link
      notes:
        - "This modifier styles the expandable header as a jump link on mobile
           screens. Can be used for mobile-only expandables."
        - "Use the `button` element with `.expandable_header`. to make the whole
           header clickable."
    tags:
    - cfgov-cf-enhancements
*/

.expandable_header__jump-link {
    
    .respond-to-max(599px, {
        display: block;
        width: 100%;
        padding: unit(10px / @base-font-size-px, em) 0;
        border: dotted @pacific;
        border-width: 1px 0;

        .expandable_label,
        .expandable_link {
            color: @pacific;
        }

        &:hover,
        &.hover {
            border-style: solid;
            border-color: @pacific-50;

            .expandable_label,
            .expandable_link {
                color: @pacific-50;
            }
        }

        &:focus,
        &.focus {
            border-style: solid;
            outline: thin dotted;
        }

        &:active,
        &.active {
            border-style: solid;
            border-color: @navy;

            .expandable_label,
            .expandable_link {
                color: @navy;
            }
        }
    });
    
}

/* topdoc
    name: EOF
    eof: true
*/<|MERGE_RESOLUTION|>--- conflicted
+++ resolved
@@ -4,7 +4,6 @@
    ========================================================================== */
 
 /* topdoc
-<<<<<<< HEAD
   name: Proposed Superheader line-height tweak
   family: cfgov-cf-enhancements
   notes:
@@ -17,7 +16,26 @@
             Here's a long header that will hopefully break
             break onto two lines.
         </h1>
-=======
+  tags:
+    - cfgov-cf-enhancements
+*/
+
+.superheader {
+    // For when you want a heading that's bigger than a normal H1
+  
+    @font-size: 48px;
+    @line-height: 60px;
+  
+    // Spacing in the design manual is based off of the baseline so this margin
+    // number has been eyeballed to be 30px.
+    margin-bottom: unit( 9px / @font-size, em );
+    font-size: unit( @font-size / @base-font-size-px, em );
+    .webfont-demi();
+    line-height: unit( @line-height / @font-size );
+}
+
+
+/* topdoc
   name: Small text utility
   family: cfgov-cf-enhancements
   patterns:
@@ -55,25 +73,10 @@
       notes:
         - "This mixin enables you to easily create consistent small text by
            passing the context `font-size`."
->>>>>>> 534af22e
-  tags:
-    - cfgov-cf-enhancements
-*/
-
-<<<<<<< HEAD
-.superheader {
-    // For when you want a heading that's bigger than a normal H1
-
-    @font-size: 48px;
-    @line-height: 60px;
-
-    // Spacing in the design manual is based off of the baseline so this margin
-    // number has been eyeballed to be 30px.
-    margin-bottom: unit( 9px / @font-size, em );
-    font-size: unit( @font-size / @base-font-size-px, em );
-    .webfont-demi();
-    line-height: unit( @line-height / @font-size );
-=======
+  tags:
+    - cfgov-cf-enhancements
+*/
+
 .u-small-text(@context: @base-font-size-px) {
   font-size: unit(14px / @context, em);
 }
@@ -84,7 +87,6 @@
 
 small {
   .u-small-text();
->>>>>>> 534af22e
 }
 
 
