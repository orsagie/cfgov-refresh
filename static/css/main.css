@import url(//fast.fonts.net/t/1.css?apiType=css&projectid=44e8c964-4684-44c6-a6e3-3f3da8787b50);
/* ==========================================================================
   cfgov-refresh
   Master Less File
   ========================================================================== */
/*! normalize.css v3.0.2 | MIT License | git.io/normalize */
/**
 * 1. Set default font family to sans-serif.
 * 2. Prevent iOS text size adjust after orientation change, without disabling
 *    user zoom.
 */
html {
  font-family: sans-serif;
  /* 1 */
  -ms-text-size-adjust: 100%;
  /* 2 */
  -webkit-text-size-adjust: 100%;
  /* 2 */
}
/**
 * Remove default margin.
 */
body {
  margin: 0;
}
/* HTML5 display definitions
   ========================================================================== */
/**
 * Correct `block` display not defined for any HTML5 element in IE 8/9.
 * Correct `block` display not defined for `details` or `summary` in IE 10/11
 * and Firefox.
 * Correct `block` display not defined for `main` in IE 11.
 */
article,
aside,
details,
figcaption,
figure,
footer,
header,
hgroup,
main,
menu,
nav,
section,
summary {
  display: block;
}
/**
 * 1. Correct `inline-block` display not defined in IE 8/9.
 * 2. Normalize vertical alignment of `progress` in Chrome, Firefox, and Opera.
 */
audio,
canvas,
progress,
video {
  display: inline-block;
  /* 1 */
  vertical-align: baseline;
  /* 2 */
}
/**
 * Prevent modern browsers from displaying `audio` without controls.
 * Remove excess height in iOS 5 devices.
 */
audio:not([controls]) {
  display: none;
  height: 0;
}
/**
 * Address `[hidden]` styling not present in IE 8/9/10.
 * Hide the `template` element in IE 8/9/11, Safari, and Firefox < 22.
 */
[hidden],
template {
  display: none;
}
/* Links
   ========================================================================== */
/**
 * Remove the gray background color from active links in IE 10.
 */
a {
  background-color: transparent;
}
/**
 * Improve readability when focused and also mouse hovered in all browsers.
 */
a:active,
a:hover {
  outline: 0;
}
/* Text-level semantics
   ========================================================================== */
/**
 * Address styling not present in IE 8/9/10/11, Safari, and Chrome.
 */
abbr[title] {
  border-bottom: 1px dotted;
}
/**
 * Address style set to `bolder` in Firefox 4+, Safari, and Chrome.
 */
b,
strong {
  font-weight: bold;
}
/**
 * Address styling not present in Safari and Chrome.
 */
dfn {
  font-style: italic;
}
/**
 * Address variable `h1` font-size and margin within `section` and `article`
 * contexts in Firefox 4+, Safari, and Chrome.
 */
h1 {
  font-size: 2em;
  margin: 0.67em 0;
}
/**
 * Address styling not present in IE 8/9.
 */
mark {
  background: #ff0;
  color: #000;
}
/**
 * Address inconsistent and variable font size in all browsers.
 */
small {
  font-size: 80%;
}
/**
 * Prevent `sub` and `sup` affecting `line-height` in all browsers.
 */
sub,
sup {
  font-size: 75%;
  line-height: 0;
  position: relative;
  vertical-align: baseline;
}
sup {
  top: -0.5em;
}
sub {
  bottom: -0.25em;
}
/* Embedded content
   ========================================================================== */
/**
 * Remove border when inside `a` element in IE 8/9/10.
 */
img {
  border: 0;
}
/**
 * Correct overflow not hidden in IE 9/10/11.
 */
svg:not(:root) {
  overflow: hidden;
}
/* Grouping content
   ========================================================================== */
/**
 * Address margin not present in IE 8/9 and Safari.
 */
figure {
  margin: 1em 40px;
}
/**
 * Address differences between Firefox and other browsers.
 */
hr {
  -moz-box-sizing: content-box;
  -webkit-box-sizing: content-box;
  box-sizing: content-box;
  height: 0;
}
/**
 * Contain overflow in all browsers.
 */
pre {
  overflow: auto;
}
/**
 * Address odd `em`-unit font size rendering in all browsers.
 */
code,
kbd,
pre,
samp {
  font-family: monospace, monospace;
  font-size: 1em;
}
/* Forms
   ========================================================================== */
/**
 * Known limitation: by default, Chrome and Safari on OS X allow very limited
 * styling of `select`, unless a `border` property is set.
 */
/**
 * 1. Correct color not being inherited.
 *    Known issue: affects color of disabled elements.
 * 2. Correct font properties not being inherited.
 * 3. Address margins set differently in Firefox 4+, Safari, and Chrome.
 */
button,
input,
optgroup,
select,
textarea {
  color: inherit;
  /* 1 */
  font: inherit;
  /* 2 */
  margin: 0;
  /* 3 */
}
/**
 * Address `overflow` set to `hidden` in IE 8/9/10/11.
 */
button {
  overflow: visible;
}
/**
 * Address inconsistent `text-transform` inheritance for `button` and `select`.
 * All other form control elements do not inherit `text-transform` values.
 * Correct `button` style inheritance in Firefox, IE 8/9/10/11, and Opera.
 * Correct `select` style inheritance in Firefox.
 */
button,
select {
  text-transform: none;
}
/**
 * 1. Avoid the WebKit bug in Android 4.0.* where (2) destroys native `audio`
 *    and `video` controls.
 * 2. Correct inability to style clickable `input` types in iOS.
 * 3. Improve usability and consistency of cursor style between image-type
 *    `input` and others.
 */
button,
html input[type="button"],
input[type="reset"],
input[type="submit"] {
  -webkit-appearance: button;
  /* 2 */
  cursor: pointer;
  /* 3 */
}
/**
 * Re-set default cursor for disabled elements.
 */
button[disabled],
html input[disabled] {
  cursor: default;
}
/**
 * Remove inner padding and border in Firefox 4+.
 */
button::-moz-focus-inner,
input::-moz-focus-inner {
  border: 0;
  padding: 0;
}
/**
 * Address Firefox 4+ setting `line-height` on `input` using `!important` in
 * the UA stylesheet.
 */
input {
  line-height: normal;
}
/**
 * It's recommended that you don't attempt to style these elements.
 * Firefox's implementation doesn't respect box-sizing, padding, or width.
 *
 * 1. Address box sizing set to `content-box` in IE 8/9/10.
 * 2. Remove excess padding in IE 8/9/10.
 */
input[type="checkbox"],
input[type="radio"] {
  -webkit-box-sizing: border-box;
  -moz-box-sizing: border-box;
  box-sizing: border-box;
  /* 1 */
  padding: 0;
  /* 2 */
}
/**
 * Fix the cursor style for Chrome's increment/decrement buttons. For certain
 * `font-size` values of the `input`, it causes the cursor style of the
 * decrement button to change from `default` to `text`.
 */
input[type="number"]::-webkit-inner-spin-button,
input[type="number"]::-webkit-outer-spin-button {
  height: auto;
}
/**
 * 1. Address `appearance` set to `searchfield` in Safari and Chrome.
 * 2. Address `box-sizing` set to `border-box` in Safari and Chrome
 *    (include `-moz` to future-proof).
 */
input[type="search"] {
  -webkit-appearance: textfield;
  /* 1 */
  -moz-box-sizing: content-box;
  -webkit-box-sizing: content-box;
  /* 2 */
  box-sizing: content-box;
}
/**
 * Remove inner padding and search cancel button in Safari and Chrome on OS X.
 * Safari (but not Chrome) clips the cancel button when the search input has
 * padding (and `textfield` appearance).
 */
input[type="search"]::-webkit-search-cancel-button,
input[type="search"]::-webkit-search-decoration {
  -webkit-appearance: none;
}
/**
 * Define consistent border, margin, and padding.
 */
fieldset {
  border: 1px solid #c0c0c0;
  margin: 0 2px;
  padding: 0.35em 0.625em 0.75em;
}
/**
 * 1. Correct `color` not being inherited in IE 8/9/10/11.
 * 2. Remove padding so people aren't caught out if they zero out fieldsets.
 */
legend {
  border: 0;
  /* 1 */
  padding: 0;
  /* 2 */
}
/**
 * Remove default vertical scrollbar in IE 8/9/10/11.
 */
textarea {
  overflow: auto;
}
/**
 * Don't inherit the `font-weight` (applied by a rule above).
 * NOTE: the default cannot safely be changed in Chrome and Safari on OS X.
 */
optgroup {
  font-weight: bold;
}
/* Tables
   ========================================================================== */
/**
 * Remove most spacing between table cells.
 */
table {
  border-collapse: collapse;
  border-spacing: 0;
}
td,
th {
  padding: 0;
}
/*! normalize-legacy-addon | MIT License | https://github.com/cfpb/normalize-legacy-addon */
/* ==========================================================================
   HTML5 display definitions
   ========================================================================== */
/*
 * Corrects `inline-block` display not defined in IE 6/7/8/9 and Firefox 3.
 */
audio,
canvas,
video {
  *display: inline;
  *zoom: 1;
}
/* ==========================================================================
   Base
   ========================================================================== */
/* 
 * Corrects text resizing oddly in IE 6/7 when body `font-size` is set using
 * `em` units.
*/
html {
  font-size: 100%;
}
/*
 * Addresses `font-family` inconsistency between `textarea` and other form
 * elements.
 */
html,
button,
input,
select,
textarea {
  font-family: sans-serif;
}
/* ==========================================================================
   Typography
   ========================================================================== */
/*
 * Addresses font sizes and margins set differently in IE 6/7.
 * Addresses font sizes within `section` and `article` in Firefox 4+, Safari 5,
 * and Chrome.
 */
h1 {
  margin: 0.67em 0;
}
h2 {
  font-size: 1.5em;
  margin: 0.83em 0;
}
h3 {
  font-size: 1.17em;
  margin: 1em 0;
}
h4 {
  font-size: 1em;
  margin: 1.33em 0;
}
h5 {
  font-size: 0.83em;
  margin: 1.67em 0;
}
h6 {
  font-size: 0.75em;
  margin: 2.33em 0;
}
blockquote {
  margin: 1em 40px;
}
/*
 * Addresses margins set differently in IE 6/7.
 */
p,
pre {
  margin: 1em 0;
}
/*
 * Corrects font family set oddly in IE 6, Safari 4/5, and Chrome.
 */
code,
kbd,
pre,
samp {
  _font-family: 'courier new', monospace;
}
/**
 * Improve readability of pre-formatted text in all browsers.
 */
pre {
  white-space: pre;
  word-wrap: break-word;
}
/*
 * Addresses CSS quotes not supported in IE 6/7.
 */
q {
  quotes: none;
}
/*
 * Addresses `quotes` property not supported in Safari 4.
 */
q:before,
q:after {
  content: '';
  content: none;
}
/* ==========================================================================
   Lists
   ========================================================================== */
/*
 * Addresses margins set differently in IE 6/7.
 */
dl,
menu,
ol,
ul {
  margin: 1em 0;
}
dd {
  margin: 0 0 0 40px;
}
/*
 * Addresses paddings set differently in IE 6/7.
 */
menu,
ol,
ul {
  padding: 0 0 0 40px;
}
/*
 * Corrects list images handled incorrectly in IE 7.
 */
nav ul,
nav ol {
  list-style: none;
  list-style-image: none;
}
/* ==========================================================================
   Embedded content
   ========================================================================== */
/*
 * Improves image quality when scaled in IE 7.
 */
img {
  -ms-interpolation-mode: bicubic;
}
/* ==========================================================================
   Forms
   ========================================================================== */
/*
 * Corrects margin displayed oddly in IE 6/7.
 */
form {
  margin: 0;
}
/*
 * 1. Corrects color not being inherited in IE 6/7/8/9.
 * 2. Corrects text not wrapping in Firefox 3.
 * 3. Corrects alignment displayed oddly in IE 6/7.
 */
legend {
  border: 0;
  /* 1 */
  white-space: normal;
  /* 2 */
  *margin-left: -7px;
  /* 3 */
}
/*
 * Improves appearance and consistency in all browsers.
 */
button,
input,
select,
textarea {
  vertical-align: baseline;
  *vertical-align: middle;
}
/*
 * Removes inner spacing in IE 7 without affecting normal text inputs.
 * Known issue: inner spacing remains in IE 6.
 */
button,
html input[type="button"],
input[type="reset"],
input[type="submit"] {
  *overflow: visible;
}
/*
 * Removes excess padding in IE 7.
 * Known issue: excess padding remains in IE 6.
 */
input[type="checkbox"],
input[type="radio"] {
  *height: 13px;
  *width: 13px;
}
/*!
Chosen, a Select Box Enhancer for jQuery and Prototype
by Patrick Filler for Harvest, http://getharvest.com

Version 1.1.0
Full source at https://github.com/harvesthq/chosen
Copyright (c) 2011 Harvest http://getharvest.com

MIT License, https://github.com/harvesthq/chosen/blob/master/LICENSE.md
This file is generated by `grunt build`, do not edit it by hand.
*/
/* @group Base */
.chosen-container {
  position: relative;
  display: inline-block;
  vertical-align: middle;
  font-size: 13px;
  zoom: 1;
  *display: inline;
  -webkit-user-select: none;
  -moz-user-select: none;
  -ms-user-select: none;
  user-select: none;
}
.chosen-container .chosen-drop {
  position: absolute;
  top: 100%;
  left: -9999px;
  z-index: 1010;
  -webkit-box-sizing: border-box;
  -moz-box-sizing: border-box;
  box-sizing: border-box;
  width: 100%;
  border: 1px solid #aaa;
  border-top: 0;
  background: #fff;
  -webkit-box-shadow: 0 4px 5px rgba(0, 0, 0, 0.15);
  box-shadow: 0 4px 5px rgba(0, 0, 0, 0.15);
}
.chosen-container.chosen-with-drop .chosen-drop {
  left: 0;
}
.chosen-container a {
  cursor: pointer;
}
/* @end */
/* @group Single Chosen */
.chosen-container-single .chosen-single {
  position: relative;
  display: block;
  overflow: hidden;
  padding: 0 0 0 8px;
  height: 23px;
  border: 1px solid #aaa;
  border-radius: 5px;
  background-color: #fff;
  background: -webkit-gradient(linear, 50% 0%, 50% 100%, color-stop(20%, #ffffff), color-stop(50%, #f6f6f6), color-stop(52%, #eeeeee), color-stop(100%, #f4f4f4));
  background: -webkit-linear-gradient(top, #ffffff 20%, #f6f6f6 50%, #eeeeee 52%, #f4f4f4 100%);
  background: -webkit-gradient(linear, left top, left bottom, from(#ffffff), color-stop(50%, #f6f6f6), color-stop(52%, #eeeeee), to(#f4f4f4));
  background: linear-gradient(top, #ffffff 20%, #f6f6f6 50%, #eeeeee 52%, #f4f4f4 100%);
  -webkit-background-clip: padding-box;
  background-clip: padding-box;
  -webkit-box-shadow: 0 0 3px #ffffff inset, 0 1px 1px rgba(0, 0, 0, 0.1);
  box-shadow: 0 0 3px #ffffff inset, 0 1px 1px rgba(0, 0, 0, 0.1);
  color: #444;
  text-decoration: none;
  white-space: nowrap;
  line-height: 24px;
}
.chosen-container-single .chosen-default {
  color: #999;
}
.chosen-container-single .chosen-single span {
  display: block;
  overflow: hidden;
  margin-right: 26px;
  text-overflow: ellipsis;
  white-space: nowrap;
}
.chosen-container-single .chosen-single-with-deselect span {
  margin-right: 38px;
}
.chosen-container-single .chosen-single abbr {
  position: absolute;
  top: 6px;
  right: 26px;
  display: block;
  width: 12px;
  height: 12px;
  background: url("../img/chosen-sprite.png") -42px 1px no-repeat;
  font-size: 1px;
}
.chosen-container-single .chosen-single abbr:hover {
  background-position: -42px -10px;
}
.chosen-container-single.chosen-disabled .chosen-single abbr:hover {
  background-position: -42px -10px;
}
.chosen-container-single .chosen-single div {
  position: absolute;
  top: 0;
  right: 0;
  display: block;
  width: 18px;
  height: 100%;
}
.chosen-container-single .chosen-single div b {
  display: block;
  width: 100%;
  height: 100%;
  background: url("../img/chosen-sprite.png") no-repeat 0px 2px;
}
.chosen-container-single .chosen-search {
  position: relative;
  z-index: 1010;
  margin: 0;
  padding: 3px 4px;
  white-space: nowrap;
}
.chosen-container-single .chosen-search input[type="text"] {
  -webkit-box-sizing: border-box;
  -moz-box-sizing: border-box;
  box-sizing: border-box;
  margin: 1px 0;
  padding: 4px 20px 4px 5px;
  width: 100%;
  height: auto;
  outline: 0;
  border: 1px solid #aaa;
  background: #ffffff url("../img/chosen-sprite.png") no-repeat 100% -20px;
  background: url("../img/chosen-sprite.png") no-repeat 100% -20px;
  font-size: 1em;
  font-family: sans-serif;
  line-height: normal;
  border-radius: 0;
}
.chosen-container-single .chosen-drop {
  margin-top: -1px;
  border-radius: 0 0 4px 4px;
  -webkit-background-clip: padding-box;
  background-clip: padding-box;
}
.chosen-container-single.chosen-container-single-nosearch .chosen-search {
  position: absolute;
  left: -9999px;
}
/* @end */
/* @group Results */
.chosen-container .chosen-results {
  position: relative;
  overflow-x: hidden;
  overflow-y: auto;
  margin: 0 4px 4px 0;
  padding: 0 0 0 4px;
  max-height: 240px;
  -webkit-overflow-scrolling: touch;
}
.chosen-container .chosen-results li {
  display: none;
  margin: 0;
  padding: 5px 6px;
  list-style: none;
  line-height: 15px;
  -webkit-touch-callout: none;
}
.chosen-container .chosen-results li.active-result {
  display: list-item;
  cursor: pointer;
}
.chosen-container .chosen-results li.disabled-result {
  display: list-item;
  color: #ccc;
  cursor: default;
}
.chosen-container .chosen-results li.highlighted {
  background-color: #3875d7;
  background-image: -webkit-gradient(linear, 50% 0%, 50% 100%, color-stop(20%, #3875d7), color-stop(90%, #2a62bc));
  background-image: -webkit-linear-gradient(#3875d7 20%, #2a62bc 90%);
  background-image: -webkit-gradient(linear, left top, left bottom, from(#3875d7), to(#2a62bc));
  background-image: linear-gradient(#3875d7 20%, #2a62bc 90%);
  color: #fff;
}
.chosen-container .chosen-results li.no-results {
  display: list-item;
  background: #f4f4f4;
}
.chosen-container .chosen-results li.group-result {
  display: list-item;
  font-weight: bold;
  cursor: default;
}
.chosen-container .chosen-results li.group-option {
  padding-left: 15px;
}
.chosen-container .chosen-results li em {
  font-style: normal;
  text-decoration: underline;
}
/* @end */
/* @group Multi Chosen */
.chosen-container-multi .chosen-choices {
  position: relative;
  overflow: hidden;
  -webkit-box-sizing: border-box;
  -moz-box-sizing: border-box;
  box-sizing: border-box;
  margin: 0;
  padding: 0;
  width: 100%;
  height: auto !important;
  height: 1%;
  border: 1px solid #aaa;
  background-color: #fff;
  background-image: -webkit-gradient(linear, 50% 0%, 50% 100%, color-stop(1%, #eeeeee), color-stop(15%, #ffffff));
  background-image: -webkit-linear-gradient(#eeeeee 1%, #ffffff 15%);
  background-image: -webkit-gradient(linear, left top, left bottom, from(#eeeeee), to(#ffffff));
  background-image: linear-gradient(#eeeeee 1%, #ffffff 15%);
  cursor: text;
}
.chosen-container-multi .chosen-choices li {
  float: left;
  list-style: none;
}
.chosen-container-multi .chosen-choices li.search-field {
  margin: 0;
  padding: 0;
  white-space: nowrap;
}
.chosen-container-multi .chosen-choices li.search-field input[type="text"] {
  margin: 1px 0;
  padding: 5px;
  height: 15px;
  outline: 0;
  border: 0 !important;
  background: transparent !important;
  -webkit-box-shadow: none;
  box-shadow: none;
  color: #666;
  font-size: 100%;
  font-family: sans-serif;
  line-height: normal;
  border-radius: 0;
}
.chosen-container-multi .chosen-choices li.search-field .default {
  color: #999;
}
.chosen-container-multi .chosen-choices li.search-choice {
  position: relative;
  margin: 3px 0 3px 5px;
  padding: 3px 20px 3px 5px;
  border: 1px solid #aaa;
  border-radius: 3px;
  background-color: #e4e4e4;
  background-image: -webkit-gradient(linear, 50% 0%, 50% 100%, color-stop(20%, #f4f4f4), color-stop(50%, #f0f0f0), color-stop(52%, #e8e8e8), color-stop(100%, #eeeeee));
  background-image: -webkit-linear-gradient(#f4f4f4 20%, #f0f0f0 50%, #e8e8e8 52%, #eeeeee 100%);
  background-image: -webkit-gradient(linear, left top, left bottom, from(#f4f4f4), color-stop(50%, #f0f0f0), color-stop(52%, #e8e8e8), to(#eeeeee));
  background-image: linear-gradient(#f4f4f4 20%, #f0f0f0 50%, #e8e8e8 52%, #eeeeee 100%);
  -webkit-background-clip: padding-box;
  background-clip: padding-box;
  -webkit-box-shadow: 0 0 2px #ffffff inset, 0 1px 0 rgba(0, 0, 0, 0.05);
  box-shadow: 0 0 2px #ffffff inset, 0 1px 0 rgba(0, 0, 0, 0.05);
  color: #333;
  line-height: 13px;
  cursor: default;
}
.chosen-container-multi .chosen-choices li.search-choice .search-choice-close {
  position: absolute;
  top: 4px;
  right: 3px;
  display: block;
  width: 12px;
  height: 12px;
  background: url("../img/chosen-sprite.png") -42px 1px no-repeat;
  font-size: 1px;
}
.chosen-container-multi .chosen-choices li.search-choice .search-choice-close:hover {
  background-position: -42px -10px;
}
.chosen-container-multi .chosen-choices li.search-choice-disabled {
  padding-right: 5px;
  border: 1px solid #ccc;
  background-color: #e4e4e4;
  background-image: -webkit-gradient(linear, 50% 0%, 50% 100%, color-stop(20%, #f4f4f4), color-stop(50%, #f0f0f0), color-stop(52%, #e8e8e8), color-stop(100%, #eeeeee));
  background-image: -webkit-linear-gradient(top, #f4f4f4 20%, #f0f0f0 50%, #e8e8e8 52%, #eeeeee 100%);
  background-image: -webkit-gradient(linear, left top, left bottom, from(#f4f4f4), color-stop(50%, #f0f0f0), color-stop(52%, #e8e8e8), to(#eeeeee));
  background-image: linear-gradient(top, #f4f4f4 20%, #f0f0f0 50%, #e8e8e8 52%, #eeeeee 100%);
  color: #666;
}
.chosen-container-multi .chosen-choices li.search-choice-focus {
  background: #d4d4d4;
}
.chosen-container-multi .chosen-choices li.search-choice-focus .search-choice-close {
  background-position: -42px -10px;
}
.chosen-container-multi .chosen-results {
  margin: 0;
  padding: 0;
}
.chosen-container-multi .chosen-drop .result-selected {
  display: list-item;
  color: #ccc;
  cursor: default;
}
/* @end */
/* @group Active  */
.chosen-container-active .chosen-single {
  border: 1px solid #5897fb;
  -webkit-box-shadow: 0 0 5px rgba(0, 0, 0, 0.3);
  box-shadow: 0 0 5px rgba(0, 0, 0, 0.3);
}
.chosen-container-active.chosen-with-drop .chosen-single {
  border: 1px solid #aaa;
  border-bottom-right-radius: 0;
  border-bottom-left-radius: 0;
  background-image: -webkit-gradient(linear, 50% 0%, 50% 100%, color-stop(20%, #eeeeee), color-stop(80%, #ffffff));
  background-image: -webkit-linear-gradient(#eeeeee 20%, #ffffff 80%);
  background-image: -webkit-gradient(linear, left top, left bottom, from(#eeeeee), to(#ffffff));
  background-image: linear-gradient(#eeeeee 20%, #ffffff 80%);
  -webkit-box-shadow: 0 1px 0 #fff inset;
  box-shadow: 0 1px 0 #fff inset;
}
.chosen-container-active.chosen-with-drop .chosen-single div {
  border-left: none;
  background: transparent;
}
.chosen-container-active.chosen-with-drop .chosen-single div b {
  background-position: -18px 2px;
}
.chosen-container-active .chosen-choices {
  border: 1px solid #5897fb;
  -webkit-box-shadow: 0 0 5px rgba(0, 0, 0, 0.3);
  box-shadow: 0 0 5px rgba(0, 0, 0, 0.3);
}
.chosen-container-active .chosen-choices li.search-field input[type="text"] {
  color: #111 !important;
}
/* @end */
/* @group Disabled Support */
.chosen-disabled {
  opacity: 0.5 !important;
  cursor: default;
}
.chosen-disabled .chosen-single {
  cursor: default;
}
.chosen-disabled .chosen-choices .search-choice .search-choice-close {
  cursor: default;
}
/* @end */
/* @group Right to Left */
.chosen-rtl {
  text-align: right;
}
.chosen-rtl .chosen-single {
  overflow: visible;
  padding: 0 8px 0 0;
}
.chosen-rtl .chosen-single span {
  margin-right: 0;
  margin-left: 26px;
  direction: rtl;
}
.chosen-rtl .chosen-single-with-deselect span {
  margin-left: 38px;
}
.chosen-rtl .chosen-single div {
  right: auto;
  left: 3px;
}
.chosen-rtl .chosen-single abbr {
  right: auto;
  left: 26px;
}
.chosen-rtl .chosen-choices li {
  float: right;
}
.chosen-rtl .chosen-choices li.search-field input[type="text"] {
  direction: rtl;
}
.chosen-rtl .chosen-choices li.search-choice {
  margin: 3px 5px 3px 0;
  padding: 3px 5px 3px 19px;
}
.chosen-rtl .chosen-choices li.search-choice .search-choice-close {
  right: auto;
  left: 4px;
}
.chosen-rtl.chosen-container-single-nosearch .chosen-search,
.chosen-rtl .chosen-drop {
  left: 9999px;
}
.chosen-rtl.chosen-container-single .chosen-results {
  margin: 0 0 4px 4px;
  padding: 0 4px 0 0;
}
.chosen-rtl .chosen-results li.group-option {
  padding-right: 15px;
  padding-left: 0;
}
.chosen-rtl.chosen-container-active.chosen-with-drop .chosen-single div {
  border-right: none;
}
.chosen-rtl .chosen-search input[type="text"] {
  padding: 4px 5px 4px 20px;
  background: #ffffff url("../img/chosen-sprite.png") no-repeat -30px -20px;
  background: url("../img/chosen-sprite.png") no-repeat -30px -20px;
  direction: rtl;
}
.chosen-rtl.chosen-container-single .chosen-single div b {
  background-position: 6px 2px;
}
.chosen-rtl.chosen-container-single.chosen-with-drop .chosen-single div b {
  background-position: -12px 2px;
}
/* @end */
/* @group Retina compatibility */
@media only screen and (-webkit-min-device-pixel-ratio: 2), only screen and (min-resolution: 144dpi) {
  .chosen-rtl .chosen-search input[type="text"],
  .chosen-container-single .chosen-single abbr,
  .chosen-container-single .chosen-single div b,
  .chosen-container-single .chosen-search input[type="text"],
  .chosen-container-multi .chosen-choices .search-choice .search-choice-close,
  .chosen-container .chosen-results-scroll-down span,
  .chosen-container .chosen-results-scroll-up span {
    background-image: url("../img/chosen-sprite@2x.png") !important;
    -webkit-background-size: 52px 37px !important;
    background-size: 52px 37px !important;
    background-repeat: no-repeat !important;
  }
}
/* @end */
.chosen-container {
  font-size: 1em;
}
.chosen-container a {
  border-bottom: none !important;
}
.chosen-container,
.chosen-container * {
  -webkit-box-shadow: none !important;
  box-shadow: none !important;
  font-family: Arial, sans-serif;
}
.chosen-container.chosen-container-multi .chosen-choices li.search-field input[type=text] {
  width: 90% !important;
  height: auto;
  margin: 0;
  padding: 0.375em;
  color: #75787b;
}
.chosen-container.chosen-container .chosen-drop {
  margin-top: 1px;
  border-color: #0072ce;
  outline: 1px solid #0072ce;
}
.chosen-container.chosen-container-multi .chosen-choices {
  border-color: #919395;
  background-color: #ffffff;
  background-image: none !important;
}
.chosen-container.chosen-container-multi.chosen-container-active .chosen-choices {
  border-color: #0072ce;
  outline: 1px solid #0072ce;
}
.chosen-container.chosen-container-multi .chosen-choices li.search-choice {
  margin-left: 3px;
  border-color: #919395;
  background-color: #f1f2f2;
  background-image: none !important;
  font-size: 0.8125em;
  line-height: 0.92307692;
}
.chosen-container.chosen-container-multi .chosen-drop .result-selected {
  color: #75787b;
}
.chosen-container .highlighted {
  background-color: #0072ce;
  background-image: none !important;
}
.chosen-container.chosen-container-multi .chosen-choices li.search-choice .search-choice-close {
  top: 3px;
}
/* ==========================================================================
   Capital Framework
   Button Styling
   ========================================================================== */
/* topdoc
    name: Less notes
    family: cf-buttons
    patterns:
    - name: Variables
      codenotes:
        - "@btn-font-size: 14px;"
        - "@btn-v-padding: 9px;"
        - "@btn-v-padding-modifier-ie: .8;"
      notes:
        - "@btn-v-padding-modifier-ie is used to fix the vertical padding bug in
           IE for <button>'s and <inputs>'s across various .btn styles.
           We should revisit this after adding normalize.css to see if this is
           still needed."
    tags:
    - cf-buttons
    - less
*/
/* topdoc
    name: Default button
    family: cf-buttons
    notes:
      - "Note that the .visited, .hover, .focus, .active classes are for
         demonstration purposes only and should not be used in production."
    patterns:
    - name: Default state
      markup: |
        <a href="#" class="btn">Anchor Tag</a>
        <button class="btn">Button Tag</button>
        <input type="submit" value="Input Tag" class="btn">
    - name: Hovered state
      markup: |
        <a href="#" class="btn hover">Anchor Tag</a>
        <button class="btn hover">Button Tag</button>
        <input type="submit" value="Input Tag" class="btn hover">
    - name: Focused state
      markup: |
        <a href="#" class="btn focus">Anchor Tag</a>
        <button class="btn focus">Button Tag</button>
        <input type="submit" value="Input Tag" class="btn focus">
    - name: Active state
      markup: |
        <a href="#" class="btn active">Anchor Tag</a>
        <button class="btn active">Button Tag</button>
        <input type="submit" value="Input Tag" class="btn active">
    tags:
    - cf-buttons
*/
.btn {
  display: inline-block;
  -webkit-box-sizing: border-box;
  -moz-box-sizing: border-box;
  box-sizing: border-box;
  padding: 0.57142857em 1em;
  border: 0;
  border-radius: 0.28571429em;
  margin: 0;
  vertical-align: middle;
  font-family: "AvenirNextLTW01-Medium", Arial, sans-serif;
  font-style: normal;
  font-weight: 500;
  font-size: 0.875em;
  line-height: normal;
  text-decoration: none;
  cursor: pointer;
  -webkit-transition: .1s;
  transition: .1s;
  -webkit-appearance: none;
}
.lt-ie9 .btn {
  font-weight: normal !important;
}
.btn,
.btn:link,
.btn:visited {
  background-color: #0072ce;
  color: #ffffff;
}
.btn:hover,
.btn.hover {
  background-color: #328ed8;
}
.btn:focus,
.btn.focus {
  background-color: #328ed8;
  outline: 1px dotted #0072ce;
  outline-offset: 1px;
}
.btn:active,
.btn.active {
  background-color: #33578e;
}
button.btn::-moz-focus-inner,
input.btn::-moz-focus-inner {
  border: 0;
}
.btn + .btn {
  margin-left: 0.42857143em;
}
.lt-ie8 {
  background: url(null) fixed no-repeat;
}
.lt-ie8 button.btn,
.lt-ie8 input.btn {
  overflow: visible;
  padding-top: 0.45714286em;
  padding-bottom: 0.45714286em;
}
/* topdoc
    name: Secondary button
    family: cf-buttons
    notes:
      - "Note that the .visited, .hover, .focus, .active classes are for
         demonstration purposes only and should not be used in production."
    patterns:
    - name: Default state
      markup: |
        <a href="#" class="btn btn__secondary">Anchor Tag</a>
        <button class="btn btn__secondary">Button Tag</button>
        <input type="submit" value="Input Tag" class="btn btn__secondary">
    - name: Hovered state
      markup: |
        <a href="#" class="btn btn__secondary hover">Anchor Tag</a>
        <button class="btn btn__secondary hover">Button Tag</button>
        <input type="submit" value="Input Tag" class="btn btn__secondary hover">
    - name: Focused state
      markup: |
        <a href="#" class="btn btn__secondary focus">Anchor Tag</a>
        <button class="btn btn__secondary focus">Button Tag</button>
        <input type="submit" value="Input Tag" class="btn btn__secondary focus">
    - name: Active state
      markup: |
        <a href="#" class="btn btn__secondary active">Anchor Tag</a>
        <button class="btn btn__secondary active">Button Tag</button>
        <input type="submit" value="Input Tag" class="btn btn__secondary active">
    tags:
    - cf-buttons
*/
.btn__secondary,
.btn__secondary:link,
.btn__secondary:visited {
  background-color: #75787b;
  color: #ffffff;
}
.btn__secondary:hover,
.btn__secondary.hover {
  background-color: #919395;
}
.btn__secondary:focus,
.btn__secondary.focus {
  background-color: #919395;
  outline-color: #75787b;
}
.btn__secondary:active,
.btn__secondary.active {
  background-color: #43484e;
}
/* topdoc
    name: Destructive action button
    family: cf-buttons
    notes:
      - "Note that the .visited, .hover, .focus, .active classes are for
         demonstration purposes only and should not be used in production."
    patterns:
    - name: Default state
      markup: |
        <a href="#" class="btn btn__warning">Anchor Tag</a>
        <button class="btn btn__warning">Button Tag</button>
        <input type="submit" value="Input Tag" class="btn btn__warning">
    - name: Hovered state
      markup: |
        <a href="#" class="btn btn__warning hover">Anchor Tag</a>
        <button class="btn btn__warning hover">Button Tag</button>
        <input type="submit" value="Input Tag" class="btn btn__warning hover">
    - name: Focused state
      markup: |
        <a href="#" class="btn btn__warning focus">Anchor Tag</a>
        <button class="btn btn__warning focus">Button Tag</button>
        <input type="submit" value="Input Tag" class="btn btn__warning focus">
    - name: Active state
      markup: |
        <a href="#" class="btn btn__warning active">Anchor Tag</a>
        <button class="btn btn__warning active">Button Tag</button>
        <input type="submit" value="Input Tag" class="btn btn__warning active">
    tags:
    - cf-buttons
*/
.btn__warning,
.btn__warning:link,
.btn__warning:visited {
  background-color: #d12124;
  color: #ffffff;
}
.btn__warning:hover,
.btn__warning.hover {
  background-color: #da6750;
}
.btn__warning:focus,
.btn__warning.focus {
  background-color: #da6750;
  outline-color: #d12124;
}
.btn__warning:active,
.btn__warning.active {
  background-color: #9c301b;
}
/* topdoc
    name: Disabled button
    family: cf-buttons
    notes:
      - "Note that the .visited, .hover, .focus, .active classes are for
         demonstration purposes only and should not be used in production."
    patterns:
    - name: Default/hovered/focused/active state
      markup: |
        <a href="#" class="btn btn__disabled">Anchor Tag</a>
        <button class="btn btn__disabled">Button Tag</button>
        <input type="submit" value="Input Tag" class="btn btn__disabled">
    - name: Default/hovered/active state
      markup: |
        <a href="#" class="btn btn__disabled">Anchor Tag</a>
        <button class="btn btn__disabled">Button Tag</button>
        <input type="submit" value="Input Tag" class="btn btn__disabled">
    - name: Focused state
      markup: |
        <a href="#" class="btn btn__disabled focus">Anchor Tag</a>
        <button class="btn btn__disabled focus">Button Tag</button>
        <input type="submit" value="Input Tag" class="btn btn__disabled focus">
    tags:
    - cf-buttons
*/
.btn__disabled,
.btn__disabled:link,
.btn__disabled:visited,
.btn__disabled:hover,
.btn__disabled.hover,
.btn__disabled:focus,
.btn__disabled.focus,
.btn__disabled:active,
.btn__disabled.active {
  background-color: #e3e4e5;
  color: #75787b;
  cursor: default;
  cursor: not-allowed;
}
.btn__disabled:focus,
.btn__disabled.focus {
  outline-color: #75787b;
}
/* topdoc
    name: Super button
    family: cf-buttons
    patterns:
    - name: Default state
      markup: |
        <a href="#" class="btn btn__super">Anchor Tag</a>
        <button class="btn btn__super">Button Tag</button>
        <input type="submit" value="Input Tag" class="btn btn__super">
    - name: Hovered state
      markup: |
        <a href="#" class="btn btn__super hover">Anchor Tag</a>
        <button class="btn btn__super hover">Button Tag</button>
        <input type="submit" value="Input Tag" class="btn btn__super hover">
    - name: Focused state
      markup: |
        <a href="#" class="btn btn__super focus">Anchor Tag</a>
        <button class="btn btn__super focus">Button Tag</button>
        <input type="submit" value="Input Tag" class="btn btn__super focus">
    - name: Active state
      markup: |
        <a href="#" class="btn btn__super active">Anchor Tag</a>
        <button class="btn btn__super active">Button Tag</button>
        <input type="submit" value="Input Tag" class="btn btn__super active">
    tags:
    - cf-buttons
*/
.btn__super {
  padding: 0.61111111em 1.61111111em;
  font-size: 1.125em;
}
.btn__super + .btn__super {
  margin-left: 0.33333333em;
}
.lt-ie8 button.btn__super,
.lt-ie8 input.btn__super {
  padding-top: 0.66666667em;
  padding-bottom: 0.66666667em;
}
/* topdoc
    name: Button with icons
    family: cf-buttons
    patterns:
    - name: Button icon left
      markup: |
        <a href="#" class="btn">
            <span class="btn_icon__left cf-icon cf-icon-left"></span>
            Anchor Tag
        </a>
        <button class="btn">
            <span class="btn_icon__left cf-icon cf-icon-left"></span>
            Button Tag
        </button>
    - name: Button icon right
      markup: |
        <a href="#" class="btn">
            Anchor Tag
            <span class="btn_icon__right cf-icon cf-icon-right"></span>
        </a>
        <button class="btn">
            Button Tag
            <span class="btn_icon__right cf-icon cf-icon-right"></span>
        </button>
    - name: Just an icon
      markup: |
        <a href="#" class="btn">
            <span class="u-visually-hidden">Search</span>
            <span class="cf-icon cf-icon-search"></span>
        </a>
        <button class="btn">
            <span class="u-visually-hidden">Search</span>
            <span class="cf-icon cf-icon-search"></span>
        </button>
      notes:
        - "For accessibility please use the .u-visually-hidden utility class
           to add hidden text for screen readers."
    tags:
    - cf-buttons
    - fj-icons
*/
.btn_icon__left {
  padding: 0 0.75em 0 0;
  border-right: 1px solid #ffffff;
  border-right: 1px solid rgba(255, 255, 255, 0.4);
  margin: 0 0.5em 0 0;
}
.btn__disabled .btn_icon__left {
  border-right-color: #babbbd;
}
.btn_icon__right {
  padding: 0 0 0 0.75em;
  border-right: 0;
  border-left: 1px solid #ffffff;
  border-left: 1px solid rgba(255, 255, 255, 0.4);
  margin: 0 0 0 0.5em;
}
.btn__disabled .btn_icon__right {
  border-left-color: #babbbd;
}
/* topdoc
    name: Button group modifiers
    family: cf-buttons
    patterns:
    - name: Default buttons in a button group
      markup: |
        <a href="#" class="btn btn__grouped-first">Anchor 1</a>
        <a href="#" class="btn btn__grouped">Anchor 2</a>
        <a href="#" class="btn btn__grouped-last">Anchor 3</a>
        <br>
        <br>
        <button class="btn btn__grouped-first">Button 1</button>
        <button class="btn btn__grouped">Button 2</button>
        <button class="btn btn__grouped-last">Button 3</button>
        <br>
        <br>
        <input type="button" value="Input 1" class="btn btn__grouped-first">
        <input type="button" value="Input 2" class="btn btn__grouped">
        <input type="button" value="Input 3" class="btn btn__grouped-last">
    - name: Super buttons in a button group
      markup: |
        <a href="#" class="btn btn__grouped-first btn__super">Anchor 1</a>
        <a href="#" class="btn btn__grouped btn__super">Anchor 2</a>
        <a href="#" class="btn btn__grouped-last btn__super">Anchor 3</a>
        <br>
        <br>
        <button class="btn btn__grouped-first btn__super">Button 1</button>
        <button class="btn btn__grouped btn__super">Button 2</button>
        <button class="btn btn__grouped-last btn__super">Button 3</button>
        <br>
        <br>
        <input type="button" value="Input 1" class="btn btn__grouped-first btn__super">
        <input type="button" value="Input 2" class="btn btn__grouped btn__super">
        <input type="button" value="Input 3" class="btn btn__grouped-last btn__super">
    tags:
    - cf-buttons
*/
.btn__grouped {
  border-radius: 0;
}
.btn__grouped-first {
  border-top-right-radius: 0;
  border-bottom-right-radius: 0;
}
.btn__grouped-last {
  border-top-left-radius: 0;
  border-bottom-left-radius: 0;
}
.btn__grouped-first + .btn__grouped,
.btn__grouped-first + .btn__grouped-last,
.btn__grouped,
.btn__grouped + .btn__grouped,
.btn__grouped-last,
.btn__grouped + .btn__grouped-last {
  margin-left: -0.21428571em;
}
.btn__grouped-first.btn__super + .btn__grouped.btn__super,
.btn__grouped-first.btn__super + .btn__grouped-last.btn__super,
.btn__grouped.btn__super,
.btn__grouped-last.btn__super,
.btn__grouped.btn__super + .btn__grouped.btn__super,
.btn__grouped.btn__super + .btn__grouped-last.btn__super {
  margin-left: -0.16666667em;
}
/* topdoc
    name: Compound button
    family: cf-buttons
    notes:
      - "This pattern requires combining .btn__grouped modifiers with
         the .btn__compound-action modifier."
      - "Note that the .visited, .hover, .focus, .active classes are for
         demonstration purposes only and should not be used in production."
    patterns:
    - name: Default button style
      markup: |
        <a href="#" class="btn btn__grouped-first">Anchor</a>
        <a href="#" class="btn btn__grouped-last btn__compound-action">
            <span class="cf-icon cf-icon-down btn__grouped-last"></span>
        </a>
        <br>
        <br>
        <button class="btn btn__grouped-first">Button</button>
        <button class="btn btn__grouped-last btn__compound-action">
            <span class="cf-icon cf-icon-down btn__grouped-last"></span>
        </button>
    - name: Secondary button style
      markup: |
        <a href="#" class="btn btn__grouped-first btn__secondary">Anchor</a>
        <a href="#" class="btn btn__grouped-last btn__secondary btn__compound-action">
            <span class="cf-icon cf-icon-down btn__grouped-last"></span>
        </a>
        <br>
        <br>
        <button class="btn btn__grouped-first btn__secondary">Button</button>
        <button class="btn btn__grouped-last btn__secondary btn__compound-action">
            <span class="cf-icon cf-icon-down btn__grouped-last"></span>
        </button>
    - name: Super button style
      markup: |
        <a href="#" class="btn btn__grouped-first btn__super">Anchor</a>
        <a href="#" class="btn btn__grouped-last btn__super btn__compound-action">
            <span class="cf-icon cf-icon-down btn__grouped-last"></span>
        </a>
        <br>
        <br>
        <button class="btn btn__grouped-first btn__super">Button</button>
        <button class="btn btn__grouped-last btn__super btn__compound-action">
            <span class="cf-icon cf-icon-down btn__grouped-last"></span>
        </button>
    tags:
    - cf-buttons
    - fj-icons
*/
.btn__compound-action,
.btn__compound-action:link,
.btn__compound-action:visited {
  background-color: #328ed8;
}
.btn__compound-action:hover,
.btn__compound-action:focus,
.btn__compound-action.hover {
  background-color: #0072ce;
}
.btn__compound-action.btn__secondary {
  background-color: #919395;
}
.btn__compound-action.btn__secondary:hover,
.btn__compound-action.btn__secondary:focus,
.btn__compound-action.btn__secondary.hover {
  background-color: #75787b;
}
.btn__compound-action.btn__super {
  padding-left: 1.22222222em;
  padding-right: 1.22222222em;
}
/* topdoc
    name: Button link
    family: cf-buttons
    notes:
      - "Note that the .visited, .hover, .focus, .active classes are for
         demonstration purposes only and should not be used in production."
    patterns:
    - name: Default state
      markup: |
        <a href="#" class="btn btn__link">Anchor Tag</a>
        <button class="btn btn__link">Button Tag</button>
        <input type="button" value="Input Tag" class="btn btn__link">
    - name: Hovered state
      markup: |
        <a href="#" class="btn btn__link hover">Anchor Tag</a>
        <button class="btn btn__link hover">Button Tag</button>
        <input type="button" value="Input Tag" class="btn btn__link hover">
    - name: Focused state
      markup: |
        <a href="#" class="btn btn__link focus">Anchor Tag</a>
        <button class="btn btn__link focus">Button Tag</button>
        <input type="button" value="Input Tag" class="btn btn__link focus">
    - name: Active state
      markup: |
        <a href="#" class="btn btn__link active">Anchor Tag</a>
        <button class="btn btn__link active">Button Tag</button>
        <input type="button" value="Input Tag" class="btn btn__link active">
    tags:
    - cf-buttons
*/
.btn__link {
  padding: 0;
  border-bottom: 1px dotted #0072ce;
  border-radius: 0;
  margin: 0.57142857em 0;
}
.btn__link,
.btn__link:link,
.btn__link:visited {
  background-color: transparent;
  color: #0072ce;
}
.btn__link:hover,
.btn__link.hover {
  border-bottom: 1px solid #7fb8e6;
  background-color: transparent;
  color: #7fb8e6;
}
.btn__link:focus,
.btn__link.focus {
  border-bottom-style: solid;
  background-color: transparent;
  outline: thin dotted #0072ce;
}
.btn__link:active,
.btn__link.active {
  border-bottom: 1px solid #002d72;
  background-color: transparent;
  color: #002d72;
}
.lt-ie8 button.btn__link,
.lt-ie8 input.btn__link {
  padding: 0;
}
/* topdoc
    name: Secondary button link
    family: cf-buttons
    notes:
      - "Note that the .visited, .hover, .focus, .active classes are for
         demonstration purposes only and should not be used in production."
    patterns:
    - name: Default state
      markup: |
        <a href="#" class="btn btn__link btn__secondary">Anchor Tag</a>
        <button class="btn btn__link btn__secondary">Button Tag</button>
        <input type="button" value="Input Tag" class="btn btn__link btn__secondary">
    - name: Hovered state
      markup: |
        <a href="#" class="btn btn__link btn__secondary hover">Anchor Tag</a>
        <button class="btn btn__link btn__secondary hover">Button Tag</button>
        <input type="button" value="Input Tag" class="btn btn__link btn__secondary hover">
    - name: Focused state
      markup: |
        <a href="#" class="btn btn__link btn__secondary focus">Anchor Tag</a>
        <button class="btn btn__link btn__secondary focus">Button Tag</button>
        <input type="button" value="Input Tag" class="btn btn__link btn__secondary focus">
    - name: Active state
      markup: |
        <a href="#" class="btn btn__link btn__secondary active">Anchor Tag</a>
        <button class="btn btn__link btn__secondary active">Button Tag</button>
        <input type="button" value="Input Tag" class="btn btn__link btn__secondary active">
    tags:
    - cf-buttons
*/
.btn__link.btn__secondary,
.btn__link.btn__secondary:link,
.btn__link.btn__secondary:visited {
  border-bottom-color: #75787b;
  background-color: transparent;
  color: #75787b;
}
.btn__link.btn__secondary:hover,
.btn__link.btn__secondary.hover {
  border-bottom-color: #43484e;
  color: #43484e;
}
.btn__link.btn__secondary:focus,
.btn__link.btn__secondary.focus {
  outline-color: #75787b;
}
.btn__link.btn__secondary:active,
.btn__link.btn__secondary.active {
  border-bottom-color: #101820;
  color: #101820;
}
/* topdoc
    name: Destructive action button link
    family: cf-buttons
    notes:
      - "Note that the .visited, .hover, .focus, .active classes are for
         demonstration purposes only and should not be used in production."
    patterns:
    - name: Default state
      markup: |
        <a href="#" class="btn btn__link btn__warning">Anchor Tag</a>
        <button class="btn btn__link btn__warning">Button Tag</button>
        <input type="button" value="Input Tag" class="btn btn__link btn__warning">
    - name: Hovered state
      markup: |
        <a href="#" class="btn btn__link btn__warning hover">Anchor Tag</a>
        <button class="btn btn__link btn__warning hover">Button Tag</button>
        <input type="button" value="Input Tag" class="btn btn__link btn__warning hover">
    - name: Focused state
      markup: |
        <a href="#" class="btn btn__link btn__warning focus">Anchor Tag</a>
        <button class="btn btn__link btn__warning focus">Button Tag</button>
        <input type="button" value="Input Tag" class="btn btn__link btn__warning focus">
    - name: Active state
      markup: |
        <a href="#" class="btn btn__link btn__warning active">Anchor Tag</a>
        <button class="btn btn__link btn__warning active">Button Tag</button>
        <input type="button" value="Input Tag" class="btn btn__link btn__warning active">
    tags:
    - cf-buttons
*/
.btn__link.btn__warning,
.btn__link.btn__warning:link,
.btn__link.btn__warning:visited {
  border-bottom-color: #d12124;
  background-color: transparent;
  color: #d12124;
}
.btn__link.btn__warning:hover,
.btn__link.btn__warning.hover {
  border-bottom-color: #da6750;
  color: #da6750;
}
.btn__link.btn__warning:focus,
.btn__link.btn__warning.focus {
  outline-color: #d12124;
}
.btn__link.btn__warning:active,
.btn__link.btn__warning.active {
  border-bottom-color: #9c301b;
  color: #9c301b;
}
/* topdoc
  name: EOF
  eof: true
*/
/* ==========================================================================
   Capital Framework
   Expandable Styling
   ========================================================================== */
/* topdoc
    name: Recommended expandable pattern
    family: cf-expandables
    notes:
      - "Expandables can be built by combining the basic barebones structure
         described in the next section along with more specialized expandable
         elements and modifiers described throughout."
      - "The following combination is our recommended go-to expandable pattern."
    patterns:
    - name: Recommended expandable pattern
      markup: |
        <div class="expandable expandable__padded">
            <button class="expandable_header expandable_target">
                <span class="expandable_header-left expandable_label">
                    Expandable Header
                </span>
                <span class="expandable_header-right expandable_link">
                    <span class="expandable_cue-open">
                        Show
                        <span class="cf-icon cf-icon-plus-round"></span>
                    </span>
                    <span class="expandable_cue-close">
                        Hide
                        <span class="cf-icon cf-icon-minus-round"></span>
                    </span>
                </span>
            </button>
            <div class="expandable_content">
                <p>
                    Lorem ipsum dolor sit amet, consectetur adipisicing
                    elit. Neque ipsa voluptatibus soluta nobis unde quisquam
                    temporibus magnam debitis quidem. Ducimus ratione
                    corporis nesciunt earum vel est quaerat blanditiis
                    dolore ipsa?
                </p>
            </div>
        </div>
      codenotes:
        - |
          Pattern structure
          -----------------
          .expandable.expandable__padded
            .expandable_header.expandable_target
              .expandable_header-left.expandable_label
              .expandable_header-right.expandable_link
                .expandable_cue-open
                  .cf-icon.cf-icon-plus-round
                .expandable_cue-close
                  .cf-icon.cf-icon-minus-round
              .expandable_cue-open
              .expandable_cue-close
            .expandable_content
    tags:
    - cf-expandables
*/
/* topdoc
    name: Barebones expandable
    family: cf-expandables
    notes:
      - "This is the barebones structure for expandables that can be used (along
         with other expanable elements and modifiers) to create custom
         expandable patterns."
      - "In this barebones example there are no visual styles."
    patterns:
    - name: Barebones expandable
      markup: |
        <div class="expandable">
            <button class="expandable_target">
                <span class="expandable_cue-open">
                    Show
                </span>
                <span class="expandable_cue-close">
                    Hide
                </span>
            </button>
            <div class="expandable_content">
                <p>
                    Lorem ipsum dolor sit amet, consectetur adipisicing
                    elit. Neque ipsa voluptatibus soluta nobis unde quisquam
                    temporibus magnam debitis quidem. Ducimus ratione
                    corporis nesciunt earum vel est quaerat blanditiis
                    dolore ipsa?
                </p>
            </div>
        </div>
      codenotes:
        - |
          Pattern structure
          -----------------
          .expandable
            .expandable_target
              .expandable_cue-open
              .expandable_cue-close
            .expandable_content
      notes:
        - "Use the button tag for the .expandable_target element to allow for
           keyboard access."
        - "The 'Show' and 'Hide' messages can be customized directly in the HTML
           by editing the contents of .expandable_cue-open and
           .expandable_cue-close."
        - "The aria-pressed attribute on .expandable_target gets automatically
           added and updated by JavaScript."
        - "The aria-expanded attribute on .expandable_content gets automatically
           added and updated by JavaScript."
    - name: .expandable__expanded (modifier)
      codenotes:
        - |
          .expandable__expanded
      notes:
        - "Sometimes you may want the expandable to be open by default. This
           is as easy as adding the .expandable__expanded modifier to the
           .expandable block."
    tags:
    - cf-expandables
*/
.expandable {
  margin-bottom: 1.875em;
}
.expandable_target {
  padding: 0;
  border: 0;
  background-color: transparent;
  cursor: pointer;
}
.expandable_target:focus {
  outline: 1px dotted #101820;
  outline-offset: 1px;
}
.expandable_cue-close {
  display: none;
}
.expandable__expanded > .expandable_target .expandable_cue-open {
  display: none;
}
.expandable__expanded > .expandable_target .expandable_cue-close {
  display: inline;
}
.expandable_content:after {
  content: "";
  display: table;
  clear: both;
}
.lt-ie8 .expandable_content {
  zoom: 1;
}
/* topdoc
    name: Expandable text elements
    family: cf-expandables
    patterns:
    - name: .expandable_label (element)
      codenotes:
        - |
          .expandable_label
      markup: |
        <span class="expandable_label">
            Lorem ipsum
        </span>
      notes:
        - "Allows you to add some styled text."
    - name: .expandable_link (element)
      markup: |
        <span class="expandable_link">
            Lorem ipsum
        </span>
      codenotes:
        - |
          .expandable_link
      notes:
        - "Allows you to add some styled text with a link-like look."
    tags:
    - cf-expandables
*/
.expandable_label {
  color: #101820;
  font-family: "AvenirNextLTW01-Medium", Arial, sans-serif;
  font-style: normal;
  font-weight: 500;
}
.lt-ie9 .expandable_label {
  font-weight: normal !important;
}
.expandable_link {
  color: #0072ce;
  font-family: "AvenirNextLTW01-Regular", Arial, sans-serif;
  font-style: normal;
  font-weight: normal;
  font-size: 0.875em;
  line-height: 1.57142857;
}
.expandable_link em,
.expandable_link i {
  font-family: "AvenirNextLTW01-Italic", Arial, sans-serif;
  font-style: italic;
  font-weight: normal;
}
.lt-ie9 .expandable_link em,
.lt-ie9 .expandable_link i {
  font-style: normal !important;
}
.expandable_link strong,
.expandable_link b {
  font-family: "AvenirNextLTW01-Demi", Arial, sans-serif;
  font-style: normal;
  font-weight: bold;
}
.lt-ie9 .expandable_link strong,
.lt-ie9 .expandable_link b {
  font-weight: normal !important;
}
/* topdoc
    name: Expandable header elements
    family: cf-expandables
    codenotes:
      - |
        Pattern structure
        -----------------
        .expandable_header
          .expandable_header-left
          .expandable_header-right
    notes:
      - "These additional elements are useful for more complicated expandables
         that need to convey more information than just 'Show/Hide' before the
         user expands it."
    patterns:
    - name: .expandable_header (element)
      codenotes:
        - |
          .expandable_header
      notes:
        - "Creates a full-width container to house information that is always
           visible."
        - "Combine .expandable_header with .expandable_target for a full-width
           trigger."
    - name: .expandable_header__spaced (modifier)
      codenotes:
        - |
          .expandable_header__spaced
      notes:
        - "Allows you to add space between .expandable_header and .expandable_content."
        - "Inline style usage is for demoing the space between the header and
           content and should not be used."
    - name: .expandable_header-left, .expandable_header-right (elements)
      codenotes:
        - |
          .expandable_header-left
          .expandable_header-right
      notes:
        - "Allows you to float information left and right."
    tags:
    - cf-expandables
*/
.expandable_header {
  display: block;
}
.expandable_header:after {
  content: "";
  display: table;
  clear: both;
}
.lt-ie8 .expandable_header {
  zoom: 1;
}
button.expandable_header {
  width: 100%;
  text-align: left;
}
.expandable_header__spaced {
  padding-bottom: 0.9375em;
}
.expandable_header-left {
  float: left;
}
.expandable_header-right {
  float: right;
}
/* topdoc
    name: Padded expandable modifier
    family: cf-expandables
    patterns:
    - name: .expandable__padded (modifier)
      codenotes:
        - |
          .expandable__padded
      notes:
        - "Adds padding and a background color to .expandable_header and
           .expandable_content."
        - "In addition to using the .expandable__padded modifier you also need
           to make sure you are using .expandable_header."
    tags:
    - cf-expandables
*/
.expandable__padded {
  margin-bottom: 1.875em;
  background: #f1f2f2;
}
.expandable__padded:hover,
.expandable__padded.expandable__expanded {
  background: #e3e4e5;
}
.expandable__padded .expandable_header {
  padding: 0.625em 1em;
}
.expandable__padded .expandable_content {
  margin: 0 1em 1.375em;
}
.expandable__padded .expandable_content:before {
  content: '';
  display: block;
  height: 1px;
  margin-bottom: 1em;
  background: #babbbd;
}
/* topdoc
    name: Expandable groups
    family: cf-expandables
    patterns:
    - name: Standard expandable group
      markup: |
        <div class="expandable-group">
            <div class="expandable-group_header">Expandable group header</div>
            <div class="expandable expandable__padded">
                <button class="expandable_header expandable_target">
                    <span class="expandable_header-left expandable_label">
                        Expandable Header 1
                    </span>
                    <span class="expandable_header-right expandable_link">
                        <span class="expandable_cue-open">
                            Show
                            <span class="cf-icon cf-icon-plus-round"></span>
                        </span>
                        <span class="expandable_cue-close">
                            Hide
                            <span class="cf-icon cf-icon-minus-round"></span>
                        </span>
                    </span>
                </button>
                <div class="expandable_content">
                    <p>
                        Lorem ipsum dolor sit amet, consectetur adipisicing
                        elit. Neque ipsa voluptatibus soluta nobis unde quisquam
                        temporibus magnam debitis quidem. Ducimus ratione
                        corporis nesciunt earum vel est quaerat blanditiis
                        dolore ipsa?
                    </p>
                </div>
            </div>
            <div class="expandable expandable__padded">
                <button class="expandable_header expandable_target">
                    <span class="expandable_header-left expandable_label">
                        Expandable Header 2
                    </span>
                    <span class="expandable_header-right expandable_link">
                        <span class="expandable_cue-open">
                            Show
                            <span class="cf-icon cf-icon-plus-round"></span>
                        </span>
                        <span class="expandable_cue-close">
                            Hide
                            <span class="cf-icon cf-icon-minus-round"></span>
                        </span>
                    </span>
                </button>
                <div class="expandable_content">
                    <p>
                        Lorem ipsum dolor sit amet, consectetur adipisicing
                        elit. Neque ipsa voluptatibus soluta nobis unde quisquam
                        temporibus magnam debitis quidem. Ducimus ratione
                        corporis nesciunt earum vel est quaerat blanditiis
                        dolore ipsa?
                    </p>
                </div>
            </div>
            <div class="expandable expandable__padded">
                <button class="expandable_header expandable_target">
                    <span class="expandable_header-left expandable_label">
                        Expandable Header 3
                    </span>
                    <span class="expandable_header-right expandable_link">
                        <span class="expandable_cue-open">
                            Show
                            <span class="cf-icon cf-icon-plus-round"></span>
                        </span>
                        <span class="expandable_cue-close">
                            Hide
                            <span class="cf-icon cf-icon-minus-round"></span>
                        </span>
                    </span>
                </button>
                <div class="expandable_content">
                    <p>
                        Lorem ipsum dolor sit amet, consectetur adipisicing
                        elit. Neque ipsa voluptatibus soluta nobis unde quisquam
                        temporibus magnam debitis quidem. Ducimus ratione
                        corporis nesciunt earum vel est quaerat blanditiis
                        dolore ipsa?
                    </p>
                </div>
            </div>
        </div>
      codenotes:
        - |
          Pattern structure
          -----------------
          .expandable-group
            .expandable-group_header
            .expandable.expandable__padded
              [...]
            .expandable.expandable__padded
              [...]
            .expandable.expandable__padded
              [...]
    - name: Accordion-style group
      markup: |
        <div class="expandable-group" data-accordion="true">
            <div class="expandable-group_header">Expandable group header</div>
            <div class="expandable expandable__padded">
                <button class="expandable_header expandable_target">
                    <span class="expandable_header-left expandable_label">
                        Expandable Header 1
                    </span>
                    <span class="expandable_header-right expandable_link">
                        <span class="expandable_cue-open">
                            Show
                            <span class="cf-icon cf-icon-plus-round"></span>
                        </span>
                        <span class="expandable_cue-close">
                            Hide
                            <span class="cf-icon cf-icon-minus-round"></span>
                        </span>
                    </span>
                </button>
                <div class="expandable_content">
                    <p>
                        Lorem ipsum dolor sit amet, consectetur adipisicing
                        elit. Neque ipsa voluptatibus soluta nobis unde quisquam
                        temporibus magnam debitis quidem. Ducimus ratione
                        corporis nesciunt earum vel est quaerat blanditiis
                        dolore ipsa?
                    </p>
                </div>
            </div>
            <div class="expandable expandable__padded">
                <button class="expandable_header expandable_target">
                    <span class="expandable_header-left expandable_label">
                        Expandable Header 2
                    </span>
                    <span class="expandable_header-right expandable_link">
                        <span class="expandable_cue-open">
                            Show
                            <span class="cf-icon cf-icon-plus-round"></span>
                        </span>
                        <span class="expandable_cue-close">
                            Hide
                            <span class="cf-icon cf-icon-minus-round"></span>
                        </span>
                    </span>
                </button>
                <div class="expandable_content">
                    <p>
                        Lorem ipsum dolor sit amet, consectetur adipisicing
                        elit. Neque ipsa voluptatibus soluta nobis unde quisquam
                        temporibus magnam debitis quidem. Ducimus ratione
                        corporis nesciunt earum vel est quaerat blanditiis
                        dolore ipsa?
                    </p>
                </div>
            </div>
            <div class="expandable expandable__padded">
                <button class="expandable_header expandable_target">
                    <span class="expandable_header-left expandable_label">
                        Expandable Header 3
                    </span>
                    <span class="expandable_header-right expandable_link">
                        <span class="expandable_cue-open">
                            Show
                            <span class="cf-icon cf-icon-plus-round"></span>
                        </span>
                        <span class="expandable_cue-close">
                            Hide
                            <span class="cf-icon cf-icon-minus-round"></span>
                        </span>
                    </span>
                </button>
                <div class="expandable_content">
                    <p>
                        Lorem ipsum dolor sit amet, consectetur adipisicing
                        elit. Neque ipsa voluptatibus soluta nobis unde quisquam
                        temporibus magnam debitis quidem. Ducimus ratione
                        corporis nesciunt earum vel est quaerat blanditiis
                        dolore ipsa?
                    </p>
                </div>
            </div>
        </div>
      codenotes:
        - |
          <div class="expandable-group" data-accordion="true">
      notes:
        - "Accordions can only show one open expandable at a time."
        - "Add the data-accordion=\"true\" attribute to the expandable group to
           activate the accordion mode."
    tags:
    - cf-expandables
*/
.expandable-group {
  margin-bottom: 1.875em;
}
.expandable-group_header {
  padding: 0.35714286em 1.14285714em;
  border-bottom: 1px solid #919395;
  background: #f1f2f2;
  color: #75787b;
  font-family: "AvenirNextLTW01-Demi", Arial, sans-serif;
  font-style: normal;
  font-weight: bold;
  letter-spacing: 1px;
  text-transform: uppercase;
  margin-top: 0;
  margin-bottom: 0.35714286em;
  font-size: 0.875em;
  line-height: 1.57142857;
  margin-bottom: 0;
}
.lt-ie9 .expandable-group_header {
  font-weight: normal !important;
}
.expandable-group .expandable {
  border-bottom: 1px solid #919395;
  margin-bottom: 0;
  background: #ffffff;
}
.expandable-group .expandable_label {
  margin-top: 0;
  margin-bottom: 0.27777778em;
  font-size: 1.125em;
  font-family: "AvenirNextLTW01-Medium", Arial, sans-serif;
  font-style: normal;
  font-weight: 500;
  line-height: 1.22222222;
  margin-bottom: 0;
}
.lt-ie9 .expandable-group .expandable_label {
  font-weight: normal !important;
}
.expandable-group .expandable_content {
  margin-bottom: 0;
}
/* topdoc
  name: EOF
  eof: true
*/
/* ==========================================================================
   Capital Framework
   Form Element Styling
   ========================================================================== */
/* topdoc
  name: Form labels
  family: cf-forms
  patterns:
    - name: Label header
      markup: |
        <label class="form-label-header">
            Form label header
        </label>
  tags:
    - cf-forms
*/
.form-label-header {
  font-family: "AvenirNextLTW01-Demi", Arial, sans-serif;
  font-style: normal;
  font-weight: bold;
  letter-spacing: 1px;
  text-transform: uppercase;
  margin-top: 0;
  margin-bottom: 0.35714286em;
  font-size: 0.875em;
  line-height: 1.57142857;
  margin-bottom: 0.71428571em;
}
.lt-ie9 .form-label-header {
  font-weight: normal !important;
}
/* topdoc
  name: Super input
  family: cf-forms
  patterns:
    - name: .input__super
      markup: |
        <input class="input__super" type="text" value="Super input"></input>
        <button class="btn btn__super">Super</button>
      notes:
        - "An input that matches the height of a super button."
  tags:
    - cf-forms
*/
.input__super[type="text"],
.input__super[type="search"],
.input__super[type="email"],
.input__super[type="url"],
.input__super[type="tel"],
.input__super[type="number"] {
  padding: 0.55555556em;
  font-size: 1.125em;
}
/* topdoc
    name: Input states
    family: cf-forms
    patterns:
    - name: Error state
      codenotes:
        - .error
      notes:
        - "See the 'Form icons' section below for guidance on adding icons to
           states."
      markup: |
        <input class="error" type="text" value="Invalid input">
    - name: Success state
      codenotes:
        - .success
      notes:
        - "See the 'Form icons' section below for guidance on adding icons to
           states."
      markup: |
        <input class="success" type="text" value="Validated input">
    tags:
    - cf-forms
*/
input[type="text"].error,
input[type="search"].error,
input[type="email"].error,
input[type="url"].error,
input[type="tel"].error,
input[type="number"].error,
select[multiple].error,
textarea.error {
  border: 1px solid #d12124;
  outline: 1px solid #d12124;
}
input[type="text"].success,
input[type="search"].success,
input[type="email"].success,
input[type="url"].success,
input[type="tel"].success,
input[type="number"].success,
select[multiple].success,
textarea.success {
  border: 1px solid #2cb34a;
  outline: 1px solid #2cb34a;
}
/* topdoc
    name: Form icons
    family: cf-forms
    patterns:
    - name: Form input icons
      notes:
        - "Form input icons add small positioning tweaks to Capital Framework
          icons."
      markup: |
        <input type="text" value="">
        <span class="cf-form_input-icon cf-icon cf-icon-email"></span>
    - name: Form input error icon
      notes:
        - "The icon must be placed directly after the form input in the markup
          and the input must use the 'error' class."
        - "For invalid fields only use the alert role to call attention to
           fields that need immediate attention:
           https://developer.mozilla.org/en-US/docs/Web/Accessibility/ARIA/ARIA_Techniques/Using_the_alert_role"
      markup: |
        <input class="error" type="text" value="Invalid input">
        <span class="cf-form_input-icon cf-icon cf-icon-delete-round" role="alert"></span>
    - name: Form input success icon
      notes:
        - "The icon must be placed directly after the form input in the markup
          and the input must use the 'error' class."
        - "For valid inputs only use the alert role to indicate that a
           previously invalid input is now valid:
           https://developer.mozilla.org/en-US/docs/Web/Accessibility/ARIA/ARIA_Techniques/Using_the_alert_role"
      markup: |
        <input class="success" type="text" value="Validated input">
        <span class="cf-form_input-icon cf-icon cf-icon-approved-round"></span>
    tags:
    - cf-forms
*/
.cf-form_input-icon {
  position: relative;
  top: 0.3em;
  margin-left: 0.2em;
  font-size: 1.25em;
}
.error + .cf-form_input-icon {
  color: #d12124;
}
.success + .cf-form_input-icon {
  color: #2cb34a;
}
/* topdoc
  name: Form group
  family: cf-forms
  notes:
    - "A form group is recommended when you need to provide spacing between form
       elements and between groups of form elements."
  codenotes:
    - |
      Pattern structure
      -----------------
      .form-group
        .form-group_item
  patterns:
    - name: .form-group (block)
      markup: |
        <div class="form-group">
            <div class="form-group_item">
                <input type="text">
            </div>
            <div class="form-group_item">
                <input type="text">
            </div>
        </div>
        <div class="form-group">
            <div class="form-group_item">
                <input type="text">
            </div>
            <div class="form-group_item">
                <input type="text">
            </div>
        </div>
        <div class="form-group">
            <div class="form-group_item">
                <input type="text">
            </div>
            <div class="form-group_item">
                <input type="text">
            </div>
        </div>
      codenotes:
        - |
          .form-group
      notes:
        - "Provides sizeable margins between groups of form elements."
    - name: .form-group_item (element)
      markup: |
        <div class="form-group_item">
            <input type="text">
        </div>
        <div class="form-group_item">
            <input type="text">
        </div>
        <div class="form-group_item">
            <input type="text">
        </div>
      notes:
        - "Provides subtle margins between form elements within the same group."
    - name: Real world example
      markup: |
        <div class="form-group">
            <label class="form-label-header">Form group</label>
            <div class="form-group_item">
                <input type="text" value="Form group item">
            </div>
            <div class="form-group_item">
                <input type="text" value="Form group item">
            </div>
        </div>
        <div class="form-group">
            <label class="form-label-header">Form group</label>
            <div class="form-group_item">
                <input type="text" value="Form group item">
            </div>
            <div class="form-group_item">
                <input type="text" value="Form group item">
            </div>
        </div>
  tags:
    - cf-forms
*/
.form-group + .form-group {
  margin-top: 1.875em;
}
.form-group_item + .form-group_item {
  margin-top: 0.9375em;
}
/* topdoc
  name: Input with button
  family: cf-forms
  patterns:
    - name: Default input and button
      markup: |
        <div class="input-with-btn">
            <div class="input-with-btn_input">
                <input type="text">
            </div>
            <div class="input-with-btn_btn">
                <button class="btn">Search</button>
            </div>
        </div>
    - name: Super input and button
      markup: |
        <div class="input-with-btn">
            <div class="input-with-btn_input">
                <input class="input__super" type="text">
            </div>
            <div class="input-with-btn_btn">
                <button class="btn btn__super">Search</button>
            </div>
        </div>
  tags:
    - cf-forms
*/
@media only all and (min-width: 30em) {
  .input-with-btn {
    display: block;
    position: relative;
    margin-left: -15px;
    margin-right: -15px;
  }
}
.input-with-btn_input {
  margin-bottom: 0.9375em;
}
@media only all and (min-width: 30em) {
  .input-with-btn_input {
    display: inline-block;
    -webkit-box-sizing: border-box;
    -moz-box-sizing: border-box;
    box-sizing: border-box;
    border: solid transparent;
    border-width: 0 15px;
    margin-right: -0.25em;
    vertical-align: top;
    width: 75%;
    border-right-width: 0;
  }
  .ie .input-with-btn_input {
    margin-right: -0.26em;
  }
  .lt-ie8 .input-with-btn_input {
    display: inline;
    margin-right: 0;
    zoom: 1;
    behavior: url('/cfgov-refresh/static/vendor/box-sizing-polyfill/boxsizing.htc');
  }
}
@media only all and (min-width: 60em) {
  .input-with-btn_input {
    display: inline-block;
    -webkit-box-sizing: border-box;
    -moz-box-sizing: border-box;
    box-sizing: border-box;
    border: solid transparent;
    border-width: 0 15px;
    margin-right: -0.25em;
    vertical-align: top;
    width: 83.33333333%;
    border-right-width: 0;
  }
  .ie .input-with-btn_input {
    margin-right: -0.26em;
  }
  .lt-ie8 .input-with-btn_input {
    display: inline;
    margin-right: 0;
    zoom: 1;
    behavior: url('/cfgov-refresh/static/vendor/box-sizing-polyfill/boxsizing.htc');
  }
}
.input-with-btn_input input {
  -webkit-box-sizing: border-box;
  -moz-box-sizing: border-box;
  box-sizing: border-box;
  width: 100%;
}
.input-with-btn_btn {
  margin-bottom: 0.9375em;
}
@media only all and (min-width: 30em) {
  .input-with-btn_btn {
    display: inline-block;
    -webkit-box-sizing: border-box;
    -moz-box-sizing: border-box;
    box-sizing: border-box;
    border: solid transparent;
    border-width: 0 15px;
    margin-right: -0.25em;
    vertical-align: top;
    width: 25%;
  }
  .ie .input-with-btn_btn {
    margin-right: -0.26em;
  }
  .lt-ie8 .input-with-btn_btn {
    display: inline;
    margin-right: 0;
    zoom: 1;
    behavior: url('/cfgov-refresh/static/vendor/box-sizing-polyfill/boxsizing.htc');
  }
}
@media only all and (min-width: 60em) {
  .input-with-btn_btn {
    display: inline-block;
    -webkit-box-sizing: border-box;
    -moz-box-sizing: border-box;
    box-sizing: border-box;
    border: solid transparent;
    border-width: 0 15px;
    margin-right: -0.25em;
    vertical-align: top;
    width: 16.66666667%;
  }
  .ie .input-with-btn_btn {
    margin-right: -0.26em;
  }
  .lt-ie8 .input-with-btn_btn {
    display: inline;
    margin-right: 0;
    zoom: 1;
    behavior: url('/cfgov-refresh/static/vendor/box-sizing-polyfill/boxsizing.htc');
  }
}
.input-with-btn_btn .btn {
  -webkit-box-sizing: border-box;
  -moz-box-sizing: border-box;
  box-sizing: border-box;
  width: 100%;
}
.input-with-btn_btn .btn__super {
  padding-left: 0.83333333em;
  padding-right: 0.83333333em;
}
/* topdoc
  name: Button inside input
  family: cf-forms
  patterns:
    - name: Default button inside of an default input
      markup: |
        <div class="btn-inside-input">
            <input type="text"
                   value="This is some really long text to make sure that the button doesn't overlap the content in such a way that this input becomes unusable.">
            <button class="btn btn__link btn__secondary">
                Clear
                <span class="cf-icon cf-icon-delete"></span>
            </button>
        </div>
    - name: Super button inside of a super input
      markup: |
        <div class="btn-inside-input">
            <input class="input__super"
                   type="text"
                   value="This is some really long text to make sure that the button doesn't overlap the content in such a way that this input becomes unusable.">
            <button class="btn btn__super btn__link btn__secondary">
                Clear
                <span class="cf-icon cf-icon-delete"></span>
            </button>
        </div>
  tags:
    - cf-forms
*/
.btn-inside-input {
  position: relative;
}
.btn-inside-input input[type="text"],
.btn-inside-input input[type="search"],
.btn-inside-input input[type="email"],
.btn-inside-input input[type="url"],
.btn-inside-input input[type="tel"],
.btn-inside-input input[type="number"] {
  -webkit-box-sizing: border-box;
  -moz-box-sizing: border-box;
  box-sizing: border-box;
  width: 100%;
  padding-right: 4.64285714em;
}
.btn-inside-input input[type="text"].input__super,
.btn-inside-input input[type="search"].input__super,
.btn-inside-input input[type="email"].input__super,
.btn-inside-input input[type="url"].input__super,
.btn-inside-input input[type="tel"].input__super,
.btn-inside-input input[type="number"].input__super {
  padding-right: 5em;
}
.btn-inside-input .btn {
  border-bottom-width: 0 !important;
  position: absolute;
  right: 1.07142857em;
  top: 0;
}
.btn-inside-input .btn__super {
  right: 0.83333333em;
}
/* topdoc
  name: EOF
  eof: true
*/
/* ==========================================================================
   Capital Framework
   Grid mixins
   ========================================================================== */
/* topdoc
  name: "Global Less variables"
  notes:
    - "The following variables are default values used in creating grids.
      They can be overridden in your application's stylesheet.
      Most mixins allows you to override these values by passing them arguments."
  family: "cf-grid"
  patterns:
    - codenotes:
        - "@grid_box-sizing-polyfill-path: '/cf-grid/custom-demo/static/css';"
      notes:
        - "The path where boxsizing.htc is located."
        - "This path MUST be overridden in your project and set to a root relative url."
    - codenotes:
        - "@grid_wrapper-width: 1200px;"
      notes:
        - "The grid's maximum width in px."
    - codenotes:
        - "@grid_gutter-width: 30px;"
      notes:
        - "The fixed width between columns."
    - codenotes:
        - "@grid_total-columns: 12;"
      notes:
        - "The total number of columns used in calculating column widths."
    - codenotes:
        - "@grid_debug"
      notes:
        - "Gives column blocks a background color if set to true."
  tags:
    - "cf-grid"
*/
/* topdoc
  name: "Wrapper"
  notes:
    - "Wrappers are centered containers with a max-width and fixed gutters
      that match the gutter widths of columns."
    - "To support IE 6/7, ensure that the path to boxsizing.htc is set using
      the @grid_box-sizing-polyfill-path Less variable.
      Read more: https://github.com/Schepp/box-sizing-polyfill."
  family: "cf-grid"
  patterns:
    - name: "Less mixin"
      codenotes:
        - ".grid_wrapper( @grid_wrapper-width: @grid_wrapper-width )"
      notes:
        - "You can create wrappers with different max-widths by passing a pixel
          value into the mixin."
    - name: "Usage"
      codenotes:
        - |
          .main-wrapper {
            .grid_wrapper();
          }
          .wide-wrapper {
            .grid_wrapper( 1900px );
          }
        - |
          <div class="main-wrapper">
              This container now has left and right padding and a centered max width.
          </div>
          <div class="wide-wrapper">
              This container is the same except it has a wider max-width.
          </div>
  tags:
    - "cf-grid"
*/
/* topdoc
  name: "Columns"
  family: "cf-grid"
  patterns:
    - name: "Less mixin"
      codenotes:
        - ".grid_column( @columns: 1; @total: @grid_total-columns; @prefix: 0; @suffix: 0 )"
      notes:
        - "Computes column widths and prefix/suffix padding."
        - "CSS borders are used for fixed gutters."
    - name: "Usage"
      codenotes:
        - |
          .main-wrapper {
            .grid_wrapper();
          }
          .half {
            .grid_column(1, 2);
          }
        - |
          <div class="main-wrapper">
              <div class="half">I am half of my parent.</div>
              <div class="half">I am half of my parent.</div>
          </div>
    - name: "This is a placeholder for documenting prefix and suffix"
      codenotes:
        - "..."
  tags:
    - "cf-grid"
*/
/* topdoc
  name: "Push and Pull mixins for source ordering"
  family: "cf-grid"
  patterns:
    - codenotes:
        - ".push( @offset: 1, @grid_total-columns: @grid_total-columns )"
        - ".pull( @offset: 1, @grid_total-columns: @grid_total-columns )"
    - name: "Usage"
      codenotes:
        - |
          .first {
            .grid_column(1, 2);
            .grid_pull(1);
          }
          .second {
            .grid_column(1, 2);
            .grid_push(1);
          }
        - |
          <div>
              <div class="second">I am first in the markup but appear after .first.</div>
              <div class="first">I am second in the markup but appear before .second.</div>
          </div>
  tags:
    - "cf-grid"
*/
/* topdoc
  name: "Nested columns"
  notes:
    - "Since all cf-grid columns have left and right gutters you will notice
      undesireable offsetting when nesting columns.
      Normally this is removed with complex selectors or by adding classes
      to the first and last column per 'row'.
      In cf-grid the way to get around this is by wrapping your columns in a
      container that utilizes the .grid_nested-col-group() mixin.
      This mixin uses negative left and right margins to pull the columns back
      into alignment with parent columns."
    - "NOTE: Working this way allows you to easily create responsive grids.
      You are free to control the number of columns per 'row' without having
      to deal with the first and last columns of each row."
    - "NOTE: cf-grids does not use 'rows' and there is no row container.
      To clarify, if you have a 12 column grid and place 24 columns inside
      of a wrapper cf-grid columns will automaitcally stack into 2 'rows'
      of 12."
  family: "cf-grid"
  patterns:
    - name: "Less mixin"
      codenotes:
        - ".grid_nested-col-group()"
    - name: "Usage"
      codenotes:
        - |
          .main-wrapper {
            .grid_wrapper();
          }
          .cols {
            .grid_nested-col-group();
          }
          .half {
            .grid_column(1, 2);
          }
        - |
          <div class="main-wrapper">
              <div class="half">
                  <div class="cols">
                      <div class="half"></div>
                      <div class="half"></div>
                  </div>
              </div>
              <div class="half">
                  <div class="cols">
                      <div class="half"></div>
                      <div class="half"></div>
                  </div>
              </div>
          </div>
  tags:
    - "cf-grid"
*/
/* topdoc
  name: EOF
  eof: true
*/
/* ==========================================================================
   Capital Framework
   Icons
   ========================================================================== */
/* topdoc
  name: Less variables
  family: cf-icons
  notes:
    - "These variables can be overriden in your project's Less file."
  patterns:
    - name: CSS prefix
      codenotes:
        - "@cf-icon-prefix: cf-icon;"
    - name: Path to icon font files
      codenotes:
        - "@cf-icon-path: '../fonts';"
    - name: Toggle IE7 support
      codenotes:
        - "@cf-icon-ie7-support: true;"
      notes:
        - "More on IE7 support can be found in the 'IE7 Support' section."
  tags:
    - cf-icons
*/
/* topdoc
  name: IE7 Support
  family: cf-icons
  notes:
    - "IE7 support is added by using dynamic properties (CSS expressions)."
    - "To turn off IE7 support simply set @cf-icon-ie7-support to false."
  tags:
    - cf-icons
*/
/* topdoc
  name: The basics
  family: cf-icons
  patterns:
    - name: "@font-face declaration"
    - name: Base icon class
      notes:
        - "The cf-icon-prefix class applies all shared icon styles including the
          font family."
        - "All icons must use two classes, one for this base class and another
          to set the font character. For example:
          <span class='cf-icon cf-icon-left'></span>."
        - "Please use the span element instead of the i element. This avoids
          font family cascading conflicts when using an italic webfont on i
          elements and then another font for the icons. Note that this issue
          only pops up in older versions of Internet Explorer."
  tags:
    - cf-icons
*/
@font-face {
  font-family: 'CFPB Minicons';
  src: url('/static/fonts/cf-icons.eot');
  src: url('/static/fonts/cf-icons.eot?#iefix') format('embedded-opentype'), url('/static/fonts/cf-icons.woff') format('woff'), url('/static/fonts/cf-icons.ttf') format('truetype'), url('/static/fonts/cf-icons.svg') format('svg');
  font-weight: normal;
  font-style: normal;
}
.cf-icon {
  font-family: 'CFPB Minicons';
  display: inline-block;
  font-style: normal;
  font-weight: normal;
  line-height: 1;
  -webkit-font-smoothing: antialiased;
}
/* topdoc
    name: Navigation icons
    family: cf-icons
    patterns:
      - name: left
        markup: |
          <span class="cf-icon cf-icon-left"></span>
          <span class="cf-icon cf-icon-left-round"></span>
      - name: right
        markup: |
          <span class="cf-icon cf-icon-right"></span>
          <span class="cf-icon cf-icon-right-round"></span>
      - name: up
        markup: |
          <span class="cf-icon cf-icon-up"></span>
          <span class="cf-icon cf-icon-up-round"></span>
      - name: down
        markup: |
          <span class="cf-icon cf-icon-down"></span>
          <span class="cf-icon cf-icon-down-round"></span>
      - name: arrow-left
        markup: |
          <span class="cf-icon cf-icon-arrow-left"></span>
          <span class="cf-icon cf-icon-arrow-left-round"></span>
      - name: arrow-right
        markup: |
          <span class="cf-icon cf-icon-arrow-right"></span>
          <span class="cf-icon cf-icon-arrow-right-round"></span>
      - name: arrow-up
        markup: |
          <span class="cf-icon cf-icon-arrow-up"></span>
          <span class="cf-icon cf-icon-arrow-up-round"></span>
      - name: arrow-down
        markup: |
          <span class="cf-icon cf-icon-arrow-down"></span>
          <span class="cf-icon cf-icon-arrow-down-round"></span>
    tags:
      - cf-icons
*/
.cf-icon-left:before {
  content: "\e000";
}
.lt-ie8 .cf-icon-left {
  *zoom: expression( this.runtimeStyle['zoom'] = '1', this.innerHTML = '\e000');
}
.cf-icon-left-round:before {
  content: "\e001";
}
.lt-ie8 .cf-icon-left-round {
  *zoom: expression( this.runtimeStyle['zoom'] = '1', this.innerHTML = '\e001');
}
.cf-icon-right:before {
  content: "\e002";
}
.lt-ie8 .cf-icon-right {
  *zoom: expression( this.runtimeStyle['zoom'] = '1', this.innerHTML = '\e002');
}
.cf-icon-right-round:before {
  content: "\e003";
}
.lt-ie8 .cf-icon-right-round {
  *zoom: expression( this.runtimeStyle['zoom'] = '1', this.innerHTML = '\e003');
}
.cf-icon-up:before {
  content: "\e004";
}
.lt-ie8 .cf-icon-up {
  *zoom: expression( this.runtimeStyle['zoom'] = '1', this.innerHTML = '\e004');
}
.cf-icon-up-round:before {
  content: "\e005";
}
.lt-ie8 .cf-icon-up-round {
  *zoom: expression( this.runtimeStyle['zoom'] = '1', this.innerHTML = '\e005');
}
.cf-icon-down:before {
  content: "\e006";
}
.lt-ie8 .cf-icon-down {
  *zoom: expression( this.runtimeStyle['zoom'] = '1', this.innerHTML = '\e006');
}
.cf-icon-down-round:before {
  content: "\e007";
}
.lt-ie8 .cf-icon-down-round {
  *zoom: expression( this.runtimeStyle['zoom'] = '1', this.innerHTML = '\e007');
}
.cf-icon-arrow-left:before {
  content: "\e008";
}
.lt-ie8 .cf-icon-arrow-left {
  *zoom: expression( this.runtimeStyle['zoom'] = '1', this.innerHTML = '\e008');
}
.cf-icon-arrow-left-round:before {
  content: "\e009";
}
.lt-ie8 .cf-icon-arrow-left-round {
  *zoom: expression( this.runtimeStyle['zoom'] = '1', this.innerHTML = '\e009');
}
.cf-icon-arrow-right:before {
  content: "\e010";
}
.lt-ie8 .cf-icon-arrow-right {
  *zoom: expression( this.runtimeStyle['zoom'] = '1', this.innerHTML = '\e010');
}
.cf-icon-arrow-right-round:before {
  content: "\e011";
}
.lt-ie8 .cf-icon-arrow-right-round {
  *zoom: expression( this.runtimeStyle['zoom'] = '1', this.innerHTML = '\e011');
}
.cf-icon-arrow-up:before {
  content: "\e012";
}
.lt-ie8 .cf-icon-arrow-up {
  *zoom: expression( this.runtimeStyle['zoom'] = '1', this.innerHTML = '\e012');
}
.cf-icon-arrow-up-round:before {
  content: "\e013";
}
.lt-ie8 .cf-icon-arrow-up-round {
  *zoom: expression( this.runtimeStyle['zoom'] = '1', this.innerHTML = '\e013');
}
.cf-icon-arrow-down:before {
  content: "\e014";
}
.lt-ie8 .cf-icon-arrow-down {
  *zoom: expression( this.runtimeStyle['zoom'] = '1', this.innerHTML = '\e014');
}
.cf-icon-arrow-down-round:before {
  content: "\e015";
}
.lt-ie8 .cf-icon-arrow-down-round {
  *zoom: expression( this.runtimeStyle['zoom'] = '1', this.innerHTML = '\e015');
}
/* topdoc
    name: Status icons
    family: cf-icons
    patterns:
      - name: approved
        markup: |
          <span class="cf-icon cf-icon-approved"></span>
          <span class="cf-icon cf-icon-approved-round"></span>
      - name: error
        markup: |
          <span class="cf-icon cf-icon-error"></span>
          <span class="cf-icon cf-icon-error-round"></span>
      - name: help
        markup: |
          <span class="cf-icon cf-icon-help"></span>
          <span class="cf-icon cf-icon-help-round"></span>
      - name: delete
        markup: |
          <span class="cf-icon cf-icon-delete"></span>
          <span class="cf-icon cf-icon-delete-round"></span>
      - name: plus
        markup: |
          <span class="cf-icon cf-icon-plus"></span>
          <span class="cf-icon cf-icon-plus-round"></span>
      - name: minus
        markup: |
          <span class="cf-icon cf-icon-minus"></span>
          <span class="cf-icon cf-icon-minus-round"></span>
      - name: update
        markup: |
          <span class="cf-icon cf-icon-update"></span>
          <span class="cf-icon cf-icon-update-round"></span>
    tags:
      - cf-icons
*/
.cf-icon-approved:before {
  content: "\e100";
}
.lt-ie8 .cf-icon-approved {
  *zoom: expression( this.runtimeStyle['zoom'] = '1', this.innerHTML = '\e100');
}
.cf-icon-approved-round:before {
  content: "\e101";
}
.lt-ie8 .cf-icon-approved-round {
  *zoom: expression( this.runtimeStyle['zoom'] = '1', this.innerHTML = '\e101');
}
.cf-icon-error:before {
  content: "\e102";
}
.lt-ie8 .cf-icon-error {
  *zoom: expression( this.runtimeStyle['zoom'] = '1', this.innerHTML = '\e102');
}
.cf-icon-error-round:before {
  content: "\e103";
}
.lt-ie8 .cf-icon-error-round {
  *zoom: expression( this.runtimeStyle['zoom'] = '1', this.innerHTML = '\e103');
}
.cf-icon-help:before {
  content: "\e104";
}
.lt-ie8 .cf-icon-help {
  *zoom: expression( this.runtimeStyle['zoom'] = '1', this.innerHTML = '\e104');
}
.cf-icon-help-round:before {
  content: "\e105";
}
.lt-ie8 .cf-icon-help-round {
  *zoom: expression( this.runtimeStyle['zoom'] = '1', this.innerHTML = '\e105');
}
.cf-icon-delete:before {
  content: "\e106";
}
.lt-ie8 .cf-icon-delete {
  *zoom: expression( this.runtimeStyle['zoom'] = '1', this.innerHTML = '\e106');
}
.cf-icon-delete-round:before {
  content: "\e107";
}
.lt-ie8 .cf-icon-delete-round {
  *zoom: expression( this.runtimeStyle['zoom'] = '1', this.innerHTML = '\e107');
}
.cf-icon-plus:before {
  content: "\e108";
}
.lt-ie8 .cf-icon-plus {
  *zoom: expression( this.runtimeStyle['zoom'] = '1', this.innerHTML = '\e108');
}
.cf-icon-plus-round:before {
  content: "\e109";
}
.lt-ie8 .cf-icon-plus-round {
  *zoom: expression( this.runtimeStyle['zoom'] = '1', this.innerHTML = '\e109');
}
.cf-icon-minus:before {
  content: "\e110";
}
.lt-ie8 .cf-icon-minus {
  *zoom: expression( this.runtimeStyle['zoom'] = '1', this.innerHTML = '\e110');
}
.cf-icon-minus-round:before {
  content: "\e111";
}
.lt-ie8 .cf-icon-minus-round {
  *zoom: expression( this.runtimeStyle['zoom'] = '1', this.innerHTML = '\e111');
}
.cf-icon-update:before {
  content: "\e112";
}
.lt-ie8 .cf-icon-update {
  *zoom: expression( this.runtimeStyle['zoom'] = '1', this.innerHTML = '\e112');
}
.cf-icon-update-round:before {
  content: "\e113";
}
.lt-ie8 .cf-icon-update-round {
  *zoom: expression( this.runtimeStyle['zoom'] = '1', this.innerHTML = '\e113');
}
/* topdoc
    name: Social icons
    family: cf-icons
    patterns:
      - name: youtube
        markup: |
          <span class="cf-icon cf-icon-youtube"></span>
          <span class="cf-icon cf-icon-youtube-square"></span>
      - name: linkedin
        markup: |
          <span class="cf-icon cf-icon-linkedin"></span>
          <span class="cf-icon cf-icon-linkedin-square"></span>
      - name: facebook
        markup: |
          <span class="cf-icon cf-icon-facebook"></span>
          <span class="cf-icon cf-icon-facebook-square"></span>
      - name: flickr
        markup: |
          <span class="cf-icon cf-icon-flickr"></span>
          <span class="cf-icon cf-icon-flickr-square"></span>
      - name: plus
        markup: |
          <span class="cf-icon cf-icon-twitter"></span>
          <span class="cf-icon cf-icon-twitter-square"></span>
      - name: github
        markup: |
          <span class="cf-icon cf-icon-github"></span>
          <span class="cf-icon cf-icon-github-square"></span>
      - name: email-social
        markup: |
          <span class="cf-icon cf-icon-email-social"></span>
          <span class="cf-icon cf-icon-email-social-square"></span>
    tags:
      - cf-icons
*/
.cf-icon-youtube:before {
  content: "\e200";
}
.lt-ie8 .cf-icon-youtube {
  *zoom: expression( this.runtimeStyle['zoom'] = '1', this.innerHTML = '\e200');
}
.cf-icon-youtube-square:before {
  content: "\e201";
}
.lt-ie8 .cf-icon-youtube-square {
  *zoom: expression( this.runtimeStyle['zoom'] = '1', this.innerHTML = '\e201');
}
.cf-icon-linkedin:before {
  content: "\e202";
}
.lt-ie8 .cf-icon-linkedin {
  *zoom: expression( this.runtimeStyle['zoom'] = '1', this.innerHTML = '\e202');
}
.cf-icon-linkedin-square:before {
  content: "\e203";
}
.lt-ie8 .cf-icon-linkedin-square {
  *zoom: expression( this.runtimeStyle['zoom'] = '1', this.innerHTML = '\e203');
}
.cf-icon-facebook:before {
  content: "\e204";
}
.lt-ie8 .cf-icon-facebook {
  *zoom: expression( this.runtimeStyle['zoom'] = '1', this.innerHTML = '\e204');
}
.cf-icon-facebook-square:before {
  content: "\e205";
}
.lt-ie8 .cf-icon-facebook-square {
  *zoom: expression( this.runtimeStyle['zoom'] = '1', this.innerHTML = '\e205');
}
.cf-icon-flickr:before {
  content: "\e206";
}
.lt-ie8 .cf-icon-flickr {
  *zoom: expression( this.runtimeStyle['zoom'] = '1', this.innerHTML = '\e206');
}
.cf-icon-flickr-square:before {
  content: "\e207";
}
.lt-ie8 .cf-icon-flickr-square {
  *zoom: expression( this.runtimeStyle['zoom'] = '1', this.innerHTML = '\e207');
}
.cf-icon-twitter:before {
  content: "\e208";
}
.lt-ie8 .cf-icon-twitter {
  *zoom: expression( this.runtimeStyle['zoom'] = '1', this.innerHTML = '\e208');
}
.cf-icon-twitter-square:before {
  content: "\e209";
}
.lt-ie8 .cf-icon-twitter-square {
  *zoom: expression( this.runtimeStyle['zoom'] = '1', this.innerHTML = '\e209');
}
.cf-icon-github:before {
  content: "\e210";
}
.lt-ie8 .cf-icon-github {
  *zoom: expression( this.runtimeStyle['zoom'] = '1', this.innerHTML = '\e210');
}
.cf-icon-github-square:before {
  content: "\e211";
}
.lt-ie8 .cf-icon-github-square {
  *zoom: expression( this.runtimeStyle['zoom'] = '1', this.innerHTML = '\e211');
}
.cf-icon-email-social:before {
  content: "\e212";
}
.lt-ie8 .cf-icon-email-social {
  *zoom: expression( this.runtimeStyle['zoom'] = '1', this.innerHTML = '\e212');
}
.cf-icon-email-social-square:before {
  content: "\e213";
}
.lt-ie8 .cf-icon-email-social-square {
  *zoom: expression( this.runtimeStyle['zoom'] = '1', this.innerHTML = '\e213');
}
/* topdoc
    name: Communication icons
    family: cf-icons
    patterns:
      - name: web
        markup: |
          <span class="cf-icon cf-icon-web"></span>
          <span class="cf-icon cf-icon-web-round"></span>
      - name: email
        markup: |
          <span class="cf-icon cf-icon-email"></span>
          <span class="cf-icon cf-icon-email-round"></span>
      - name: mail
        markup: |
          <span class="cf-icon cf-icon-mail"></span>
          <span class="cf-icon cf-icon-mail-round"></span>
      - name: phone
        markup: |
          <span class="cf-icon cf-icon-phone"></span>
          <span class="cf-icon cf-icon-phone-round"></span>
      - name: technology
        markup: |
          <span class="cf-icon cf-icon-technology"></span>
          <span class="cf-icon cf-icon-technology-round"></span>
      - name: fax
        markup: |
          <span class="cf-icon cf-icon-fax"></span>
          <span class="cf-icon cf-icon-fax-round"></span>
    tags:
      - cf-icons
*/
.cf-icon-web:before {
  content: "\e300";
}
.lt-ie8 .cf-icon-web {
  *zoom: expression( this.runtimeStyle['zoom'] = '1', this.innerHTML = '\e300');
}
.cf-icon-web-round:before {
  content: "\e301";
}
.lt-ie8 .cf-icon-web-round {
  *zoom: expression( this.runtimeStyle['zoom'] = '1', this.innerHTML = '\e301');
}
.cf-icon-email:before {
  content: "\e302";
}
.lt-ie8 .cf-icon-email {
  *zoom: expression( this.runtimeStyle['zoom'] = '1', this.innerHTML = '\e302');
}
.cf-icon-email-round:before {
  content: "\e303";
}
.lt-ie8 .cf-icon-email-round {
  *zoom: expression( this.runtimeStyle['zoom'] = '1', this.innerHTML = '\e303');
}
.cf-icon-mail:before {
  content: "\e304";
}
.lt-ie8 .cf-icon-mail {
  *zoom: expression( this.runtimeStyle['zoom'] = '1', this.innerHTML = '\e304');
}
.cf-icon-mail-round:before {
  content: "\e305";
}
.lt-ie8 .cf-icon-mail-round {
  *zoom: expression( this.runtimeStyle['zoom'] = '1', this.innerHTML = '\e305');
}
.cf-icon-phone:before {
  content: "\e306";
}
.lt-ie8 .cf-icon-phone {
  *zoom: expression( this.runtimeStyle['zoom'] = '1', this.innerHTML = '\e306');
}
.cf-icon-phone-round:before {
  content: "\e307";
}
.lt-ie8 .cf-icon-phone-round {
  *zoom: expression( this.runtimeStyle['zoom'] = '1', this.innerHTML = '\e307');
}
.cf-icon-technology:before {
  content: "\e308";
}
.lt-ie8 .cf-icon-technology {
  *zoom: expression( this.runtimeStyle['zoom'] = '1', this.innerHTML = '\e308');
}
.cf-icon-technology-round:before {
  content: "\e309";
}
.lt-ie8 .cf-icon-technology-round {
  *zoom: expression( this.runtimeStyle['zoom'] = '1', this.innerHTML = '\e309');
}
.cf-icon-fax:before {
  content: "\e310";
}
.lt-ie8 .cf-icon-fax {
  *zoom: expression( this.runtimeStyle['zoom'] = '1', this.innerHTML = '\e310');
}
.cf-icon-fax-round:before {
  content: "\e311";
}
.lt-ie8 .cf-icon-fax-round {
  *zoom: expression( this.runtimeStyle['zoom'] = '1', this.innerHTML = '\e311');
}
/* topdoc
    name: Document icons
    family: cf-icons
    patterns:
      - name: document
        markup: |
          <span class="cf-icon cf-icon-document"></span>
          <span class="cf-icon cf-icon-document-round"></span>
      - name: pdf
        markup: |
          <span class="cf-icon cf-icon-pdf"></span>
          <span class="cf-icon cf-icon-pdf-round"></span>
      - name: upload
        markup: |
          <span class="cf-icon cf-icon-upload"></span>
          <span class="cf-icon cf-icon-upload-round"></span>
      - name: copy
        markup: |
          <span class="cf-icon cf-icon-copy"></span>
          <span class="cf-icon cf-icon-copy-round"></span>
      - name: edit
        markup: |
          <span class="cf-icon cf-icon-edit"></span>
          <span class="cf-icon cf-icon-edit-round"></span>
      - name: attach
        markup: |
          <span class="cf-icon cf-icon-attach"></span>
          <span class="cf-icon cf-icon-attach-round"></span>
      - name: print
        markup: |
          <span class="cf-icon cf-icon-print"></span>
          <span class="cf-icon cf-icon-print-round"></span>
      - name: save
        markup: |
          <span class="cf-icon cf-icon-save"></span>
          <span class="cf-icon cf-icon-save-round"></span>
      - name: appendix
        markup: |
          <span class="cf-icon cf-icon-appendix"></span>
          <span class="cf-icon cf-icon-appendix-round"></span>
      - name: supplement
        markup: |
          <span class="cf-icon cf-icon-supplement"></span>
          <span class="cf-icon cf-icon-supplement-round"></span>
      - name: rss
        markup: |
          <span class="cf-icon cf-icon-rss"></span>
          <span class="cf-icon cf-icon-rss-round"></span>
    tags:
      - cf-icons
*/
.cf-icon-document:before {
  content: "\e400";
}
.lt-ie8 .cf-icon-document {
  *zoom: expression( this.runtimeStyle['zoom'] = '1', this.innerHTML = '\e400');
}
.cf-icon-document-round:before {
  content: "\e401";
}
.lt-ie8 .cf-icon-document-round {
  *zoom: expression( this.runtimeStyle['zoom'] = '1', this.innerHTML = '\e401');
}
.cf-icon-pdf:before {
  content: "\e402";
}
.lt-ie8 .cf-icon-pdf {
  *zoom: expression( this.runtimeStyle['zoom'] = '1', this.innerHTML = '\e402');
}
.cf-icon-pdf-round:before {
  content: "\e403";
}
.lt-ie8 .cf-icon-pdf-round {
  *zoom: expression( this.runtimeStyle['zoom'] = '1', this.innerHTML = '\e403');
}
.cf-icon-upload:before {
  content: "\e404";
}
.lt-ie8 .cf-icon-upload {
  *zoom: expression( this.runtimeStyle['zoom'] = '1', this.innerHTML = '\e404');
}
.cf-icon-upload-round:before {
  content: "\e405";
}
.lt-ie8 .cf-icon-upload-round {
  *zoom: expression( this.runtimeStyle['zoom'] = '1', this.innerHTML = '\e405');
}
.cf-icon-download:before {
  content: "\e406";
}
.lt-ie8 .cf-icon-download {
  *zoom: expression( this.runtimeStyle['zoom'] = '1', this.innerHTML = '\e406');
}
.cf-icon-download-round:before {
  content: "\e407";
}
.lt-ie8 .cf-icon-download-round {
  *zoom: expression( this.runtimeStyle['zoom'] = '1', this.innerHTML = '\e407');
}
.cf-icon-copy:before {
  content: "\e408";
}
.lt-ie8 .cf-icon-copy {
  *zoom: expression( this.runtimeStyle['zoom'] = '1', this.innerHTML = '\e408');
}
.cf-icon-copy-round:before {
  content: "\e409";
}
.lt-ie8 .cf-icon-copy-round {
  *zoom: expression( this.runtimeStyle['zoom'] = '1', this.innerHTML = '\e409');
}
.cf-icon-edit:before {
  content: "\e410";
}
.lt-ie8 .cf-icon-edit {
  *zoom: expression( this.runtimeStyle['zoom'] = '1', this.innerHTML = '\e410');
}
.cf-icon-edit-round:before {
  content: "\e411";
}
.lt-ie8 .cf-icon-edit-round {
  *zoom: expression( this.runtimeStyle['zoom'] = '1', this.innerHTML = '\e411');
}
.cf-icon-attach:before {
  content: "\e412";
}
.lt-ie8 .cf-icon-attach {
  *zoom: expression( this.runtimeStyle['zoom'] = '1', this.innerHTML = '\e412');
}
.cf-icon-attach-round:before {
  content: "\e413";
}
.lt-ie8 .cf-icon-attach-round {
  *zoom: expression( this.runtimeStyle['zoom'] = '1', this.innerHTML = '\e413');
}
.cf-icon-print:before {
  content: "\e414";
}
.lt-ie8 .cf-icon-print {
  *zoom: expression( this.runtimeStyle['zoom'] = '1', this.innerHTML = '\e414');
}
.cf-icon-print-round:before {
  content: "\e415";
}
.lt-ie8 .cf-icon-print-round {
  *zoom: expression( this.runtimeStyle['zoom'] = '1', this.innerHTML = '\e415');
}
.cf-icon-save:before {
  content: "\e416";
}
.lt-ie8 .cf-icon-save {
  *zoom: expression( this.runtimeStyle['zoom'] = '1', this.innerHTML = '\e416');
}
.cf-icon-save-round:before {
  content: "\e417";
}
.lt-ie8 .cf-icon-save-round {
  *zoom: expression( this.runtimeStyle['zoom'] = '1', this.innerHTML = '\e417');
}
.cf-icon-appendix:before {
  content: "\e418";
}
.lt-ie8 .cf-icon-appendix {
  *zoom: expression( this.runtimeStyle['zoom'] = '1', this.innerHTML = '\e418');
}
.cf-icon-appendix-round:before {
  content: "\e419";
}
.lt-ie8 .cf-icon-appendix-round {
  *zoom: expression( this.runtimeStyle['zoom'] = '1', this.innerHTML = '\e419');
}
.cf-icon-supplement:before {
  content: "\e420";
}
.lt-ie8 .cf-icon-supplement {
  *zoom: expression( this.runtimeStyle['zoom'] = '1', this.innerHTML = '\e420');
}
.cf-icon-supplement-round:before {
  content: "\e421";
}
.lt-ie8 .cf-icon-supplement-round {
  *zoom: expression( this.runtimeStyle['zoom'] = '1', this.innerHTML = '\e421');
}
.cf-icon-rss:before {
  content: "\e422";
}
.lt-ie8 .cf-icon-rss {
  *zoom: expression( this.runtimeStyle['zoom'] = '1', this.innerHTML = '\e422');
}
.cf-icon-rss-round:before {
  content: "\e423";
}
.lt-ie8 .cf-icon-rss-round {
  *zoom: expression( this.runtimeStyle['zoom'] = '1', this.innerHTML = '\e423');
}
/* topdoc
    name: Financial product icons
    family: cf-icons
    patterns:
      - name: bank-account
        markup: |
          <span class="cf-icon cf-icon-bank-account"></span>
          <span class="cf-icon cf-icon-bank-account-round"></span>
      - name: credit-card
        markup: |
          <span class="cf-icon cf-icon-credit-card"></span>
          <span class="cf-icon cf-icon-credit-card-round"></span>
      - name: loan
        markup: |
          <span class="cf-icon cf-icon-loan"></span>
          <span class="cf-icon cf-icon-loan-round"></span>
      - name: money-transfer
        markup: |
          <span class="cf-icon cf-icon-money-transfer"></span>
          <span class="cf-icon cf-icon-money-transfer-round"></span>
      - name: mortgage
        markup: |
          <span class="cf-icon cf-icon-mortgage"></span>
          <span class="cf-icon cf-icon-mortgage-round"></span>
      - name: debt-collection
        markup: |
          <span class="cf-icon cf-icon-debt-collection"></span>
          <span class="cf-icon cf-icon-debt-collection-round"></span>
      - name: credit-report
        markup: |
          <span class="cf-icon cf-icon-credit-report"></span>
          <span class="cf-icon cf-icon-credit-report-round"></span>
      - name: money
        markup: |
          <span class="cf-icon cf-icon-money"></span>
          <span class="cf-icon cf-icon-money-round"></span>
      - name: quick-cash
        markup: |
          <span class="cf-icon cf-icon-quick-cash"></span>
          <span class="cf-icon cf-icon-quick-cash-round"></span>
      - name: contract
        markup: |
          <span class="cf-icon cf-icon-contract"></span>
          <span class="cf-icon cf-icon-contract-round"></span>
      - name: complaint
        markup: |
          <span class="cf-icon cf-icon-complaint"></span>
          <span class="cf-icon cf-icon-complaint-round"></span>
      - name: getting-credit-card
        markup: |
          <span class="cf-icon cf-icon-getting-credit-card"></span>
          <span class="cf-icon cf-icon-getting-credit-card-round"></span>
      - name: buying-car
        markup: |
          <span class="cf-icon cf-icon-buying-car"></span>
          <span class="cf-icon cf-icon-buying-car-round"></span>
      - name: paying-college
        markup: |
          <span class="cf-icon cf-icon-paying-college"></span>
          <span class="cf-icon cf-icon-paying-college-round"></span>
      - name: owning-home
        markup: |
          <span class="cf-icon cf-icon-owning-home"></span>
          <span class="cf-icon cf-icon-owning-home-round"></span>
      - name: debt
        markup: |
          <span class="cf-icon cf-icon-debt"></span>
          <span class="cf-icon cf-icon-debt-round"></span>
      - name: building-credit
        markup: |
          <span class="cf-icon cf-icon-building-credit"></span>
          <span class="cf-icon cf-icon-building-credit-round"></span>
      - name: prepaid-cards
        markup: |
          <span class="cf-icon cf-icon-prepaid-cards"></span>
          <span class="cf-icon cf-icon-prepaid-cards-round"></span>
      - name: payday-loan
        markup: |
          <span class="cf-icon cf-icon-payday-loan"></span>
          <span class="cf-icon cf-icon-payday-loan-round"></span>
      - name: retirement
        markup: |
          <span class="cf-icon cf-icon-retirement"></span>
          <span class="cf-icon cf-icon-retirement-round"></span>
    tags:
      - cf-icons
*/
.cf-icon-bank-account:before {
  content: "\e500";
}
.lt-ie8 .cf-icon-bank-account {
  *zoom: expression( this.runtimeStyle['zoom'] = '1', this.innerHTML = '\e500');
}
.cf-icon-bank-account-round:before {
  content: "\e501";
}
.lt-ie8 .cf-icon-bank-account-round {
  *zoom: expression( this.runtimeStyle['zoom'] = '1', this.innerHTML = '\e501');
}
.cf-icon-credit-card:before {
  content: "\e502";
}
.lt-ie8 .cf-icon-credit-card {
  *zoom: expression( this.runtimeStyle['zoom'] = '1', this.innerHTML = '\e502');
}
.cf-icon-credit-card-round:before {
  content: "\e503";
}
.lt-ie8 .cf-icon-credit-card-round {
  *zoom: expression( this.runtimeStyle['zoom'] = '1', this.innerHTML = '\e503');
}
.cf-icon-loan:before {
  content: "\e504";
}
.lt-ie8 .cf-icon-loan {
  *zoom: expression( this.runtimeStyle['zoom'] = '1', this.innerHTML = '\e504');
}
.cf-icon-loan-round:before {
  content: "\e505";
}
.lt-ie8 .cf-icon-loan-round {
  *zoom: expression( this.runtimeStyle['zoom'] = '1', this.innerHTML = '\e505');
}
.cf-icon-money-transfer:before {
  content: "\e506";
}
.lt-ie8 .cf-icon-money-transfer {
  *zoom: expression( this.runtimeStyle['zoom'] = '1', this.innerHTML = '\e506');
}
.cf-icon-money-transfer-round:before {
  content: "\e507";
}
.lt-ie8 .cf-icon-money-transfer-round {
  *zoom: expression( this.runtimeStyle['zoom'] = '1', this.innerHTML = '\e507');
}
.cf-icon-mortgage:before {
  content: "\e508";
}
.lt-ie8 .cf-icon-mortgage {
  *zoom: expression( this.runtimeStyle['zoom'] = '1', this.innerHTML = '\e508');
}
.cf-icon-mortgage-round:before {
  content: "\e509";
}
.lt-ie8 .cf-icon-mortgage-round {
  *zoom: expression( this.runtimeStyle['zoom'] = '1', this.innerHTML = '\e509');
}
.cf-icon-debt-collection:before {
  content: "\e510";
}
.lt-ie8 .cf-icon-debt-collection {
  *zoom: expression( this.runtimeStyle['zoom'] = '1', this.innerHTML = '\e510');
}
.cf-icon-debt-collection-round:before {
  content: "\e511";
}
.lt-ie8 .cf-icon-debt-collection-round {
  *zoom: expression( this.runtimeStyle['zoom'] = '1', this.innerHTML = '\e511');
}
.cf-icon-credit-report:before {
  content: "\e512";
}
.lt-ie8 .cf-icon-credit-report {
  *zoom: expression( this.runtimeStyle['zoom'] = '1', this.innerHTML = '\e512');
}
.cf-icon-credit-report-round:before {
  content: "\e513";
}
.lt-ie8 .cf-icon-credit-report-round {
  *zoom: expression( this.runtimeStyle['zoom'] = '1', this.innerHTML = '\e513');
}
.cf-icon-money:before {
  content: "\e514";
}
.lt-ie8 .cf-icon-money {
  *zoom: expression( this.runtimeStyle['zoom'] = '1', this.innerHTML = '\e514');
}
.cf-icon-money-round:before {
  content: "\e515";
}
.lt-ie8 .cf-icon-money-round {
  *zoom: expression( this.runtimeStyle['zoom'] = '1', this.innerHTML = '\e515');
}
.cf-icon-quick-cash:before {
  content: "\e516";
}
.lt-ie8 .cf-icon-quick-cash {
  *zoom: expression( this.runtimeStyle['zoom'] = '1', this.innerHTML = '\e516');
}
.cf-icon-quick-cash-round:before {
  content: "\e517";
}
.lt-ie8 .cf-icon-quick-cash-round {
  *zoom: expression( this.runtimeStyle['zoom'] = '1', this.innerHTML = '\e517');
}
.cf-icon-contract:before {
  content: "\e518";
}
.lt-ie8 .cf-icon-contract {
  *zoom: expression( this.runtimeStyle['zoom'] = '1', this.innerHTML = '\e518');
}
.cf-icon-contract-round:before {
  content: "\e519";
}
.lt-ie8 .cf-icon-contract-round {
  *zoom: expression( this.runtimeStyle['zoom'] = '1', this.innerHTML = '\e519');
}
.cf-icon-complaint:before {
  content: "\e520";
}
.lt-ie8 .cf-icon-complaint {
  *zoom: expression( this.runtimeStyle['zoom'] = '1', this.innerHTML = '\e520');
}
.cf-icon-complaint-round:before {
  content: "\e521";
}
.lt-ie8 .cf-icon-complaint-round {
  *zoom: expression( this.runtimeStyle['zoom'] = '1', this.innerHTML = '\e521');
}
.cf-icon-getting-credit-card:before {
  content: "\e522";
}
.lt-ie8 .cf-icon-getting-credit-card {
  *zoom: expression( this.runtimeStyle['zoom'] = '1', this.innerHTML = '\e522');
}
.cf-icon-getting-credit-card-round:before {
  content: "\e523";
}
.lt-ie8 .cf-icon-getting-credit-card-round {
  *zoom: expression( this.runtimeStyle['zoom'] = '1', this.innerHTML = '\e523');
}
.cf-icon-buying-car:before {
  content: "\e524";
}
.lt-ie8 .cf-icon-buying-car {
  *zoom: expression( this.runtimeStyle['zoom'] = '1', this.innerHTML = '\e524');
}
.cf-icon-buying-car-round:before {
  content: "\e525";
}
.lt-ie8 .cf-icon-buying-car-round {
  *zoom: expression( this.runtimeStyle['zoom'] = '1', this.innerHTML = '\e525');
}
.cf-icon-paying-college:before {
  content: "\e526";
}
.lt-ie8 .cf-icon-paying-college {
  *zoom: expression( this.runtimeStyle['zoom'] = '1', this.innerHTML = '\e526');
}
.cf-icon-paying-college-round:before {
  content: "\e527";
}
.lt-ie8 .cf-icon-paying-college-round {
  *zoom: expression( this.runtimeStyle['zoom'] = '1', this.innerHTML = '\e527');
}
.cf-icon-owning-home:before {
  content: "\e528";
}
.lt-ie8 .cf-icon-owning-home {
  *zoom: expression( this.runtimeStyle['zoom'] = '1', this.innerHTML = '\e528');
}
.cf-icon-owning-home-round:before {
  content: "\e529";
}
.lt-ie8 .cf-icon-owning-home-round {
  *zoom: expression( this.runtimeStyle['zoom'] = '1', this.innerHTML = '\e529');
}
.cf-icon-debt:before {
  content: "\e530";
}
.lt-ie8 .cf-icon-debt {
  *zoom: expression( this.runtimeStyle['zoom'] = '1', this.innerHTML = '\e530');
}
.cf-icon-debt-round:before {
  content: "\e531";
}
.lt-ie8 .cf-icon-debt-round {
  *zoom: expression( this.runtimeStyle['zoom'] = '1', this.innerHTML = '\e531');
}
.cf-icon-building-credit:before {
  content: "\e532";
}
.lt-ie8 .cf-icon-building-credit {
  *zoom: expression( this.runtimeStyle['zoom'] = '1', this.innerHTML = '\e532');
}
.cf-icon-building-credit-round:before {
  content: "\e533";
}
.lt-ie8 .cf-icon-building-credit-round {
  *zoom: expression( this.runtimeStyle['zoom'] = '1', this.innerHTML = '\e533');
}
.cf-icon-prepaid-cards:before {
  content: "\e534";
}
.lt-ie8 .cf-icon-prepaid-cards {
  *zoom: expression( this.runtimeStyle['zoom'] = '1', this.innerHTML = '\e534');
}
.cf-icon-prepaid-cards-round:before {
  content: "\e535";
}
.lt-ie8 .cf-icon-prepaid-cards-round {
  *zoom: expression( this.runtimeStyle['zoom'] = '1', this.innerHTML = '\e535');
}
.cf-icon-payday-loan:before {
  content: "\e536";
}
.lt-ie8 .cf-icon-payday-loan {
  *zoom: expression( this.runtimeStyle['zoom'] = '1', this.innerHTML = '\e536');
}
.cf-icon-payday-loan-round:before {
  content: "\e537";
}
.lt-ie8 .cf-icon-payday-loan-round {
  *zoom: expression( this.runtimeStyle['zoom'] = '1', this.innerHTML = '\e537');
}
.cf-icon-retirement:before {
  content: "\e538";
}
.lt-ie8 .cf-icon-retirement {
  *zoom: expression( this.runtimeStyle['zoom'] = '1', this.innerHTML = '\e538');
}
.cf-icon-retirement-round:before {
  content: "\e539";
}
.lt-ie8 .cf-icon-retirement-round {
  *zoom: expression( this.runtimeStyle['zoom'] = '1', this.innerHTML = '\e539');
}
/* topdoc
    name: Web icons
    family: cf-icons
    patterns:
      - name: user
        markup: |
          <span class="cf-icon cf-icon-user"></span>
          <span class="cf-icon cf-icon-user-round"></span>
      - name: wifi
        markup: |
          <span class="cf-icon cf-icon-wifi"></span>
          <span class="cf-icon cf-icon-wifi-round"></span>
      - name: search
        markup: |
          <span class="cf-icon cf-icon-search"></span>
          <span class="cf-icon cf-icon-search-round"></span>
      - name: share
        markup: |
          <span class="cf-icon cf-icon-share"></span>
          <span class="cf-icon cf-icon-share-round"></span>
      - name: link
        markup: |
          <span class="cf-icon cf-icon-link"></span>
          <span class="cf-icon cf-icon-link-round"></span>
      - name: external-link
        markup: |
          <span class="cf-icon cf-icon-external-link"></span>
          <span class="cf-icon cf-icon-external-link-round"></span>
      - name: audio-mute
        markup: |
          <span class="cf-icon cf-icon-audio-mute"></span>
          <span class="cf-icon cf-icon-audio-mute-round"></span>
      - name: audio-low
        markup: |
          <span class="cf-icon cf-icon-audio-low"></span>
          <span class="cf-icon cf-icon-audio-low-round"></span>
      - name: audio-medium
        markup: |
          <span class="cf-icon cf-icon-audio-medium"></span>
          <span class="cf-icon cf-icon-audio-medium-round"></span>
      - name: audio-max
        markup: |
          <span class="cf-icon cf-icon-audio-max"></span>
          <span class="cf-icon cf-icon-audio-max-round"></span>
      - name: favorite
        markup: |
          <span class="cf-icon cf-icon-favorite"></span>
          <span class="cf-icon cf-icon-favorite-round"></span>
      - name: unfavorite
        markup: |
          <span class="cf-icon cf-icon-unfavorite"></span>
          <span class="cf-icon cf-icon-unfavorite-round"></span>
      - name: bookmark
        markup: |
          <span class="cf-icon cf-icon-bookmark"></span>
          <span class="cf-icon cf-icon-bookmark-round"></span>
      - name: unbookmark
        markup: |
          <span class="cf-icon cf-icon-unbookmark"></span>
          <span class="cf-icon cf-icon-unbookmark-round"></span>
      - name: settings
        markup: |
          <span class="cf-icon cf-icon-settings"></span>
          <span class="cf-icon cf-icon-settings-round"></span>
      - name: menu
        markup: |
          <span class="cf-icon cf-icon-menu"></span>
          <span class="cf-icon cf-icon-menu-round"></span>
      - name: lock
        markup: |
          <span class="cf-icon cf-icon-lock"></span>
          <span class="cf-icon cf-icon-lock-round"></span>
      - name: unlock
        markup: |
          <span class="cf-icon cf-icon-unlock"></span>
          <span class="cf-icon cf-icon-unlock-round"></span>
      - name: clock
        markup: |
          <span class="cf-icon cf-icon-clock"></span>
          <span class="cf-icon cf-icon-clock-round"></span>
      - name: chart
        markup: |
          <span class="cf-icon cf-icon-chart"></span>
          <span class="cf-icon cf-icon-chart-round"></span>
      - name: play
        markup: |
          <span class="cf-icon cf-icon-play"></span>
          <span class="cf-icon cf-icon-play-round"></span>
      - name: newspaper
        markup: |
          <span class="cf-icon cf-icon-newspaper"></span>
          <span class="cf-icon cf-icon-newspaper-round"></span>
      - name: microphone
        markup: |
          <span class="cf-icon cf-icon-microphone"></span>
          <span class="cf-icon cf-icon-microphone-round"></span>
      - name: bullhorn
        markup: |
          <span class="cf-icon cf-icon-bullhorn"></span>
          <span class="cf-icon cf-icon-bullhorn-round"></span>
      - name: double-quote
        markup: |
          <span class="cf-icon cf-icon-double-quote"></span>
          <span class="cf-icon cf-icon-double-quote-round"></span>
      - name: speech-bubble
        markup: |
          <span class="cf-icon cf-icon-speech-bubble"></span>
          <span class="cf-icon cf-icon-speech-bubble-round"></span>
      - name: information
        markup: |
          <span class="cf-icon cf-icon-information"></span>
          <span class="cf-icon cf-icon-information-round"></span>
      - name: lightbulb
        markup: |
          <span class="cf-icon cf-icon-lightbulb"></span>
          <span class="cf-icon cf-icon-lightbulb-round"></span>
      - name: dialogue
        markup: |
          <span class="cf-icon cf-icon-dialogue"></span>
          <span class="cf-icon cf-icon-dialogue-round"></span>
      - name: date
        markup: |
          <span class="cf-icon cf-icon-date"></span>
          <span class="cf-icon cf-icon-date-round"></span>
    tags:
      - cf-icons
*/
.cf-icon-user:before {
  content: "\e600";
}
.lt-ie8 .cf-icon-user {
  *zoom: expression( this.runtimeStyle['zoom'] = '1', this.innerHTML = '\e600');
}
.cf-icon-user-round:before {
  content: "\e601";
}
.lt-ie8 .cf-icon-user-round {
  *zoom: expression( this.runtimeStyle['zoom'] = '1', this.innerHTML = '\e601');
}
.cf-icon-wifi:before {
  content: "\e602";
}
.lt-ie8 .cf-icon-wifi {
  *zoom: expression( this.runtimeStyle['zoom'] = '1', this.innerHTML = '\e602');
}
.cf-icon-wifi-round:before {
  content: "\e603";
}
.lt-ie8 .cf-icon-wifi-round {
  *zoom: expression( this.runtimeStyle['zoom'] = '1', this.innerHTML = '\e603');
}
.cf-icon-search:before {
  content: "\e604";
}
.lt-ie8 .cf-icon-search {
  *zoom: expression( this.runtimeStyle['zoom'] = '1', this.innerHTML = '\e604');
}
.cf-icon-search-round:before {
  content: "\e605";
}
.lt-ie8 .cf-icon-search-round {
  *zoom: expression( this.runtimeStyle['zoom'] = '1', this.innerHTML = '\e605');
}
.cf-icon-share:before {
  content: "\e606";
}
.lt-ie8 .cf-icon-share {
  *zoom: expression( this.runtimeStyle['zoom'] = '1', this.innerHTML = '\e606');
}
.cf-icon-share-round:before {
  content: "\e607";
}
.lt-ie8 .cf-icon-share-round {
  *zoom: expression( this.runtimeStyle['zoom'] = '1', this.innerHTML = '\e607');
}
.cf-icon-link:before {
  content: "\e608";
}
.lt-ie8 .cf-icon-link {
  *zoom: expression( this.runtimeStyle['zoom'] = '1', this.innerHTML = '\e608');
}
.cf-icon-link-round:before {
  content: "\e609";
}
.lt-ie8 .cf-icon-link-round {
  *zoom: expression( this.runtimeStyle['zoom'] = '1', this.innerHTML = '\e609');
}
.cf-icon-external-link:before {
  content: "\e610";
}
.lt-ie8 .cf-icon-external-link {
  *zoom: expression( this.runtimeStyle['zoom'] = '1', this.innerHTML = '\e610');
}
.cf-icon-external-link-round:before {
  content: "\e611";
}
.lt-ie8 .cf-icon-external-link-round {
  *zoom: expression( this.runtimeStyle['zoom'] = '1', this.innerHTML = '\e611');
}
.cf-icon-audio-mute:before {
  content: "\e612";
}
.lt-ie8 .cf-icon-audio-mute {
  *zoom: expression( this.runtimeStyle['zoom'] = '1', this.innerHTML = '\e612');
}
.cf-icon-audio-mute-round:before {
  content: "\e616";
}
.lt-ie8 .cf-icon-audio-mute-round {
  *zoom: expression( this.runtimeStyle['zoom'] = '1', this.innerHTML = '\e616');
}
.cf-icon-audio-low:before {
  content: "\e613";
}
.lt-ie8 .cf-icon-audio-low {
  *zoom: expression( this.runtimeStyle['zoom'] = '1', this.innerHTML = '\e613');
}
.cf-icon-audio-low-round:before {
  content: "\e617";
}
.lt-ie8 .cf-icon-audio-low-round {
  *zoom: expression( this.runtimeStyle['zoom'] = '1', this.innerHTML = '\e617');
}
.cf-icon-audio-medium:before {
  content: "\e614";
}
.lt-ie8 .cf-icon-audio-medium {
  *zoom: expression( this.runtimeStyle['zoom'] = '1', this.innerHTML = '\e614');
}
.cf-icon-audio-medium-round:before {
  content: "\e618";
}
.lt-ie8 .cf-icon-audio-medium-round {
  *zoom: expression( this.runtimeStyle['zoom'] = '1', this.innerHTML = '\e618');
}
.cf-icon-audio-max:before {
  content: "\e615";
}
.lt-ie8 .cf-icon-audio-max {
  *zoom: expression( this.runtimeStyle['zoom'] = '1', this.innerHTML = '\e615');
}
.cf-icon-audio-max-round:before {
  content: "\e619";
}
.lt-ie8 .cf-icon-audio-max-round {
  *zoom: expression( this.runtimeStyle['zoom'] = '1', this.innerHTML = '\e619');
}
.cf-icon-favorite:before {
  content: "\e620";
}
.lt-ie8 .cf-icon-favorite {
  *zoom: expression( this.runtimeStyle['zoom'] = '1', this.innerHTML = '\e620');
}
.cf-icon-favorite-round:before {
  content: "\e621";
}
.lt-ie8 .cf-icon-favorite-round {
  *zoom: expression( this.runtimeStyle['zoom'] = '1', this.innerHTML = '\e621');
}
.cf-icon-unfavorite:before {
  content: "\e622";
}
.lt-ie8 .cf-icon-unfavorite {
  *zoom: expression( this.runtimeStyle['zoom'] = '1', this.innerHTML = '\e622');
}
.cf-icon-unfavorite-round:before {
  content: "\e623";
}
.lt-ie8 .cf-icon-unfavorite-round {
  *zoom: expression( this.runtimeStyle['zoom'] = '1', this.innerHTML = '\e623');
}
.cf-icon-bookmark:before {
  content: "\e624";
}
.lt-ie8 .cf-icon-bookmark {
  *zoom: expression( this.runtimeStyle['zoom'] = '1', this.innerHTML = '\e624');
}
.cf-icon-bookmark-round:before {
  content: "\e625";
}
.lt-ie8 .cf-icon-bookmark-round {
  *zoom: expression( this.runtimeStyle['zoom'] = '1', this.innerHTML = '\e625');
}
.cf-icon-unbookmark:before {
  content: "\e626";
}
.lt-ie8 .cf-icon-unbookmark {
  *zoom: expression( this.runtimeStyle['zoom'] = '1', this.innerHTML = '\e626');
}
.cf-icon-unbookmark-round:before {
  content: "\e627";
}
.lt-ie8 .cf-icon-unbookmark-round {
  *zoom: expression( this.runtimeStyle['zoom'] = '1', this.innerHTML = '\e627');
}
.cf-icon-settings:before {
  content: "\e628";
}
.lt-ie8 .cf-icon-settings {
  *zoom: expression( this.runtimeStyle['zoom'] = '1', this.innerHTML = '\e628');
}
.cf-icon-settings-round:before {
  content: "\e629";
}
.lt-ie8 .cf-icon-settings-round {
  *zoom: expression( this.runtimeStyle['zoom'] = '1', this.innerHTML = '\e629');
}
.cf-icon-menu:before {
  content: "\e630";
}
.lt-ie8 .cf-icon-menu {
  *zoom: expression( this.runtimeStyle['zoom'] = '1', this.innerHTML = '\e630');
}
.cf-icon-menu-round:before {
  content: "\e631";
}
.lt-ie8 .cf-icon-menu-round {
  *zoom: expression( this.runtimeStyle['zoom'] = '1', this.innerHTML = '\e631');
}
.cf-icon-lock:before {
  content: "\e632";
}
.lt-ie8 .cf-icon-lock {
  *zoom: expression( this.runtimeStyle['zoom'] = '1', this.innerHTML = '\e632');
}
.cf-icon-lock-round:before {
  content: "\e633";
}
.lt-ie8 .cf-icon-lock-round {
  *zoom: expression( this.runtimeStyle['zoom'] = '1', this.innerHTML = '\e633');
}
.cf-icon-unlock:before {
  content: "\e634";
}
.lt-ie8 .cf-icon-unlock {
  *zoom: expression( this.runtimeStyle['zoom'] = '1', this.innerHTML = '\e634');
}
.cf-icon-unlock-round:before {
  content: "\e635";
}
.lt-ie8 .cf-icon-unlock-round {
  *zoom: expression( this.runtimeStyle['zoom'] = '1', this.innerHTML = '\e635');
}
.cf-icon-clock:before {
  content: "\e636";
}
.lt-ie8 .cf-icon-clock {
  *zoom: expression( this.runtimeStyle['zoom'] = '1', this.innerHTML = '\e636');
}
.cf-icon-clock-round:before {
  content: "\e637";
}
.lt-ie8 .cf-icon-clock-round {
  *zoom: expression( this.runtimeStyle['zoom'] = '1', this.innerHTML = '\e637');
}
.cf-icon-chart:before {
  content: "\e638";
}
.lt-ie8 .cf-icon-chart {
  *zoom: expression( this.runtimeStyle['zoom'] = '1', this.innerHTML = '\e638');
}
.cf-icon-chart-round:before {
  content: "\e639";
}
.lt-ie8 .cf-icon-chart-round {
  *zoom: expression( this.runtimeStyle['zoom'] = '1', this.innerHTML = '\e639');
}
.cf-icon-play:before {
  content: "\e640";
}
.lt-ie8 .cf-icon-play {
  *zoom: expression( this.runtimeStyle['zoom'] = '1', this.innerHTML = '\e640');
}
.cf-icon-play-round:before {
  content: "\e641";
}
.lt-ie8 .cf-icon-play-round {
  *zoom: expression( this.runtimeStyle['zoom'] = '1', this.innerHTML = '\e641');
}
.cf-icon-newspaper:before {
  content: "\e700";
}
.lt-ie8 .cf-icon-newspaper {
  *zoom: expression( this.runtimeStyle['zoom'] = '1', this.innerHTML = '\e700');
}
.cf-icon-newspaper-round:before {
  content: "\e701";
}
.lt-ie8 .cf-icon-newspaper-round {
  *zoom: expression( this.runtimeStyle['zoom'] = '1', this.innerHTML = '\e701');
}
.cf-icon-microphone:before {
  content: "\e702";
}
.lt-ie8 .cf-icon-microphone {
  *zoom: expression( this.runtimeStyle['zoom'] = '1', this.innerHTML = '\e702');
}
.cf-icon-microphone-round:before {
  content: "\e703";
}
.lt-ie8 .cf-icon-microphone-round {
  *zoom: expression( this.runtimeStyle['zoom'] = '1', this.innerHTML = '\e703');
}
.cf-icon-bullhorn:before {
  content: "\e704";
}
.lt-ie8 .cf-icon-bullhorn {
  *zoom: expression( this.runtimeStyle['zoom'] = '1', this.innerHTML = '\e704');
}
.cf-icon-bullhorn-round:before {
  content: "\e705";
}
.lt-ie8 .cf-icon-bullhorn-round {
  *zoom: expression( this.runtimeStyle['zoom'] = '1', this.innerHTML = '\e705');
}
.cf-icon-double-quote:before {
  content: "\e708";
}
.lt-ie8 .cf-icon-double-quote {
  *zoom: expression( this.runtimeStyle['zoom'] = '1', this.innerHTML = '\e708');
}
.cf-icon-double-quote-round:before {
  content: "\e709";
}
.lt-ie8 .cf-icon-double-quote-round {
  *zoom: expression( this.runtimeStyle['zoom'] = '1', this.innerHTML = '\e709');
}
.cf-icon-speech-bubble:before {
  content: "\e710";
}
.lt-ie8 .cf-icon-speech-bubble {
  *zoom: expression( this.runtimeStyle['zoom'] = '1', this.innerHTML = '\e710');
}
.cf-icon-speech-bubble-round:before {
  content: "\e711";
}
.lt-ie8 .cf-icon-speech-bubble-round {
  *zoom: expression( this.runtimeStyle['zoom'] = '1', this.innerHTML = '\e711');
}
.cf-icon-information:before {
  content: "\e712";
}
.lt-ie8 .cf-icon-information {
  *zoom: expression( this.runtimeStyle['zoom'] = '1', this.innerHTML = '\e712');
}
.cf-icon-information-round:before {
  content: "\e713";
}
.lt-ie8 .cf-icon-information-round {
  *zoom: expression( this.runtimeStyle['zoom'] = '1', this.innerHTML = '\e713');
}
.cf-icon-lightbulb:before {
  content: "\e714";
}
.lt-ie8 .cf-icon-lightbulb {
  *zoom: expression( this.runtimeStyle['zoom'] = '1', this.innerHTML = '\e714');
}
.cf-icon-lightbulb-round:before {
  content: "\e715";
}
.lt-ie8 .cf-icon-lightbulb-round {
  *zoom: expression( this.runtimeStyle['zoom'] = '1', this.innerHTML = '\e715');
}
.cf-icon-dialogue:before {
  content: "\e716";
}
.lt-ie8 .cf-icon-dialogue {
  *zoom: expression( this.runtimeStyle['zoom'] = '1', this.innerHTML = '\e716');
}
.cf-icon-dialogue-round:before {
  content: "\e717";
}
.lt-ie8 .cf-icon-dialogue-round {
  *zoom: expression( this.runtimeStyle['zoom'] = '1', this.innerHTML = '\e717');
}
.cf-icon-date:before {
  content: "\e718";
}
.lt-ie8 .cf-icon-date {
  *zoom: expression( this.runtimeStyle['zoom'] = '1', this.innerHTML = '\e718');
}
.cf-icon-date-round:before {
  content: "\e719";
}
.lt-ie8 .cf-icon-date-round {
  *zoom: expression( this.runtimeStyle['zoom'] = '1', this.innerHTML = '\e719');
}
/* topdoc
  name: EOF
  eof: true
*/
/* ==========================================================================
   Capital Framework
   Pagination Styling
   ========================================================================== */
/* topdoc
    name: Pagination
    family: cf-pagination
    notes:
      - "To enable the component to jump directly to the paginated content place
        place #pagination_content directly above your paginated content."
    patterns:
    - name: Default pagination
      markup: |
        <div id="pagination_content"></div>

        <!-- Paginated content here -->

        <nav class="pagination">
            <a class="btn btn__super pagination_prev" href="#pagination_content">
                <span class="btn_icon__left cf-icon cf-icon-left"></span>
                Previous
            </a>
            <a class="btn btn__super pagination_next" href="#pagination_content">
                Next
                <span class="btn_icon__right cf-icon cf-icon-right"></span>
            </a>
            <form class="pagination_form" action="index.html#pagination_content">
                <label class="pagination_label"
                       for="pagination_current-page">
                    Page
                    <span class="u-visually-hidden">
                        number out of 149 total pages
                    </span>
                </label>
                <input
                    class="pagination_current-page"
                    id="pagination_current-page"
                    name="pagination_current-page"
                    type="number" min="1" max="149"
                    value="149">
                <span class="pagination_label">
                    <span aria-hidden="true">
                        of 149
                    </span>
                </span>
                <button class="btn btn__link pagination_submit"
                        id="pagination_submit"
                        type="submit">
                    Go
                </button>
            </form>
        </nav>
    tags:
    - fj-buttons
    - fj-forms
*/
.pagination {
  display: block;
  position: relative;
}
@media only all and (max-width: 19.9375em) {
  .pagination_prev.btn,
  .pagination_next.btn {
    display: block;
    text-align: center;
  }
  .pagination_prev.btn + .pagination_next.btn {
    margin: 1em 0 0;
  }
}
@media only all and (min-width: 20em) {
  .pagination_next {
    position: absolute;
    top: 0;
    right: 0;
  }
}
@media only all and (max-width: 23.0625em) {
  .pagination_prev.btn,
  .pagination_next.btn {
    padding-left: 1.11111111em;
    padding-right: 1.11111111em;
  }
}
.pagination_form {
  display: block;
  padding: 0.3125em;
  margin: 1em 0 0 0;
  background: #e3e4e5;
  color: #75787b;
  text-align: center;
}
.pagination_label {
  display: inline-block;
  margin: 0;
  font-family: "AvenirNextLTW01-Medium", Arial, sans-serif;
  font-style: normal;
  font-weight: 500;
  font-size: 1em;
  vertical-align: middle;
}
.lt-ie8 .pagination_label {
  display: inline;
}
.lt-ie9 .pagination_label {
  font-weight: normal !important;
}
.pagination_current-page,
input[type="number"].pagination_current-page,
input[type="text"].pagination_current-page {
  display: inline-block;
  width: 2.625em;
  margin: 0 0.25em;
  font-size: 1em;
  font-family: "AvenirNextLTW01-Demi", Arial, sans-serif;
  font-style: normal;
  font-weight: bold;
  text-align: right;
  vertical-align: middle;
}
.lt-ie8 .pagination_current-page,
.lt-ie8 input[type="number"].pagination_current-page,
.lt-ie8 input[type="text"].pagination_current-page {
  display: inline;
}
.lt-ie9 .pagination_current-page,
.lt-ie9 input[type="number"].pagination_current-page,
.lt-ie9 input[type="text"].pagination_current-page {
  font-weight: normal !important;
}
.lt-ie8 .pagination_current-page,
.lt-ie8 input[type="number"].pagination_current-page,
.lt-ie8 input[type="text"].pagination_current-page {
  margin: 0 4px;
}
.pagination_submit.btn {
  display: inline-block;
  margin: 0 0 0 0.875em;
  font-size: 1em;
  vertical-align: middle;
}
.lt-ie8 .pagination_submit.btn {
  display: inline;
}
.lt-ie8 .pagination_submit.btn {
  padding-left: 0.875em;
  margin: 0;
  border: none;
  text-decoration: underline;
}
@media only all and (min-width: 40em) {
  .pagination_form {
    margin: 0;
    border-radius: 0.25em;
  }
  .pagination_prev {
    position: absolute;
    top: 0;
    left: 0;
  }
  .pagination_prev,
  .pagination_prev:link,
  .pagination_prev:visited {
    border-top-right-radius: 0;
    border-bottom-right-radius: 0;
  }
  .pagination_next,
  .pagination_next:link,
  .pagination_next:visited {
    border-top-left-radius: 0;
    border-bottom-left-radius: 0;
  }
}
/* topdoc
  name: EOF
  eof: true
*/
/* ==========================================================================
   Capital Framework
   Core Less file
   ========================================================================== */
/* ==========================================================================
   Capital Framework
   Color variables
   ========================================================================== */
/* ==========================================================================
   Capital Framework
   Less variables
   ========================================================================== */
/* topdoc
  name: Less variables
  family: cf-core
  patterns:
    - name: Font sizes
      codenotes:
        - "@base-font-size-px: 16px;"
        - "@base-line-height-px: 22px;"
        - "@base-line-height: unit(@base-line-height-px / @base-font-size-px);"
  tags:
    - cf-core
*/
/* topdoc
  name: EOF
  eof: true
*/
/* ==========================================================================
   Capital Framework
   Media queries
   ========================================================================== */
/* topdoc
  name: Media query mixins
  family: cf-core
  notes:
    - "These mixins allow us to write consistent media queries using pixel
      values, which are easier to remember. The mixins handle converting the
      pixels into em's."
  patterns:
    - name: "min-width/max-width media queries"
      codenotes:
        - ".respond-to-min(@bp, @rules)"
        - ".respond-to-max(@bp, @rules)"
      notes:
        - "@bp: the breakpoint size in pixels. It will get converted into em's."
        - "@rules: a CSS or Less ruleset. Note that it can contain the full set
          of Less features."
    - name: "min-width/max-width media query usage"
      codenotes:
        - |
            .respond-to-min(768px, {
                .title {
                    font-size: 2em;
                }
            });

            Compiles to:

            @media only all and (min-width: 48em) {
                .title {
                    font-size: 2em;
                }
            }
    - name: "min-width/max-width media query range"
      codenotes:
        - ".respond-to-range(@bp1, @bp2, @rules)"
      notes:
        - "@bp1: the min-width breakpoint size in pixels.
          It will get converted into em's."
        - "@bp2: the max-width breakpoint size in pixels.
          It will get converted into em's."
        - "@rules: a CSS or Less ruleset. Note that it can contain the full set
          of Less features."
    - name: "min-width/max-width media query range usage"
      codenotes:
        - |
            .respond-to-range(320px, 768px, {
                .title {
                    font-size: 2em;
                }
            });

            Compiles to:

            @media only all and (min-width: 20em) and (max-width: 48em) {
                .title {
                    font-size: 2em;
                }
            }
  tags:
    - cf-core
*/
/* topdoc
    name: EOF
    eof: true
*/
/* ==========================================================================
   Capital Framework
   Utilities
   ========================================================================== */
/* topdoc
  name: JS-only
  family: cf-core
  patterns:
    - name: Setup
      codenotes:
        - <html class="no-js">
        - |
            <script>
                // Confirm availability of JS and remove no-js class from html
                var docElement = document.documentElement;
                docElement.className = docElement.className.replace(/(^|\s)no-js(\s|$)/, '$1$2');
            </script>
      notes:
        - "First add the .no-js class to the HTML element."
        - "Then add the script to your HEAD which removes the .no-js class when
           JS is available."
    - name: Utility class
      codenotes:
        - .u-js-only;
      notes:
        - "Hide stuff when JavaScript isn't available. Depends on having a small
           script in the HEAD of your HTML document that removes a .no-js class."
  tags:
    - cf-core
*/
.no-js .u-js-only {
  display: none !important;
}
/* topdoc
  name: Clearfix
  family: cf-core
  patterns:
    - name: Utility class
      markup: |
        <div class="u-clearfix">
            <div style="float:left; width:100%; height:60px; background:black;"></div>
        </div>
      codenotes:
        - .u-clearfix;
      notes:
        - "Use this class to clear floats. For example, without .u-clearfix the
           black box would spill into the markup section."
        - "More information: http://css-tricks.com/snippets/css/clear-fix/"
  tags:
    - cf-core
*/
.u-clearfix:after {
  content: "";
  display: table;
  clear: both;
}
.lt-ie8 .u-clearfix {
  zoom: 1;
}
/* topdoc
  name: Visually hidden
  family: cf-core
  patterns:
    - name: Utility class
      markup: |
        <h1>
            <a href="#">
                <span class="cf-icon cf-icon-twitter-square"></span>
                <span class="u-visually-hidden">Share on Twitter</span>
            </a>
        </h1>
      codenotes:
        - .u-visually-hidden;
      notes:
        - "Use this class to hide something from view while keeping it
          accessible to screen readers."
  tags:
    - cf-core
*/
.u-visually-hidden {
  position: absolute;
  overflow: hidden;
  clip: rect(0 0 0 0);
  height: 1px;
  width: 1px;
  margin: -1px;
  padding: 0;
  border: 0;
}
/* topdoc
  name: Inline block
  family: cf-core
  patterns:
    - name: Utility class
      codenotes:
        - .u-inline-block;
      notes:
        - "Also adds a .lt-ie8 class to hack inline-block for IE 7 and below."
  tags:
    - cf-core
*/
.u-inline-block {
  display: inline-block;
}
.lt-ie8 .u-inline-block {
  display: inline;
}
/* topdoc
  name: Floating right
  family: cf-core
  patterns:
    - name: Utility class
      codenotes:
        - .u-right;
      notes:
        - "IE7 float: right drop bug fixes:"
        - "1. If the float: right follows an element in the html structure that
          should be to its left (and not above it), then that preceding
          element(s) must be float: left.
          http://stackoverflow.com/questions/10981767/clean-css-fix-of-ie7s-float-right-drop-bug#answer-11437688"
        - "2. Simply change the markup order so that the element floating right
          comes before the element to its left."
  tags:
    - cf-core
*/
.u-right {
  float: right;
}
/* topdoc
  name: Break word
  family: cf-core
  patterns:
    - name: Utility class
      markup: |
        <div style="width: 100px;">
            This link should break:
            <br>
            <a class="u-break-word" href="#">
                something@something.com
            </a>
            <br>
            <br>
            This link should not:
            <br>
            <a href="#">
                something@something.com
            </a>
        </div>
      codenotes:
        - .u-break-word
      notes:
        - "Use this on elements where you need the words to break when confined
           to small containers."
        - "This only works in IE8 when the element with the .u-break-word class
           has layout. See <http://stackoverflow.com/questions/3997223/word-wrapbreak-word-not-working-in-ie8>
           for more information."
  tags:
    - cf-core
*/
.u-break-word {
  word-break: break-all;
}
/* topdoc
  name: Align with button
  family: cf-core
  patterns:
    - name: Utility class
      codenotes:
        - ".u-align-with-btn(@font-size: @base-font-size-px);"
      notes:
        - "Adds top padding (among other things) to help alignment with buttons."
        - "If you pass no arguments then the padding will be calculated using
          @base-font-size-px."
        - "Pass one argument to use a custom font size to calculate the top
          padding."
  tags:
    - cf-core
*/
/* topdoc
  name: Flexible proportional containers
  family: cf-core
  notes:
    - "Utilizes intrinsic ratios to create a flexible container that retains its
      aspect ratio. When image tags scale they retain their aspect ratio, but if
      you need a flexible video you will need to use this mixin."
    - "You can read more about intrinsic rations here:
      http://alistapart.com/article/creating-intrinsic-ratios-for-video"
  patterns:
    - name: Default example
      markup: |
        <div class="u-flexible-container">
            <video
              class="u-flexible-container_inner"
              style="background:#75787B;"
              controls>
            </video>
        </div>
      notes:
        - "Defaults to a 16:19 ratio."
        - "Original mixin credit: https://gist.github.com/craigmdennis/6655047"
        - "Note that inline style usage is being used for demo purposes only.
          Please do not use inline styles."
      codenotes:
        - |
          Structural sheat sheet:
          -----------------------
          .u-flexible-container
            .u-flexible-container_inner
    - name: Background image examples
      markup: |
        <div class="u-flexible-container"
             style="
               background-image:url(http://placekitten.com/700/394);
               background-position: center center;
             ">
        </div>
        <div class="u-flexible-container"
             style="
               background-image:url(http://placekitten.com/700/394);
               background-position: center center;
               background-size: cover;
             ">
        </div>
      codenotes:
        - |
          Structural sheat sheet:
          -----------------------
          .u-flexible-container
      notes:
        - "If you're not using the video or object elements and all you need is
          a proportionally cropped or scaling background image with a fluid
          container then you can leave out u-flexible-container_inner."
        - "Note that inline style usage is being used for demo purposes only.
          Please do not use inline styles."
    - name: 4-3 modifier
      markup: |
        <div class="u-flexible-container u-flexible-container__4-3">
            <video
              class="u-flexible-container_inner"
              style="background:#75787B;"
              controls>
            </video>
        </div>
      codenotes:
        - |
          Structural sheat sheet:
          -----------------------
          .u-flexible-container.u-flexible-container__4-3
            .u-flexible-container_inner
      notes:
        - "Create your own aspect ratios by using this modifier as an example."
        - "Note that inline style usage is being used for demo purposes only.
          Please do not use inline styles."
  tags:
    - cf-core
*/
.u-flexible-container {
  position: relative;
  padding-bottom: 56.25%;
  height: 0;
}
.u-flexible-container_inner {
  position: absolute;
  top: 0;
  left: 0;
  width: 100%;
  height: 100%;
}
.u-flexible-container__4-3 {
  position: relative;
  padding-bottom: 75%;
  height: 0;
}
/* topdoc
  name: Link mixins
  family: cf-core
  patterns:
    - codenotes:
        - .u-link__colors();
      notes:
        - "Pass this mixin no arguments to color your link states with the
          following defaults: :link (default state) pacific, :hover pacific-50,
          :focus: pacific, :visited teal, :active navy."
    - codenotes:
        - .u-link__colors(@c);
      notes:
        - "Pass this mixin one color to be used on all of the following
          states of your link; :link (default state), :visited, :hover, :focus,
          :active."
    - codenotes:
        - .u-link__colors(@c, @h);
      notes:
        - "Pass this mixin two colors to use the first color for the :link,
          :visited, and :active states, and the second color for the :hover and
          :focus states."
    - codenotes:
        - .u-link__colors(@c, @v, @h, @f, @a);
      notes:
        - "Pass this mixin five colors in 'love/hate' mnemonic order to color
          :link, :visited, :hover, :focus, and :active states respectively."
        - "Even though this mixin is basically the same as
          .u-link__colors-base(@c, @v, @h, @f, @a); we encourage you to use
          .u-link__colors(@c, @v, @h, @f, @a) to promote consistency."
    - codenotes:
        - .u-link__colors(@c, @v, @h, @f, @a, @bc, @bv, @bh, @bf, @ba);
      notes:
        - "Allows you to color text and the borders separately."
        - "The first five colors in 'love/hate' mnemonic order will color text
          for the :link, :visited, :hover, :focus, and :active states
          respectively. The last five colors in 'love/hate' mnemonic order will
          color the borders for the :link, :visited, :hover, :focus, and :active
          states respectively."
        - "Even though this mixin is basically the same as
          .u-link__colors-base(@c, @v, @h, @f, @a, @bc, @bv, @bh, @bf, @ba); we
          encourage you to use .u-link__colors(@c, @v, @h, @f, @a, @bc, @bv, @bh, @bf, @ba)
          to promote consistency."
    - codenotes:
        - .u-link__colors-base(@c, @v, @h, @f, @a);
      notes:
        - "This is the base mixin that all .u-link__colors() mixins use. Please
          refrain from using this mixin directly in order to promote a
          consistent use of mixin names for coloring links throughout this
          project. Remember that if you need to set colors for all states of a
          link you should use .u-link__colors(@c, @v, @h, @f, @a)."
    - codenotes:
        - .u-link__border();
      notes:
        - "Forces the default bottom border on the :link and :hover states."
    - codenotes:
        - .u-link__no-border();
      notes:
        - "Turn off the default bottom border on the :link and :hover states."
    - codenotes:
        - .u-link__hover-border();
      notes:
        - "Turn off the default bottom border on the :link state and force a
          bottom border on the :hover state."
    - codenotes:
        - .u-link-child__hover();
      notes:
        - "When a link has child elements you may want only certain children to
          change color when the parent link is hovered.
          Pass no arguments to this mixin to color the child element pacific
          when the parent link is hovered."
    - codenotes:
        - .u-link-child__hover(@c);
      notes:
        - "Pass this mixin one color to color the child element when the parent
          link is hovered."
  tags:
    - cf-core
*/
/* topdoc
    name: EOF
    eof: true
*/
/* ==========================================================================
   Capital Framework
   Base styles
   ========================================================================== */
/*
 * Source: http://fast.fonts.net/cssapi/44e8c964-4684-44c6-a6e3-3f3da8787b50.css
 * This file has been edited to use absolute URLS so we can concatenate it with
 * all of our other styles.
 */
@font-face {
  font-family: "AvenirNextLTW01-Regular";
  src: url("//fast.fonts.net/dv2/2/e9167238-3b3f-4813-a04a-a384394eed42.eot?d44f19a684109620e4841679af90e818b934c450213fb296d217dd76fbd8133e8104ffce1b8d7381e92baf075aac747ded01b441045f936c159eb0f46c11e1f99e958a3e0d6904164b21814766132f7cb38b46df85fb387875d6907338f619856e049c29c288424547a2ca329b1d0251faf8c505bae9c3ec3d5a1e4327f5fdf46ffb088d97582c65a45857e1e0662c2d545166a03c7b024ca17ac3839d703086c5f9fd694b6f5493360c3bcd9d5d427b599ea7651d27005ca2f4c1d0312515f51a323f79b7f5cf1afa2ab67a3ddbfee1&projectId=44e8c964-4684-44c6-a6e3-3f3da8787b50") format("eot");
  font-style: normal;
  font-weight: normal;
}
@font-face {
  font-family: "AvenirNextLTW01-Regular";
  src: url("//fast.fonts.net/dv2/2/e9167238-3b3f-4813-a04a-a384394eed42.eot?d44f19a684109620e4841679af90e818b934c450213fb296d217dd76fbd8133e8104ffce1b8d7381e92baf075aac747ded01b441045f936c159eb0f46c11e1f99e958a3e0d6904164b21814766132f7cb38b46df85fb387875d6907338f619856e049c29c288424547a2ca329b1d0251faf8c505bae9c3ec3d5a1e4327f5fdf46ffb088d97582c65a45857e1e0662c2d545166a03c7b024ca17ac3839d703086c5f9fd694b6f5493360c3bcd9d5d427b599ea7651d27005ca2f4c1d0312515f51a323f79b7f5cf1afa2ab67a3ddbfee1&projectId=44e8c964-4684-44c6-a6e3-3f3da8787b50");
  src: url("//fast.fonts.net/dv2/3/1e9892c0-6927-4412-9874-1b82801ba47a.woff?d44f19a684109620e4841679af90e818b934c450213fb296d217dd76fbd8133e8104ffce1b8d7381e92baf075aac747ded01b441045f936c159eb0f46c11e1f99e958a3e0d6904164b21814766132f7cb38b46df85fb387875d6907338f619856e049c29c288424547a2ca329b1d0251faf8c505bae9c3ec3d5a1e4327f5fdf46ffb088d97582c65a45857e1e0662c2d545166a03c7b024ca17ac3839d703086c5f9fd694b6f5493360c3bcd9d5d427b599ea7651d27005ca2f4c1d0312515f51a323f79b7f5cf1afa2ab67a3ddbfee1&projectId=44e8c964-4684-44c6-a6e3-3f3da8787b50") format("woff"), url("//fast.fonts.net/dv2/1/46cf1067-688d-4aab-b0f7-bd942af6efd8.ttf?d44f19a684109620e4841679af90e818b934c450213fb296d217dd76fbd8133e8104ffce1b8d7381e92baf075aac747ded01b441045f936c159eb0f46c11e1f99e958a3e0d6904164b21814766132f7cb38b46df85fb387875d6907338f619856e049c29c288424547a2ca329b1d0251faf8c505bae9c3ec3d5a1e4327f5fdf46ffb088d97582c65a45857e1e0662c2d545166a03c7b024ca17ac3839d703086c5f9fd694b6f5493360c3bcd9d5d427b599ea7651d27005ca2f4c1d0312515f51a323f79b7f5cf1afa2ab67a3ddbfee1&projectId=44e8c964-4684-44c6-a6e3-3f3da8787b50") format("truetype"), url("//fast.fonts.net/dv2/11/52a192b1-bea5-4b48-879f-107f009b666f.svg?d44f19a684109620e4841679af90e818b934c450213fb296d217dd76fbd8133e8104ffce1b8d7381e92baf075aac747ded01b441045f936c159eb0f46c11e1f99e958a3e0d6904164b21814766132f7cb38b46df85fb387875d6907338f619856e049c29c288424547a2ca329b1d0251faf8c505bae9c3ec3d5a1e4327f5fdf46ffb088d97582c65a45857e1e0662c2d545166a03c7b024ca17ac3839d703086c5f9fd694b6f5493360c3bcd9d5d427b599ea7651d27005ca2f4c1d0312515f51a323f79b7f5cf1afa2ab67a3ddbfee1&projectId=44e8c964-4684-44c6-a6e3-3f3da8787b50#52a192b1-bea5-4b48-879f-107f009b666f") format("svg");
  font-style: normal;
  font-weight: normal;
}
@font-face {
  font-family: "AvenirNextLTW01-Italic";
  src: url("//fast.fonts.net/dv2/2/d1fddef1-d940-4904-8f6c-17e809462301.eot?d44f19a684109620e4841679af90e818b934c450213fb296d217dd76fbd8133e8104ffce1b8d7381e92baf075aac747ded01b441045f936c159eb0f46c11e1f99e958a3e0d6904164b21814766132f7cb38b46df85fb387875d6907338f619856e049c29c288424547a2ca329b1d0251faf8c505bae9c3ec3d5a1e4327f5fdf46ffb088d97582c65a45857e1e0662c2d545166a03c7b024ca17ac3839d703086c5f9fd694b6f5493360c3bcd9d5d427b599ea7651d27005ca2f4c1d0312515f51a323f79b7f5cf1afa2ab67a3ddbfee1&projectId=44e8c964-4684-44c6-a6e3-3f3da8787b50") format("eot");
  font-style: italic;
  font-weight: normal;
}
@font-face {
  font-family: "AvenirNextLTW01-Italic";
  src: url("//fast.fonts.net/dv2/2/d1fddef1-d940-4904-8f6c-17e809462301.eot?d44f19a684109620e4841679af90e818b934c450213fb296d217dd76fbd8133e8104ffce1b8d7381e92baf075aac747ded01b441045f936c159eb0f46c11e1f99e958a3e0d6904164b21814766132f7cb38b46df85fb387875d6907338f619856e049c29c288424547a2ca329b1d0251faf8c505bae9c3ec3d5a1e4327f5fdf46ffb088d97582c65a45857e1e0662c2d545166a03c7b024ca17ac3839d703086c5f9fd694b6f5493360c3bcd9d5d427b599ea7651d27005ca2f4c1d0312515f51a323f79b7f5cf1afa2ab67a3ddbfee1&projectId=44e8c964-4684-44c6-a6e3-3f3da8787b50");
  src: url("//fast.fonts.net/dv2/3/92b66dbd-4201-4ac2-a605-4d4ffc8705cc.woff?d44f19a684109620e4841679af90e818b934c450213fb296d217dd76fbd8133e8104ffce1b8d7381e92baf075aac747ded01b441045f936c159eb0f46c11e1f99e958a3e0d6904164b21814766132f7cb38b46df85fb387875d6907338f619856e049c29c288424547a2ca329b1d0251faf8c505bae9c3ec3d5a1e4327f5fdf46ffb088d97582c65a45857e1e0662c2d545166a03c7b024ca17ac3839d703086c5f9fd694b6f5493360c3bcd9d5d427b599ea7651d27005ca2f4c1d0312515f51a323f79b7f5cf1afa2ab67a3ddbfee1&projectId=44e8c964-4684-44c6-a6e3-3f3da8787b50") format("woff"), url("//fast.fonts.net/dv2/1/18839597-afa8-4f0b-9abb-4a30262d0da8.ttf?d44f19a684109620e4841679af90e818b934c450213fb296d217dd76fbd8133e8104ffce1b8d7381e92baf075aac747ded01b441045f936c159eb0f46c11e1f99e958a3e0d6904164b21814766132f7cb38b46df85fb387875d6907338f619856e049c29c288424547a2ca329b1d0251faf8c505bae9c3ec3d5a1e4327f5fdf46ffb088d97582c65a45857e1e0662c2d545166a03c7b024ca17ac3839d703086c5f9fd694b6f5493360c3bcd9d5d427b599ea7651d27005ca2f4c1d0312515f51a323f79b7f5cf1afa2ab67a3ddbfee1&projectId=44e8c964-4684-44c6-a6e3-3f3da8787b50") format("truetype"), url("//fast.fonts.net/dv2/11/1de7e6f4-9d4d-47e7-ab23-7d5cf10ab585.svg?d44f19a684109620e4841679af90e818b934c450213fb296d217dd76fbd8133e8104ffce1b8d7381e92baf075aac747ded01b441045f936c159eb0f46c11e1f99e958a3e0d6904164b21814766132f7cb38b46df85fb387875d6907338f619856e049c29c288424547a2ca329b1d0251faf8c505bae9c3ec3d5a1e4327f5fdf46ffb088d97582c65a45857e1e0662c2d545166a03c7b024ca17ac3839d703086c5f9fd694b6f5493360c3bcd9d5d427b599ea7651d27005ca2f4c1d0312515f51a323f79b7f5cf1afa2ab67a3ddbfee1&projectId=44e8c964-4684-44c6-a6e3-3f3da8787b50#1de7e6f4-9d4d-47e7-ab23-7d5cf10ab585") format("svg");
  font-style: italic;
  font-weight: normal;
}
@font-face {
  font-family: "AvenirNextLTW01-Medium";
  src: url("//fast.fonts.net/dv2/2/1a7c9181-cd24-4943-a9d9-d033189524e0.eot?d44f19a684109620e4841679af90e818b934c450213fb296d217dd76fbd8133e8104ffce1b8d7381e92baf075aac747ded01b441045f936c159eb0f46c11e1f99e958a3e0d6904164b21814766132f7cb38b46df85fb387875d6907338f619856e049c29c288424547a2ca329b1d0251faf8c505bae9c3ec3d5a1e4327f5fdf46ffb088d97582c65a45857e1e0662c2d545166a03c7b024ca17ac3839d703086c5f9fd694b6f5493360c3bcd9d5d427b599ea7651d27005ca2f4c1d0312515f51a323f79b7f5cf1afa2ab67a3ddbfee1&projectId=44e8c964-4684-44c6-a6e3-3f3da8787b50") format("eot");
  font-style: normal;
  font-weight: 500;
}
@font-face {
  font-family: "AvenirNextLTW01-Medium";
  src: url("//fast.fonts.net/dv2/2/1a7c9181-cd24-4943-a9d9-d033189524e0.eot?d44f19a684109620e4841679af90e818b934c450213fb296d217dd76fbd8133e8104ffce1b8d7381e92baf075aac747ded01b441045f936c159eb0f46c11e1f99e958a3e0d6904164b21814766132f7cb38b46df85fb387875d6907338f619856e049c29c288424547a2ca329b1d0251faf8c505bae9c3ec3d5a1e4327f5fdf46ffb088d97582c65a45857e1e0662c2d545166a03c7b024ca17ac3839d703086c5f9fd694b6f5493360c3bcd9d5d427b599ea7651d27005ca2f4c1d0312515f51a323f79b7f5cf1afa2ab67a3ddbfee1&projectId=44e8c964-4684-44c6-a6e3-3f3da8787b50");
  src: url("//fast.fonts.net/dv2/3/f26faddb-86cc-4477-a253-1e1287684336.woff?d44f19a684109620e4841679af90e818b934c450213fb296d217dd76fbd8133e8104ffce1b8d7381e92baf075aac747ded01b441045f936c159eb0f46c11e1f99e958a3e0d6904164b21814766132f7cb38b46df85fb387875d6907338f619856e049c29c288424547a2ca329b1d0251faf8c505bae9c3ec3d5a1e4327f5fdf46ffb088d97582c65a45857e1e0662c2d545166a03c7b024ca17ac3839d703086c5f9fd694b6f5493360c3bcd9d5d427b599ea7651d27005ca2f4c1d0312515f51a323f79b7f5cf1afa2ab67a3ddbfee1&projectId=44e8c964-4684-44c6-a6e3-3f3da8787b50") format("woff"), url("//fast.fonts.net/dv2/1/63a74598-733c-4d0c-bd91-b01bffcd6e69.ttf?d44f19a684109620e4841679af90e818b934c450213fb296d217dd76fbd8133e8104ffce1b8d7381e92baf075aac747ded01b441045f936c159eb0f46c11e1f99e958a3e0d6904164b21814766132f7cb38b46df85fb387875d6907338f619856e049c29c288424547a2ca329b1d0251faf8c505bae9c3ec3d5a1e4327f5fdf46ffb088d97582c65a45857e1e0662c2d545166a03c7b024ca17ac3839d703086c5f9fd694b6f5493360c3bcd9d5d427b599ea7651d27005ca2f4c1d0312515f51a323f79b7f5cf1afa2ab67a3ddbfee1&projectId=44e8c964-4684-44c6-a6e3-3f3da8787b50") format("truetype"), url("//fast.fonts.net/dv2/11/a89d6ad1-a04f-4a8f-b140-e55478dbea80.svg?d44f19a684109620e4841679af90e818b934c450213fb296d217dd76fbd8133e8104ffce1b8d7381e92baf075aac747ded01b441045f936c159eb0f46c11e1f99e958a3e0d6904164b21814766132f7cb38b46df85fb387875d6907338f619856e049c29c288424547a2ca329b1d0251faf8c505bae9c3ec3d5a1e4327f5fdf46ffb088d97582c65a45857e1e0662c2d545166a03c7b024ca17ac3839d703086c5f9fd694b6f5493360c3bcd9d5d427b599ea7651d27005ca2f4c1d0312515f51a323f79b7f5cf1afa2ab67a3ddbfee1&projectId=44e8c964-4684-44c6-a6e3-3f3da8787b50#a89d6ad1-a04f-4a8f-b140-e55478dbea80") format("svg");
  font-style: normal;
  font-weight: 500;
}
@font-face {
  font-family: "AvenirNextLTW01-Demi";
  src: url("//fast.fonts.net/dv2/2/12d643f2-3899-49d5-a85b-ff430f5fad15.eot?d44f19a684109620e4841679af90e818b934c450213fb296d217dd76fbd8133e8104ffce1b8d7381e92baf075aac747ded01b441045f936c159eb0f46c11e1f99e958a3e0d6904164b21814766132f7cb38b46df85fb387875d6907338f619856e049c29c288424547a2ca329b1d0251faf8c505bae9c3ec3d5a1e4327f5fdf46ffb088d97582c65a45857e1e0662c2d545166a03c7b024ca17ac3839d703086c5f9fd694b6f5493360c3bcd9d5d427b599ea7651d27005ca2f4c1d0312515f51a323f79b7f5cf1afa2ab67a3ddbfee1&projectId=44e8c964-4684-44c6-a6e3-3f3da8787b50") format("eot");
  font-style: normal;
  font-weight: 700;
}
@font-face {
  font-family: "AvenirNextLTW01-Demi";
  src: url("//fast.fonts.net/dv2/2/12d643f2-3899-49d5-a85b-ff430f5fad15.eot?d44f19a684109620e4841679af90e818b934c450213fb296d217dd76fbd8133e8104ffce1b8d7381e92baf075aac747ded01b441045f936c159eb0f46c11e1f99e958a3e0d6904164b21814766132f7cb38b46df85fb387875d6907338f619856e049c29c288424547a2ca329b1d0251faf8c505bae9c3ec3d5a1e4327f5fdf46ffb088d97582c65a45857e1e0662c2d545166a03c7b024ca17ac3839d703086c5f9fd694b6f5493360c3bcd9d5d427b599ea7651d27005ca2f4c1d0312515f51a323f79b7f5cf1afa2ab67a3ddbfee1&projectId=44e8c964-4684-44c6-a6e3-3f3da8787b50");
  src: url("//fast.fonts.net/dv2/3/91b50bbb-9aa1-4d54-9159-ec6f19d14a7c.woff?d44f19a684109620e4841679af90e818b934c450213fb296d217dd76fbd8133e8104ffce1b8d7381e92baf075aac747ded01b441045f936c159eb0f46c11e1f99e958a3e0d6904164b21814766132f7cb38b46df85fb387875d6907338f619856e049c29c288424547a2ca329b1d0251faf8c505bae9c3ec3d5a1e4327f5fdf46ffb088d97582c65a45857e1e0662c2d545166a03c7b024ca17ac3839d703086c5f9fd694b6f5493360c3bcd9d5d427b599ea7651d27005ca2f4c1d0312515f51a323f79b7f5cf1afa2ab67a3ddbfee1&projectId=44e8c964-4684-44c6-a6e3-3f3da8787b50") format("woff"), url("//fast.fonts.net/dv2/1/a0f4c2f9-8a42-4786-ad00-fce42b57b148.ttf?d44f19a684109620e4841679af90e818b934c450213fb296d217dd76fbd8133e8104ffce1b8d7381e92baf075aac747ded01b441045f936c159eb0f46c11e1f99e958a3e0d6904164b21814766132f7cb38b46df85fb387875d6907338f619856e049c29c288424547a2ca329b1d0251faf8c505bae9c3ec3d5a1e4327f5fdf46ffb088d97582c65a45857e1e0662c2d545166a03c7b024ca17ac3839d703086c5f9fd694b6f5493360c3bcd9d5d427b599ea7651d27005ca2f4c1d0312515f51a323f79b7f5cf1afa2ab67a3ddbfee1&projectId=44e8c964-4684-44c6-a6e3-3f3da8787b50") format("truetype"), url("//fast.fonts.net/dv2/11/99affa9a-a5e9-4559-bd07-20cf0071852d.svg?d44f19a684109620e4841679af90e818b934c450213fb296d217dd76fbd8133e8104ffce1b8d7381e92baf075aac747ded01b441045f936c159eb0f46c11e1f99e958a3e0d6904164b21814766132f7cb38b46df85fb387875d6907338f619856e049c29c288424547a2ca329b1d0251faf8c505bae9c3ec3d5a1e4327f5fdf46ffb088d97582c65a45857e1e0662c2d545166a03c7b024ca17ac3839d703086c5f9fd694b6f5493360c3bcd9d5d427b599ea7651d27005ca2f4c1d0312515f51a323f79b7f5cf1afa2ab67a3ddbfee1&projectId=44e8c964-4684-44c6-a6e3-3f3da8787b50#99affa9a-a5e9-4559-bd07-20cf0071852d") format("svg");
  font-style: normal;
  font-weight: 700;
}
/* topdoc
  name: Webfonts
  family: cf-core
  patterns:
    - name: Licensed webfonts
      notes:
        - "Avenir Next is included via the licensed-fonts.css file.
          This file contains absolute links to our paid font service.
          Fonts included this way will only work on CFPB-registered domains."
        - "Note that when using Avenir Regular we automatically fix faux italic
          and bold issues by overriding i, em, b, and strong tags to use the
          appropriate fonts."
    - name: Webfont mixins
      codenotes:
        - ".webfont-regular()"
        - ".webfont-italic()"
        - ".webfont-medium()"
        - ".webfont-demi()"
      notes:
        - "Use these mixins to easily add the Avenir Next font family to your
          elements."
        - "To avoid faux bold and italics in Avenir Next, you must use the font
          family name for that particular style. So when defining an italic or
          bold style in Avenir Next you need to use the Avenir Next Italic font
          family. Use the mixins when setting bold or italic text as they also
          set the appropriate font-weight and font-style."
        - "These mixins also add the appropriate .lt-ie9 overrides.
          .lt-ie9 overrides are necessary to override font-style and font-weight
          each time the webfont is used. These overrides are built into the webfont
          mixins so you get them automatically. Note that this requires you to
          use conditional classes on the <html> element:
          https://github.com/h5bp/html5-boilerplate/blob/v4.3.0/doc/html.md#conditional-html-classes."
  tags:
    - cf-core
*/
/* topdoc
  name: Type hierarchy
  family: cf-core
  patterns:
    - name: Default body type
      markup: |
        <p>Lorem ipsum dolor sit amet, <em>consectetur adipisicing elit</em>, sed do eiusmod <strong>tempor incididunt</strong> ut labore et dolore magna aliqua. Ut enim ad minim veniam, quis nostrud exercitation ullamco laboris nisi ut aliquip ex ea commodo consequat.</p>
    - name: Heading level 1
      markup: |
        <h1>Example heading element</h1>
        <p class="h1">A non-heading element</p>
    - name: Heading level 2
      markup: |
        <h2>Example heading element</h2>
        <p class="h2">A non-heading element</p>
    - name: Heading level 3
      markup: |
        <h3>Example heading element</h3>
        <p class="h3">A non-heading element</p>
    - name: Heading level 4
      markup: |
        <h4>Example heading element</h4>
        <p class="h4">A non-heading element</p>
    - name: Heading level 5
      markup: |
        <h5>Example heading element</h5>
        <p class="h5">A non-heading element</p>
    - name: Heading level 6
      markup: |
        <h6>Example heading element</h6>
        <p class="h6">A non-heading element</p>
    - name: Super header
      markup: |
        <h1 class="superheader">Example super heading</h1>
        <p class="superheader">Example super heading</p>
  tags:
    - cf-core
*/
body {
  color: #101820;
  font-family: Georgia, "Times New Roman", serif;
  font-size: 100%;
  line-height: 1.375;
}
h1,
.h1,
h2,
.h2,
h3,
.h3 {
  font-family: "AvenirNextLTW01-Regular", Arial, sans-serif;
  font-style: normal;
  font-weight: normal;
}
h1 em,
.h1 em,
h2 em,
.h2 em,
h3 em,
.h3 em,
h1 i,
.h1 i,
h2 i,
.h2 i,
h3 i,
.h3 i {
  font-family: "AvenirNextLTW01-Italic", Arial, sans-serif;
  font-style: italic;
  font-weight: normal;
}
.lt-ie9 h1 em,
.lt-ie9 .h1 em,
.lt-ie9 h2 em,
.lt-ie9 .h2 em,
.lt-ie9 h3 em,
.lt-ie9 .h3 em,
.lt-ie9 h1 i,
.lt-ie9 .h1 i,
.lt-ie9 h2 i,
.lt-ie9 .h2 i,
.lt-ie9 h3 i,
.lt-ie9 .h3 i {
  font-style: normal !important;
}
h1 strong,
.h1 strong,
h2 strong,
.h2 strong,
h3 strong,
.h3 strong,
h1 b,
.h1 b,
h2 b,
.h2 b,
h3 b,
.h3 b {
  font-family: "AvenirNextLTW01-Demi", Arial, sans-serif;
  font-style: normal;
  font-weight: bold;
}
.lt-ie9 h1 strong,
.lt-ie9 .h1 strong,
.lt-ie9 h2 strong,
.lt-ie9 .h2 strong,
.lt-ie9 h3 strong,
.lt-ie9 .h3 strong,
.lt-ie9 h1 b,
.lt-ie9 .h1 b,
.lt-ie9 h2 b,
.lt-ie9 .h2 b,
.lt-ie9 h3 b,
.lt-ie9 .h3 b {
  font-weight: normal !important;
}
h1,
.h1 {
  margin-top: 0;
  margin-bottom: 0.47058824em;
  font-size: 2.125em;
  line-height: 1.29411765;
}
h2,
.h2 {
  margin-top: 0;
  margin-bottom: 0.30769231em;
  font-size: 1.625em;
  line-height: 1.26923077;
}
h3,
.h3 {
  margin-top: 0;
  margin-bottom: 0.22727273em;
  font-size: 1.375em;
  line-height: 1.27272727;
}
h4,
.h4 {
  margin-top: 0;
  margin-bottom: 0.27777778em;
  font-size: 1.125em;
  font-family: "AvenirNextLTW01-Medium", Arial, sans-serif;
  font-style: normal;
  font-weight: 500;
  line-height: 1.22222222;
}
.lt-ie9 h4,
.lt-ie9 .h4 {
  font-weight: normal !important;
}
h5,
h6,
.h5,
.h6 {
  font-family: "AvenirNextLTW01-Demi", Arial, sans-serif;
  font-style: normal;
  font-weight: bold;
  letter-spacing: 1px;
  text-transform: uppercase;
}
.lt-ie9 h5,
.lt-ie9 h6,
.lt-ie9 .h5,
.lt-ie9 .h6 {
  font-weight: normal !important;
}
h5,
.h5 {
  margin-top: 0;
  margin-bottom: 0.35714286em;
  font-size: 0.875em;
  line-height: 1.57142857;
}
h6,
.h6 {
  margin-top: 0;
  margin-bottom: 0.41666667em;
  font-size: 0.75em;
  line-height: 1.83333333;
}
.superheader {
  margin-bottom: 0.1875em;
  font-size: 3em;
  font-family: "AvenirNextLTW01-Demi", Arial, sans-serif;
  font-style: normal;
  font-weight: bold;
  line-height: 1.375;
}
.lt-ie9 .superheader {
  font-weight: normal !important;
}
/* topdoc
  name: Margins
  family: cf-core
  patterns:
    - name: Consistent vertical margins
      notes:
        - "Assumes that the font size of each of these items remains the default."
      markup: |
        <p>Paragraph margin example</p>
        <p>Paragraph margin example</p>
  tags:
    - cf-core
*/
p,
ul,
ol,
dl,
table,
figure {
  margin-top: 0;
  margin-bottom: 1.25em;
}
figure {
  margin-left: 0;
  margin-right: 0;
}
/* topdoc
  name: Default link
  notes:
    - "Note that the .visited, .hover, .focus, .active classes are for demonstration purposes only and should not 
      be used in production."
  family: cf-core
  patterns:
    - name: Default state
      markup: |
        <a href="#">Default link style</a>
    - name: Visited state
      markup: |
        <a href="#" class="visited">Visited link style</a>
    - name: Hovered state
      markup: |
        <a href="#" class="hover">Hovered link style</a>
    - name: Focused state
      markup: |
        <a href="#" class="focus">Focused link style</a>
    - name: Active state
      markup: |
        <a href="#" class="active">Active link style</a>
  tags:
    - cf-core
*/
a {
  border-width: 0;
  border-style: dotted;
  border-color: #0072ce;
  color: #0072ce;
  text-decoration: none;
}
a:visited,
a.visited {
  border-color: #005e5d;
  color: #005e5d;
}
a:hover,
a.hover {
  border-style: solid;
  border-color: #7fb8e6;
  color: #7fb8e6;
}
a:focus,
a.focus {
  border-style: solid;
  outline: thin dotted;
}
a:active,
a.active {
  border-style: solid;
  border-color: #002d72;
  color: #002d72;
}
/* topdoc
  name: Underlined links
  family: cf-core
  patterns:
    - name: States
      notes:
        - "Note that the .visited, .hover, .focus, .active classes are for demonstration purposes only and should not 
          be used in production."
        - "The underline style properties are mostly set above in the a tag.
          To enable the underline simply set a bottom-border-width as done here."
      markup: |
        <p>
            <a href="#">Default</a>,
            <a href="#" class="visited">Visited</a>,
            <a href="#" class="hover">Hovered</a>,
            <a href="#" class="focus">Focused</a>,
            <a href="#" class="active">Active</a>
        </p>
    - name: Underline conditions
      notes:
        - "We're restricting link borders to links within p, li, and dd so that
          we don't have to override them every time we want a plain link."
      markup: |
        <p>
            <a href="#">A child of a paragraph</a>
        </p>
        <ul>
            <li>
                <a href="#">A child of a list item</a>
            </li>
        </ul>
        <dl>
            <dt>
                Definition list term
            </dt>
            <dd>
                <a href="#">A child of a definition list description</a>
            </dd>
        </dl>
    - name: Exceptions for underlined links
      notes:
        - "Inline text links inside of a nav element are not underlined."
      markup: |
        <nav>
            <p>
                <a href="#">A child of a paragraph</a>
            </p>
            <ul>
                <li>
                    <a href="#">A child of a list item</a>
                </li>
            </ul>
            <dl>
                <dt>
                    Definition list term
                </dt>
                <dd>
                    <a href="#">A child of a definition list description</a>
                </dd>
            </dl>
        </nav>
  tags:
    - cf-core
*/
p a,
li a,
dd a {
  border-bottom-width: 1px;
}
nav a {
  border-bottom-width: 0;
}
/* topdoc
  name: Lists
  family: cf-core
  patterns:
    - name: Unordered list
      markup: |
        <ul>
            <li>List item</li>
            <li>List item</li>
            <li>List item</li>
        </ul>
  tags:
    - cf-core
*/
ul {
  list-style: square;
}
/* topdoc
  name: Tables
  family: cf-core
  patterns:
    - name: Standard table
      markup: |
        <table>
            <thead>
                <tr>
                    <th>Column 1 header</th>
                    <th>Column 2 header</th>
                    <th>Column 3 header</th>
                </tr>
            </thead>
            <tbody>
                <tr>
                    <th>Row 1 header</th>
                    <td>Row 1, column 2</td>
                    <td>Row 1, column 3</td>
                </tr>
                <tr>
                    <th>Row 2 header</th>
                    <td>Row 2, column 2</td>
                    <td>Row 2, column 3</td>
                </tr>
                <tr>
                    <th>Row 3 header</th>
                    <td>Row 3, column 2</td>
                    <td>Row 3, column 3</td>
                </tr>
            </tbody>
        </table>
    - name: Compact table
      markup: |
        <table class="compact-table">
            <thead>
                <tr>
                    <th>Column 1 header</th>
                    <th>Column 2 header</th>
                    <th>Column 3 header</th>
                </tr>
            </thead>
            <tbody>
                <tr>
                    <th>Row 1 header</th>
                    <td>Row 1, column 2</td>
                    <td>Row 1, column 3</td>
                </tr>
                <tr>
                    <th>Row 2 header</th>
                    <td>Row 2, column 2</td>
                    <td>Row 2, column 3</td>
                </tr>
                <tr>
                    <th>Row 3 header</th>
                    <td>Row 3, column 2</td>
                    <td>Row 3, column 3</td>
                </tr>
            </tbody>
        </table>
      notes:
        - Reduces cell padding to 10px.
  tags:
    - cf-core
*/
table {
  font-family: "AvenirNextLTW01-Regular", Arial, sans-serif;
  font-style: normal;
  font-weight: normal;
}
table em,
table i {
  font-family: "AvenirNextLTW01-Italic", Arial, sans-serif;
  font-style: italic;
  font-weight: normal;
}
.lt-ie9 table em,
.lt-ie9 table i {
  font-style: normal !important;
}
table strong,
table b {
  font-family: "AvenirNextLTW01-Demi", Arial, sans-serif;
  font-style: normal;
  font-weight: bold;
}
.lt-ie9 table strong,
.lt-ie9 table b {
  font-weight: normal !important;
}
th,
td {
  padding: 0.75em 0.9375em;
  background: #f8f8f8;
}
thead th,
thead td {
  color: #ffffff;
  background: #43484e;
}
tbody > tr:nth-child(odd) > th,
tbody > tr:nth-child(odd) > td {
  background: #f1f2f2;
}
.compact-table th,
.compact-table td {
  padding: 0.4375em 0.625em;
}
th {
  font-family: "AvenirNextLTW01-Demi", Arial, sans-serif;
  font-style: normal;
  font-weight: bold;
  text-align: left;
}
.lt-ie9 th {
  font-weight: normal !important;
}
/* topdoc
  name: Block quote
  family: cf-core
  patterns:
    - name: Default block quote
      markup: |
        <blockquote cite="link-to-source">
            Lorem ipsum dolor sit amet, consectetur adipisicing elit. Culpa
            similique fugit hic eligendi praesentium officiis illum optio iusto
            commodi eum tempore nisi ad in perferendis enim quo dolores.
            Reprehenderit similique earum quibusdam possimus vitae esse
            nesciunt mollitia sed beatae aliquid dolores iure a impedit quam
            minus eum modi illum ducimus eligendi eveniet labore non sequi
            voluptate et totam praesentium animi itaque asperiores dolorum
            sunt laudantium repellat nam commodi. Perspiciatis natus aliquam
            veniam officiis ducimus voluptatum ut necessitatibus non!
        </blockquote>
      notes:
        - "Use a block quote to quote from an external work. See .pull-quote if
          you need to highlight an excerpt from the current work."
        - "It is best practice to document the URL of a quoted work using the
          cite attribute."
  tags:
    - cf-core
*/
blockquote {
  margin: 1.25em;
}
@media only all and (min-width: 37.5em) {
  blockquote {
    margin: 1.75em 2.5em;
  }
}
/* topdoc
  name: Pull quote
  family: cf-core
  patterns:
    - name: Default pull quote
      markup: |
        <aside class="pull-quote">
            <div class="pull-quote_body">
                Lorem ipsum dolor sit amet, consectetur adipisicing elit.
                Cum corrupti tempora nam nihil qui mollitia consectetur
                corporis nemo culpa dolorum!
            </div>
            <footer>
                <cite class="pull-quote_citation">
                    - Author Name
                </cite>
            <footer>
        </aside>
      notes:
        - "Use a pull quote to highlight excerpts from the current work.
          This is not to be confused with blockquote which quotes from an
          external work."
        - "Since a pull quote is an excerpt and repeats content from the
          article it's contained within you should use the aside element."
    - name: Large pull quote
      markup: |
        <aside class="pull-quote pull-quote__large">
            <div class="pull-quote_body">
                Lorem ipsum dolor sit amet, consectetur adipisicing elit.
                Cum corrupti tempora nam nihil qui mollitia consectetur
                corporis nemo culpa dolorum!
            </div>
            <footer>
                <cite class="pull-quote_citation">
                    - Author Name
                </cite>
            <footer>
        </aside>
  tags:
    - cf-core
*/
.pull-quote_body {
  font-family: "AvenirNextLTW01-Regular", Arial, sans-serif;
  font-style: normal;
  font-weight: normal;
  margin-top: 0;
  margin-bottom: 0.22727273em;
  font-size: 1.375em;
  line-height: 1.27272727;
  margin-bottom: 0.54545455em;
  color: #101820;
}
.pull-quote_body em,
.pull-quote_body i {
  font-family: "AvenirNextLTW01-Italic", Arial, sans-serif;
  font-style: italic;
  font-weight: normal;
}
.lt-ie9 .pull-quote_body em,
.lt-ie9 .pull-quote_body i {
  font-style: normal !important;
}
.pull-quote_body strong,
.pull-quote_body b {
  font-family: "AvenirNextLTW01-Demi", Arial, sans-serif;
  font-style: normal;
  font-weight: bold;
}
.lt-ie9 .pull-quote_body strong,
.lt-ie9 .pull-quote_body b {
  font-weight: normal !important;
}
.pull-quote_citation {
  font-family: "AvenirNextLTW01-Demi", Arial, sans-serif;
  font-style: normal;
  font-weight: bold;
  letter-spacing: 1px;
  text-transform: uppercase;
  margin-top: 0;
  margin-bottom: 0.35714286em;
  font-size: 0.875em;
  line-height: 1.57142857;
  color: #75787b;
}
.lt-ie9 .pull-quote_citation {
  font-weight: normal !important;
}
.pull-quote__large .pull-quote_body {
  font-family: "AvenirNextLTW01-Regular", Arial, sans-serif;
  font-style: normal;
  font-weight: normal;
  margin-top: 0;
  margin-bottom: 0.30769231em;
  font-size: 1.625em;
  line-height: 1.26923077;
  margin-bottom: 0.69230769em;
}
.pull-quote__large .pull-quote_body em,
.pull-quote__large .pull-quote_body i {
  font-family: "AvenirNextLTW01-Italic", Arial, sans-serif;
  font-style: italic;
  font-weight: normal;
}
.lt-ie9 .pull-quote__large .pull-quote_body em,
.lt-ie9 .pull-quote__large .pull-quote_body i {
  font-style: normal !important;
}
.pull-quote__large .pull-quote_body strong,
.pull-quote__large .pull-quote_body b {
  font-family: "AvenirNextLTW01-Demi", Arial, sans-serif;
  font-style: normal;
  font-weight: bold;
}
.lt-ie9 .pull-quote__large .pull-quote_body strong,
.lt-ie9 .pull-quote__large .pull-quote_body b {
  font-weight: normal !important;
}
/* topdoc
    name: Form labels
    family: cf-core
    notes:
      - "Visit https://github.com/cfpb/cf-forms for advanced form label patterns."
    patterns:
    - name: Default label
      markup: |
        <label>Form label</label>
    - name: Label wrapping a radio or checkbox
      markup: |
        <label>
            <input type="radio">
            Radio label
        </label>
        <label>
            <input type="checkbox">
            Checkbox label
        </label>
    tags:
    - cf-core
*/
label {
  display: block;
  margin-bottom: 0.3125em;
  font-family: "AvenirNextLTW01-Regular", Arial, sans-serif;
  font-style: normal;
  font-weight: normal;
}
label em,
label i {
  font-family: "AvenirNextLTW01-Italic", Arial, sans-serif;
  font-style: italic;
  font-weight: normal;
}
.lt-ie9 label em,
.lt-ie9 label i {
  font-style: normal !important;
}
label strong,
label b {
  font-family: "AvenirNextLTW01-Demi", Arial, sans-serif;
  font-style: normal;
  font-weight: bold;
}
.lt-ie9 label strong,
.lt-ie9 label b {
  font-weight: normal !important;
}
label input[type="radio"],
label input[type="checkbox"] {
  margin-right: 0.375em;
}
/* topdoc
    name: Form elements
    family: cf-core
    notes:
      - "The .focus class is only included for documentation demos and should
         not be used in production."
      - "Visit https://github.com/cfpb/cf-forms for advanced form field patterns."
    patterns:
    - name: type="text"
      markup: |
        <input type="text" value="Lorem ipsum">
        <input placeholder="Lorem ipsum" type="text" value="">
        <input class="focus" type="text" value="Lorem ipsum">
    - name: type="search"
      markup: |
        <input type="search" value="Lorem ipsum">
        <input placeholder="Lorem ipsum" type="search" value="">
        <input class="focus" type="search" value="Lorem ipsum">
    - name: type="email"
      markup: |
        <input type="email" value="Lorem ipsum">
        <input placeholder="Lorem ipsum" type="email" value="">
        <input class="focus" type="email" value="Lorem ipsum">
    - name: type="url"
      markup: |
        <input type="url" value="Lorem ipsum">
        <input placeholder="Lorem ipsum" type="url" value="">
        <input class="focus" type="url" value="Lorem ipsum">
    - name: type="tel"
      markup: |
        <input type="tel" value="Lorem ipsum">
        <input placeholder="Lorem ipsum" type="tel" value="">
        <input class="focus" type="tel" value="Lorem ipsum">
    - name: type="number"
      markup: |
        <input type="number" value="1000">
        <input placeholder="Lorem ipsum" type="number" value="">
        <input class="focus" type="number" value="1000">
    - name: textarea
      markup: |
        <textarea>Lorem ipsum</textarea>
        <textarea class="focus">Lorem ipsum</textarea>
    - name: multi-select
      markup: |
        <select multiple>
            <option value="option1">Lorem</option>
            <option value="option2">Ipsum</option>
            <option value="option3">Dolor</option>
            <option value="option4">Sit</option>
        </select>
        <select class="focus" multiple>
            <option value="option1">Lorem</option>
            <option value="option2">Ipsum</option>
            <option value="option3">Dolor</option>
            <option value="option4">Sit</option>
        </select>
    tags:
    - cf-core
*/
input[type="text"],
input[type="search"],
input[type="email"],
input[type="url"],
input[type="tel"],
input[type="number"],
textarea,
select[multiple] {
  display: inline-block;
  margin: 0;
  padding: 0.375em;
  font-family: Arial, sans-serif;
  font-size: 1em;
  background: #ffffff;
  border: 1px solid #75787b;
  border-radius: 0;
  vertical-align: top;
  -webkit-appearance: none;
  -webkit-user-modify: read-write-plaintext-only;
}
::-webkit-search-decoration {
  -webkit-appearance: none;
}
input[type="text"]:focus,
input[type="text"].focus,
input[type="search"]:focus,
input[type="search"].focus,
input[type="email"]:focus,
input[type="email"].focus,
input[type="url"]:focus,
input[type="url"].focus,
input[type="tel"]:focus,
input[type="tel"].focus,
input[type="number"]:focus,
input[type="number"].focus,
textarea:focus,
textarea.focus,
select[multiple]:focus,
select[multiple].focus {
  border: 1px solid #0072ce;
  outline: 1px solid #0072ce;
  outline-offset: 0;
  -webkit-box-shadow: none;
  box-shadow: none;
}
::-webkit-input-placeholder {
  color: #75787b;
}
::-moz-placeholder {
  color: #75787b;
}
:-ms-input-placeholder {
  color: #75787b;
}
/* topdoc
  name: EOF
  eof: true
*/
/* Demo-specific styles
   ========================================================================== */
/* ==========================================================================
   cfgov-refresh
   demo
   ========================================================================== */
.beta-banner {
  padding: 30px 0;
  background: #ffecd1;
  font-family: "AvenirNextLTW01-Regular", Arial, sans-serif;
  font-style: normal;
  font-weight: normal;
}
.beta-banner em,
.beta-banner i {
  font-family: "AvenirNextLTW01-Italic", Arial, sans-serif;
  font-style: italic;
  font-weight: normal;
}
.lt-ie9 .beta-banner em,
.lt-ie9 .beta-banner i {
  font-style: normal !important;
}
.beta-banner strong,
.beta-banner b {
  font-family: "AvenirNextLTW01-Demi", Arial, sans-serif;
  font-style: normal;
  font-weight: bold;
}
.lt-ie9 .beta-banner strong,
.lt-ie9 .beta-banner b {
  font-weight: normal !important;
}
@media only all and (max-width: 37.4375em) {
  .beta-banner {
    font-size: 0.875em;
  }
}
.beta-banner_head {
  margin-top: 0;
  margin-bottom: 0.27777778em;
  font-size: 1.125em;
  font-family: "AvenirNextLTW01-Medium", Arial, sans-serif;
  font-style: normal;
  font-weight: 500;
  line-height: 1.22222222;
}
.lt-ie9 .beta-banner_head {
  font-weight: normal !important;
}
.beta-banner_icon {
  color: #ff9e1b;
}
.beta-banner_desc {
  margin-bottom: 0;
}
.beta-banner_close-btn {
  width: 100%;
  margin-top: 15px;
}
.beta-banner_close-btn,
.beta-banner_close-btn:link,
.beta-banner_close-btn:visited {
  background-color: #75787b;
  color: #ffffff;
}
.beta-banner_close-btn:hover,
.beta-banner_close-btn.hover {
  background-color: #919395;
}
.beta-banner_close-btn:focus,
.beta-banner_close-btn.focus {
  background-color: #919395;
  outline-color: #75787b;
}
.beta-banner_close-btn:active,
.beta-banner_close-btn.active {
  background-color: #43484e;
}
@media only all and (max-width: 30em) {
  .beta-banner_close-btn .cf-icon-delete {
    display: none;
  }
}
@media only all and (min-width: 30.0625em) {
  .beta-banner_close-btn {
    padding: 0;
    border-bottom: 1px dotted #0072ce;
    border-radius: 0;
    margin: 0.57142857em 0;
    width: auto;
    padding: 15px;
    margin: 0;
    position: absolute;
    top: 0;
    right: 0;
    color: #101820;
    border-color: #101820;
    border-bottom-width: 0 !important;
    text-transform: lowercase;
  }
  .beta-banner_close-btn,
  .beta-banner_close-btn:link,
  .beta-banner_close-btn:visited {
    background-color: transparent;
    color: #0072ce;
  }
  .beta-banner_close-btn:hover,
  .beta-banner_close-btn.hover {
    border-bottom: 1px solid #7fb8e6;
    background-color: transparent;
    color: #7fb8e6;
  }
  .beta-banner_close-btn:focus,
  .beta-banner_close-btn.focus {
    border-bottom-style: solid;
    background-color: transparent;
    outline: thin dotted #0072ce;
  }
  .beta-banner_close-btn:active,
  .beta-banner_close-btn.active {
    border-bottom: 1px solid #002d72;
    background-color: transparent;
    color: #002d72;
  }
  .beta-banner_close-btn:visited,
  .beta-banner_close-btn.visited {
    border-color: #101820;
    color: #101820;
  }
  .beta-banner_close-btn:hover,
  .beta-banner_close-btn.hover {
    border-color: #43484e;
    color: #43484e;
  }
  .beta-banner_close-btn:focus,
  .beta-banner_close-btn.focus {
    border-color: #43484e;
    color: #43484e;
  }
  .beta-banner_close-btn:active,
  .beta-banner_close-btn.active {
    border-color: #101820;
    color: #101820;
  }
}
@media only all and (min-width: 50.0625em) {
  .beta-banner_close-btn {
    top: -30px;
  }
}
.demo-placeholder {
  display: inline-block;
  padding: 0.57142857em 0.85714286em;
  color: #75787b;
  font-family: "AvenirNextLTW01-Regular", Arial, sans-serif;
  font-style: normal;
  font-weight: normal;
  font-size: 0.875em;
  line-height: 1;
  border: 2px dashed #babbbd;
  background: #f8f8f8;
}
.demo-placeholder em,
.demo-placeholder i {
  font-family: "AvenirNextLTW01-Italic", Arial, sans-serif;
  font-style: italic;
  font-weight: normal;
}
.lt-ie9 .demo-placeholder em,
.lt-ie9 .demo-placeholder i {
  font-style: normal !important;
}
.demo-placeholder strong,
.demo-placeholder b {
  font-family: "AvenirNextLTW01-Demi", Arial, sans-serif;
  font-style: normal;
  font-weight: bold;
}
.lt-ie9 .demo-placeholder strong,
.lt-ie9 .demo-placeholder b {
  font-weight: normal !important;
}
.demo-logo {
  margin: 26px 0;
}
.demo-file-name {
  font-family: Consolas, monaco, monospace;
}
.demo-sheer-link {
  font-family: "AvenirNextLTW01-Regular", Arial, sans-serif;
  font-style: normal;
  font-weight: normal;
  font-size: 0.75em;
}
.demo-sheer-link em,
.demo-sheer-link i {
  font-family: "AvenirNextLTW01-Italic", Arial, sans-serif;
  font-style: italic;
  font-weight: normal;
}
.lt-ie9 .demo-sheer-link em,
.lt-ie9 .demo-sheer-link i {
  font-style: normal !important;
}
.demo-sheer-link strong,
.demo-sheer-link b {
  font-family: "AvenirNextLTW01-Demi", Arial, sans-serif;
  font-style: normal;
  font-weight: bold;
}
.lt-ie9 .demo-sheer-link strong,
.lt-ie9 .demo-sheer-link b {
  font-weight: normal !important;
}
.demo-spaced {
  margin-bottom: 1.625em;
}
@media only all and (min-width: 48em) {
  .demo-cols {
    display: block;
    position: relative;
    margin-left: -15px;
    margin-right: -15px;
  }
}
.header .demo-col-12,
.footer .demo-col-12 {
  display: inline-block;
  -webkit-box-sizing: border-box;
  -moz-box-sizing: border-box;
  box-sizing: border-box;
  border: solid transparent;
  border-width: 0 15px;
  margin-right: -0.25em;
  vertical-align: top;
  width: 100%;
}
.ie .header .demo-col-12,
.ie .footer .demo-col-12 {
  margin-right: -0.26em;
}
.lt-ie8 .header .demo-col-12,
.lt-ie8 .footer .demo-col-12 {
  display: inline;
  margin-right: 0;
  zoom: 1;
  behavior: url('/cfgov-refresh/static/vendor/box-sizing-polyfill/boxsizing.htc');
}
@media only all and (min-width: 48em) {
  .demo-col-12 {
    display: inline-block;
    -webkit-box-sizing: border-box;
    -moz-box-sizing: border-box;
    box-sizing: border-box;
    border: solid transparent;
    border-width: 0 15px;
    margin-right: -0.25em;
    vertical-align: top;
    width: 100%;
  }
  .ie .demo-col-12 {
    margin-right: -0.26em;
  }
  .lt-ie8 .demo-col-12 {
    display: inline;
    margin-right: 0;
    zoom: 1;
    behavior: url('/cfgov-refresh/static/vendor/box-sizing-polyfill/boxsizing.htc');
  }
}
@media only all and (min-width: 48em) {
  .demo-col-6 {
    display: inline-block;
    -webkit-box-sizing: border-box;
    -moz-box-sizing: border-box;
    box-sizing: border-box;
    border: solid transparent;
    border-width: 0 15px;
    margin-right: -0.25em;
    vertical-align: top;
    width: 50%;
  }
  .ie .demo-col-6 {
    margin-right: -0.26em;
  }
  .lt-ie8 .demo-col-6 {
    display: inline;
    margin-right: 0;
    zoom: 1;
    behavior: url('/cfgov-refresh/static/vendor/box-sizing-polyfill/boxsizing.htc');
  }
}
.header .demo-placeholder,
.footer .demo-placeholder {
  margin: 15px;
}
@media only all and (min-width: 37.5em) and (max-width: 50em) {
  .header .demo-placeholder,
  .footer .demo-placeholder {
    margin: 30px;
  }
}
/* Base styles
   ========================================================================== */
img {
  max-width: 100%;
}
/* Project-specific styles
   ========================================================================== */
/* ==========================================================================
   cfgov-refresh
   capital framework enhancements
   ========================================================================== */
/* topdoc
  name: Proposed Superheader line-height tweak
  family: cfgov-cf-enhancements
  notes:
    - "The current superheader line-height is a little tall.
       This proposes reducing it."
  patterns:
    - name: .superheader
      markup: |
        <h1 class="superheader">
            Here's a long header that will hopefully break
            break onto two lines.
        </h1>
  tags:
    - cfgov-cf-enhancements
*/
.superheader {
  margin-bottom: 0.1875em;
  font-size: 3em;
  font-family: "AvenirNextLTW01-Demi", Arial, sans-serif;
  font-style: normal;
  font-weight: bold;
  line-height: 1.25;
}
.lt-ie9 .superheader {
  font-weight: normal !important;
}
/* topdoc
  name: Width utilities
  family: cfgov-cf-enhancements
  patterns:
    - name: Percent-based
      markup: |
        <div class="u-w100pct" style="background: #DBEDD4; margin-bottom: 1px;">
            <code>.u-w100pct</code>
        </div>
        <div class="u-w90pct" style="background: #DBEDD4; margin-bottom: 1px;">
            <code>.u-w90pct</code>
        </div>
        <div class="u-w80pct" style="background: #DBEDD4; margin-bottom: 1px;">
            <code>.u-w80pct</code>
        </div>
        <div class="u-w70pct" style="background: #DBEDD4; margin-bottom: 1px;">
            <code>.u-w70pct</code>
        </div>
        <div class="u-w60pct" style="background: #DBEDD4; margin-bottom: 1px;">
            <code>.u-w60pct</code>
        </div>
        <div class="u-w50pct" style="background: #DBEDD4; margin-bottom: 1px;">
            <code>.u-w50pct</code>
        </div>
        <div class="u-w40pct" style="background: #DBEDD4; margin-bottom: 1px;">
            <code>.u-w40pct</code>
        </div>
        <div class="u-w30pct" style="background: #DBEDD4; margin-bottom: 1px;">
            <code>.u-w30pct</code>
        </div>
        <div class="u-w20pct" style="background: #DBEDD4; margin-bottom: 1px;">
            <code>.u-w20pct</code>
        </div>
        <div class="u-w10pct" style="background: #DBEDD4; margin-bottom: 1px;">
            <code>.u-w10pct</code>
        </div>
        <div class="u-w75pct" style="background: #DBEDD4; margin-bottom: 1px;">
            <code>.u-w75pct</code>
        </div>
        <div class="u-w25pct" style="background: #DBEDD4; margin-bottom: 1px;">
            <code>.u-w25pct</code>
        </div>
        <div class="u-w66pct" style="background: #DBEDD4; margin-bottom: 1px;">
            <code>.u-w66pct</code>
        </div>
        <div class="u-w33pct" style="background: #DBEDD4; margin-bottom: 1px;">
            <code>.u-w33pct</code>
        </div>
      notes:
        - "Inline styles are for demonstration purposes only, please don't use
           them."
  tags:
    - cfgov-cf-enhancements
*/
.u-w100pct {
  width: 100%;
}
.u-w90pct {
  width: 90%;
}
.u-w80pct {
  width: 80%;
}
.u-w70pct {
  width: 70%;
}
.u-w60pct {
  width: 60%;
}
.u-w50pct {
  width: 50%;
}
.u-w40pct {
  width: 40%;
}
.u-w30pct {
  width: 30%;
}
.u-w20pct {
  width: 20%;
}
.u-w10pct {
  width: 10%;
}
.u-w75pct {
  width: 75%;
}
.u-w25pct {
  width: 25%;
}
.u-w66pct {
  width: 66.66666667%;
}
.u-w33pct {
  width: 33.33333333%;
}
/* topdoc
  name: Tables
  family: cfgov-cf-enhancements
  notes:
    - "Updated table styling that needs to get ported to cf-core pending Design
       Manual approval."
    - "At screens smaller than 960px wide the table cells stack."
  patterns:
    - name: Default table
      markup: |
        <table>
            <thead>
                <tr>
                    <th>Column 1</th>
                    <th>Column 2</th>
                </tr>
            </thead>
            <tbody>
                <tr>
                    <td>Lorem ipsum dolor.</td>
                    <td>Lorem ipsum dolor.</td>
                </tr>
                <tr>
                    <td>Lorem ipsum dolor.</td>
                    <td>Lorem ipsum dolor.</td>
                </tr>
                <tr>
                    <td>Lorem ipsum dolor.</td>
                    <td>Lorem ipsum dolor.</td>
                </tr>
                <tr>
                    <td>Lorem ipsum dolor.</td>
                    <td>Lorem ipsum dolor.</td>
                </tr>
            </tbody>
        </table>
  tags:
    - cfgov-cf-enhancements
*/
th,
td {
  padding: 0.625em 0.625em;
  background: #ffffff;
  vertical-align: top;
}
tbody > tr:nth-child(odd) > th,
tbody > tr:nth-child(odd) > td {
  background: inherit;
}
thead th {
  font-family: "AvenirNextLTW01-Demi", Arial, sans-serif;
  font-style: normal;
  font-weight: bold;
  letter-spacing: 1px;
  text-transform: uppercase;
  margin-top: 0;
  margin-bottom: 0.35714286em;
  font-size: 0.875em;
  line-height: 1.57142857;
  padding: 0.57142857em 0.71428571em;
  margin-bottom: 0;
  border-bottom: 1px solid #babbbd;
  background: #f1f2f2;
  color: #43484e;
}
.lt-ie9 thead th {
  font-weight: normal !important;
}
tbody th {
  font-family: "AvenirNextLTW01-Medium", Arial, sans-serif;
  font-style: normal;
  font-weight: 500;
}
.lt-ie9 tbody th {
  font-weight: normal !important;
}
tbody tr {
  border-bottom: 1px solid #babbbd;
}
@media only all and (max-width: 59.9375em) {
  table {
    width: 100%;
  }
  thead th {
    display: block;
  }
  tbody th,
  tbody td {
    display: block;
  }
  tbody th + th,
  tbody td + td {
    padding-top: 0;
  }
}
/* topdoc
  name: Simple base style modifiers
  family: cfgov-cf-enhancements
  patterns:
    - name: figure.figure__bordered
      markup: |
        <figure class="figure__bordered">
            <img src="http://placekitten.com/300/300">
        </figure>
  tags:
    - cfgov-cf-enhancements
*/
.figure__bordered img {
  border: 1px solid #babbbd;
}
/* topdoc
  name: Expandables
  family: cfgov-cf-enhancements
  patterns:
    - name: Header right float on medium modifier
      codenotes:
        - .expandable_header-right__float-on-medium
  tags:
    - cfgov-cf-enhancements
*/
.expandable_target__btn__secondary {
  display: inline-block;
  -webkit-box-sizing: border-box;
  -moz-box-sizing: border-box;
  box-sizing: border-box;
  padding: 0.57142857em 1em;
  border: 0;
  border-radius: 0.28571429em;
  margin: 0;
  vertical-align: middle;
  font-family: "AvenirNextLTW01-Medium", Arial, sans-serif;
  font-style: normal;
  font-weight: 500;
  font-size: 0.875em;
  line-height: normal;
  text-decoration: none;
  cursor: pointer;
  -webkit-transition: .1s;
  transition: .1s;
  -webkit-appearance: none;
}
.lt-ie9 .expandable_target__btn__secondary {
  font-weight: normal !important;
}
.expandable_target__btn__secondary,
.expandable_target__btn__secondary:link,
.expandable_target__btn__secondary:visited {
  background-color: #0072ce;
  color: #ffffff;
}
.expandable_target__btn__secondary:hover,
.expandable_target__btn__secondary.hover {
  background-color: #328ed8;
}
.expandable_target__btn__secondary:focus,
.expandable_target__btn__secondary.focus {
  background-color: #328ed8;
  outline: 1px dotted #0072ce;
  outline-offset: 1px;
}
.expandable_target__btn__secondary:active,
.expandable_target__btn__secondary.active {
  background-color: #33578e;
}
button.expandable_target__btn__secondary::-moz-focus-inner,
input.expandable_target__btn__secondary::-moz-focus-inner {
  border: 0;
}
.expandable_target__btn__secondary + .expandable_target__btn__secondary {
  margin-left: 0.42857143em;
}
.expandable_target__btn__secondary,
.expandable_target__btn__secondary:link,
.expandable_target__btn__secondary:visited {
  background-color: #75787b;
  color: #ffffff;
}
.expandable_target__btn__secondary:hover,
.expandable_target__btn__secondary.hover {
  background-color: #919395;
}
.expandable_target__btn__secondary:focus,
.expandable_target__btn__secondary.focus {
  background-color: #919395;
  outline-color: #75787b;
}
.expandable_target__btn__secondary:active,
.expandable_target__btn__secondary.active {
  background-color: #43484e;
}
.expandable_header-right__float-on-medium {
  float: none;
}
@media only all and (min-width: 37.5em) {
  .expandable_header-right__float-on-medium {
    float: right;
  }
}
/* topdoc
  name: cf-grid column dividers
  family: cfgov-cf-enhancements
  notes:
    - "cf-grid columns use left and right borders for fixed margins which means
       it's not possible to set visual left and right borders directly on them.
       Instead we can use the :before pseudo element and position it absolutely.
       The added benefit of doing it this way is that the border spans the
       entire height of the next parent using `position: relative;`. This means
       that the border will always match the height of the tallest column in the
       row."
  patterns:
    - name: Classes
      codenotes:
        - .grid_column__top-divider
        - .grid_column__left-divider
    - name: Usage
      codenotes:
        - |
          .my-column-1-2 {

              // Creates a column that spans 6 out of 12 columns.
              .grid_column(6, 12);

              // Add a top divider only at screen 599px and smaller.
              .respond-to-max(599px {
                  .grid_column__top-divider();
              });

              // Add a left divider only at screen 600px and larger.
              .respond-to-min(600px, {
                  .grid_column__left-divider();
              });

          }
  tags:
    - cfgov-cf-enhancements
*/
.grid_column__top-divider {
  margin-top: 3.75em;
}
.grid_column__top-divider:before {
  content: "";
  display: block;
  height: 1px;
  margin-bottom: 1.875em;
  background-color: #babbbd;
}
.grid_column__left-divider {
  border-left-width: 30px;
}
.grid_column__left-divider:before {
  content: "";
  position: absolute;
  top: 0;
  bottom: 0;
  width: 1px;
  display: block;
  background-color: #babbbd;
  margin-left: -30px;
}
/* topdoc
  name: Width-specific display
  family: cfgov-cf-enhancements
  patterns:
    - name: Show on mobile (below 600px)
      markup: |
        <section>
            <p>The the text in the box below is visible only at widths less than 600px</p>
            <div style="border: 1px solid black; height: 22px; padding: 5px;">
                <p class="u-show-on-mobile">Visible on mobile</p>
            </div>
        </section>
      codenotes:
        - ".u-show-on-mobile"
      notes:
        - "Displays an element only at widths less than 600px."
        - "Uses display: block to show the element on mobile. Would need to 
           be extended for other display types."
    - name: Hide on mobile (below 600px)
      markup: |
        <section>
            <p>The text in the box below is hidden at widths less than 600px</p>
            <div style="border: 1px solid black; height: 22px; padding: 5px;">
                <p class="u-hide-on-mobile">Hidden on mobile</p>
            </div>
        </section>
      codenotes:
        - ".u-hide-on-mobile"
      notes:
        - "Hides an element at widths of less than 600px"
  tags:
    - cfgov-cf-enhancements
*/
@media only all and (max-width: 37.4375em) {
  .u-hide-on-mobile {
    display: none;
  }
}
.u-show-on-mobile {
  display: none;
}
@media only all and (max-width: 37.4375em) {
  .u-show-on-mobile {
    display: block;
  }
}
/* topdoc
  name: Margin overrides
  family: cfgov-cf-enhancements
  patterns:
    - name: Margin-bottom 0
      markup: |
        <section>
            <h1>H1 with default bottom margin</h1>
            <p>Lorem ipsum dolor sit amet, consectetur adipisicing elit.</p>
        </section>
        <section>
            <h1 class="u-mb0">H1 with class u-mb0 applied</h1>
            <p>Lorem ipsum dolor sit amet, consectetur adipisicing elit.</p>
        </section>
      codenotes:
        - ".u-mb0"
      notes:
        - "Sets any element's margin-bottom value to 0."
  tags:
    - cfgov-cf-enhancements
*/
.u-mb0 {
  margin-bottom: 0px !important;
}
/* topdoc
  name: Branded list modifier
  family: cfgov-cf-enhancements
  patterns:
    - name: Branded list
      markup: |
        <ul class="list__branded">
            <li>First item</li>
            <li>Second item</li>
            <li>Third item</li>
        </ul>
      codenotes:
        - ".list__branded"
      notes:
        - "List that uses CFPB font and brand-color bullets"
  tags:
    - cfgov-cf-enhancements
*/
.list__branded {
  font-family: "AvenirNextLTW01-Regular", Arial, sans-serif;
  font-style: normal;
  font-weight: normal;
}
.list__branded em,
.list__branded i {
  font-family: "AvenirNextLTW01-Italic", Arial, sans-serif;
  font-style: italic;
  font-weight: normal;
}
.lt-ie9 .list__branded em,
.lt-ie9 .list__branded i {
  font-style: normal !important;
}
.list__branded strong,
.list__branded b {
  font-family: "AvenirNextLTW01-Demi", Arial, sans-serif;
  font-style: normal;
  font-weight: bold;
}
.lt-ie9 .list__branded strong,
.lt-ie9 .list__branded b {
  font-weight: normal !important;
}
.list__branded li {
  position: relative;
  list-style-type: none;
  padding-bottom: 12px;
}
.list__branded li:before {
  content: "\25AA";
  position: absolute;
  left: -19px;
  color: #2cb34a;
  font-size: 1.375em;
  line-height: 1;
}
/* topdoc
    name: Expandable header modifier
    family: cfgov-cf-enhancements
    patterns:
    - name: expandable_header__jump-link (modifier)
      markup: |
        <button class="expandable_header expandable_header__jump-link expandable_target">
            <span class="expandable_header-left expandable_label">
                Expandable Header
            </span>
            <span class="expandable_header-right expandable_link">
                <span class="expandable_cue-open">
                    <span class="cf-icon cf-icon-plus-round"></span>
                </span>
                <span class="expandable_cue-close">
                    <span class="cf-icon cf-icon-minus-round"></span>
                </span>
            </span>
        </button>
      codenotes:
        - |
          .expandable_header__jump-link
      notes:
        - "This modifier styles the expandable header as a jump link on mobile
           screens. Can be used for mobile-only expandables."
        - "Use the `button` element with `.expandable_header`. to make the whole
           header clickable."
    tags:
    - cfgov-cf-enhancements
*/
@media only all and (max-width: 37.4375em) {
  .expandable_header__jump-link {
    display: block;
    width: 100%;
    padding: 0.625em 0;
    border: dotted #0072ce;
    border-width: 1px 0;
  }
  .expandable_header__jump-link .expandable_label,
  .expandable_header__jump-link .expandable_link {
    color: #0072ce;
  }
  .expandable_header__jump-link:hover,
  .expandable_header__jump-link.hover {
    border-style: solid;
    border-color: #7fb8e6;
  }
  .expandable_header__jump-link:hover .expandable_label,
  .expandable_header__jump-link.hover .expandable_label,
  .expandable_header__jump-link:hover .expandable_link,
  .expandable_header__jump-link.hover .expandable_link {
    color: #7fb8e6;
  }
  .expandable_header__jump-link:focus,
  .expandable_header__jump-link.focus {
    border-style: solid;
    outline: thin dotted;
  }
  .expandable_header__jump-link:active,
  .expandable_header__jump-link.active {
    border-style: solid;
    border-color: #002d72;
  }
  .expandable_header__jump-link:active .expandable_label,
  .expandable_header__jump-link.active .expandable_label,
  .expandable_header__jump-link:active .expandable_link,
  .expandable_header__jump-link.active .expandable_link {
    color: #002d72;
  }
}
/* topdoc
    name: EOF
    eof: true
*/
/* ==========================================================================
   cfgov-refresh
   layout
   ========================================================================== */
/* topdoc
  name: Base layout
  family: cfgov-layout
  patterns:
    - name: .wrapper (base)
      markup: |
        <div class="wrapper">
            Wrapper
        </div>
      notes:
        - "Turns an element into a cf-grid wrapper at 801px and above."
        - "Includes some explicit declarations for IE8 due to the fact that it
           doesn't support media queries."
    - name: .wrapper__match-content (modifier)
      markup: |
        <div class="wrapper wrapper__match-content">
            <code>.wrapper.wrapper__match-content</code>
            <img src="http://placekitten.com/800/40" alt="">
        </div>
        <br>
        <main class="content" id="main" role="main">
            <div class="wrapper content_wrapper">
                <section class="content_main">
                    <code>.wrapper.wrapper_content .content_main</code>
                    <img src="http://placekitten.com/800/40" alt="">
                </section>
            </div>
        </main>
      notes:
        - "The .content area has a visual gutter twice the size of a normal
           wrapper because the gutters from the sidebar and main content divs
           add to the gutters of the wrapper. This modifier gives you a wrapper
           with wider gutters to match the visual gutters of the .content area."
  tags:
    - cfgov-layout
*/
@media only all and (min-width: 50.0625em) {
  .wrapper {
    max-width: 1170px;
    padding: 0 15px;
    margin: 0 auto;
    position: relative;
    clear: both;
  }
}
.wrapper__match-content {
  padding-left: 15px;
  padding-right: 15px;
}
@media only all and (min-width: 37.5em) {
  .wrapper__match-content {
    padding-left: 30px;
    padding-right: 30px;
    max-width: 1140px;
  }
}
.lt-ie9 .wrapper {
  max-width: 960px;
}
.lt-ie9 body {
  min-width: 800px;
}
/* topdoc
  name: Header
  family: cfgov-layout
  patterns:
    - name: Logo
      markup: |
        <a href="/">
            <img class="header_logo u-js-only"
                 src="../../static/img/logo.svg"
                 onerror="this.onerror=null;this.src='/static/img/logo.png';"
                 alt="Consumer Financial Protection Bureau"
                 width="262"
                 height="66">
            <noscript>
                <img class="header_logo logo__no-js"
                     src="../../static/img/logo.png"
                     alt="Consumer Financial Protection Bureau"
                     width="262"
                     height="66">
            </noscript>
        </a>
      notes:
        - "The `onerror` attribute allows for the usage of an SVG logo for
           browsers that support SVG, with a fallback to PNG for browsers that
           don't."
        - "The `noscript` element displays the PNG fallback in the event that
           JavaScript is not available."
        - "The path in the `src` attribute has been adjusted for these docs."
    - name: Miscellaneous stuff (top right)
      markup: |
        <div style="position: relative; min-height: 80px;">
            <div class="header_misc">
                Contact us: <a class="header_misc_tel" href="tel:8554112372">(855) 411-2372</a>
                <a class="header_misc_es">Español</a>
            </div>
        </div>
      notes:
        - "The outer div with the inline style is only for demonstration
           purposes in these docs, because the `.header_misc` div is positioned
           absolutely."
  tags:
    - cfgov-layout
*/
@media only all and (min-width: 50.0625em) {
  [role="banner"] {
    max-width: 1140px;
    padding: 0 30px;
  }
}
.header_logo {
  margin: 30px 0 1.25em 0;
  vertical-align: middle;
}
@media only all and (max-width: 50em) {
  .header_logo {
    width: 190px;
    height: 40px;
    margin: 10px;
  }
}
.header_logo__no-js {
  display: none;
}
.no-js .header_logo__no-js {
  display: block;
}
.header_misc {
  display: none;
}
@media only all and (min-width: 50.0625em) {
  .header_misc {
    display: block;
    margin: 52px 15px 15px;
    position: absolute;
    top: 0;
    right: 15px;
    color: #75787b;
    font-family: "AvenirNextLTW01-Regular", Arial, sans-serif;
    font-style: normal;
    font-weight: normal;
  }
  .header_misc em,
  .header_misc i {
    font-family: "AvenirNextLTW01-Italic", Arial, sans-serif;
    font-style: italic;
    font-weight: normal;
  }
  .lt-ie9 .header_misc em,
  .lt-ie9 .header_misc i {
    font-style: normal !important;
  }
  .header_misc strong,
  .header_misc b {
    font-family: "AvenirNextLTW01-Demi", Arial, sans-serif;
    font-style: normal;
    font-weight: bold;
  }
  .lt-ie9 .header_misc strong,
  .lt-ie9 .header_misc b {
    font-weight: normal !important;
  }
  .header_misc_tel {
    padding-right: 15px;
    border-right: 1px solid #babbbd;
    margin-right: 0.6875em;
    color: #43484e;
    border-color: #43484e;
  }
  .header_misc_tel:visited,
  .header_misc_tel.visited {
    border-color: #43484e;
    color: #43484e;
  }
  .header_misc_tel:hover,
  .header_misc_tel.hover {
    border-color: #43484e;
    color: #43484e;
  }
  .header_misc_tel:focus,
  .header_misc_tel.focus {
    border-color: #43484e;
    color: #43484e;
  }
  .header_misc_tel:active,
  .header_misc_tel.active {
    border-color: #43484e;
    color: #43484e;
  }
  .header_misc_es {
    font-family: "AvenirNextLTW01-Demi", Arial, sans-serif;
    font-style: normal;
    font-weight: bold;
    letter-spacing: 1px;
    text-transform: uppercase;
    margin-top: 0;
    margin-bottom: 0.35714286em;
    font-size: 0.875em;
    line-height: 1.57142857;
    border-bottom-width: 1px;
  }
  .lt-ie9 .header_misc_es {
    font-weight: normal !important;
  }
  .header_misc_es:hover,
  .header_misc_es.hover {
    border-bottom-width: 1px;
  }
}
/* topdoc
  name: Primary navigation
  family: cfgov-layout
  patterns:
    - name: TBD
      markup: |
        
      notes:
        - 
  tags:
    - cfgov-layout
*/
.primary-nav_top-level-list > .list_item > .list_link {
  color: #101820;
  border-color: #101820;
  font-family: "AvenirNextLTW01-Regular", Arial, sans-serif;
  font-style: normal;
  font-weight: normal;
}
.primary-nav_top-level-list > .list_item > .list_link:visited,
.primary-nav_top-level-list > .list_item > .list_link.visited {
  border-color: #101820;
  color: #101820;
}
.primary-nav_top-level-list > .list_item > .list_link:hover,
.primary-nav_top-level-list > .list_item > .list_link.hover {
  border-color: #2cb34a;
  color: #2cb34a;
}
.primary-nav_top-level-list > .list_item > .list_link:focus,
.primary-nav_top-level-list > .list_item > .list_link.focus {
  border-color: #2cb34a;
  color: #2cb34a;
}
.primary-nav_top-level-list > .list_item > .list_link:active,
.primary-nav_top-level-list > .list_item > .list_link.active {
  border-color: #101820;
  color: #101820;
}
.primary-nav_top-level-list > .list_item > .list_link em,
.primary-nav_top-level-list > .list_item > .list_link i {
  font-family: "AvenirNextLTW01-Italic", Arial, sans-serif;
  font-style: italic;
  font-weight: normal;
}
.lt-ie9 .primary-nav_top-level-list > .list_item > .list_link em,
.lt-ie9 .primary-nav_top-level-list > .list_item > .list_link i {
  font-style: normal !important;
}
.primary-nav_top-level-list > .list_item > .list_link strong,
.primary-nav_top-level-list > .list_item > .list_link b {
  font-family: "AvenirNextLTW01-Demi", Arial, sans-serif;
  font-style: normal;
  font-weight: bold;
}
.lt-ie9 .primary-nav_top-level-list > .list_item > .list_link strong,
.lt-ie9 .primary-nav_top-level-list > .list_item > .list_link b {
  font-weight: normal !important;
}
.primary-nav_top-level-list > .list_item > .list_link__disabled {
  color: #babbbd !important;
  border: none !important;
}
.desktop-menu_horizontal-list .list_link {
  color: #0072ce;
  border-color: #0072ce;
}
.desktop-menu_horizontal-list .list_link:visited,
.desktop-menu_horizontal-list .list_link.visited {
  border-color: #0072ce;
  color: #0072ce;
}
.desktop-menu_horizontal-list .list_link:hover,
.desktop-menu_horizontal-list .list_link.hover {
  border-color: #7fb8e6;
  color: #7fb8e6;
}
.desktop-menu_horizontal-list .list_link:focus,
.desktop-menu_horizontal-list .list_link.focus {
  border-color: #0072ce;
  color: #0072ce;
}
.desktop-menu_horizontal-list .list_link:active,
.desktop-menu_horizontal-list .list_link.active {
  border-color: #002d72;
  color: #002d72;
}
/* Sliding nav for portrait tablets and smaller
   ========================================================================== */
@media only all and (max-width: 50em) {
  html,
  body {
    height: 100%;
  }
  .primary-nav_top-level-list.list-expanding .list-expanding {
    margin: 0 0 -1px;
  }
  .primary-nav_top-level-list.list-expanding .list_item {
    display: block;
    border-bottom: 1px solid #babbbd;
    margin-right: 0;
  }
  .primary-nav_top-level-list.list-expanding .list_item:first-child {
    border-top: 1px solid #babbbd;
  }
  .primary-nav_top-level-list.list-expanding .list_item__plain {
    border-bottom: 0;
  }
  .primary-nav_top-level-list.list-expanding .list_item__plain:first-child {
    border-top: 0;
  }
  .primary-nav_top-level-list.list-expanding .list_item a {
    display: block;
    padding: 15px 30px 15px 15px;
    position: relative;
    background: #e3e4e5;
    font-size: 1.125em;
  }
  .primary-nav_top-level-list.list-expanding > .list_item > a:hover {
    background: #ffffff;
    color: #43484e;
  }
  .primary-nav_top-level-list.list-expanding > .list_item > a:focus {
    background: #ffffff;
    color: #43484e;
  }
  .primary-nav_top-level-list.list-expanding > .list_item > a:active {
    background: #f1f2f2;
    color: #43484e;
  }
  .primary-nav_top-level-list.list-expanding .list_item .list_link__disabled {
    background: #e3e4e5 !important;
  }
  .primary-nav_top-level-list.list-expanding .list-expanding .list-expanding_list-item a {
    padding-left: 30px;
    background: #f1f2f2;
    font-size: 1em;
  }
  .primary-nav_top-level-list.list-expanding .list-expanding .list-expanding .list-expanding_list-item a {
    padding-left: 45px;
    background: #f8f8f8;
  }
  .primary-nav_top-level-list.list-expanding .list-expanding_trigger:after {
    position: absolute;
    right: 15px;
    font-family: 'CFPB Minicons';
    font-style: normal;
    font-weight: normal;
    -webkit-font-smoothing: antialiased;
  }
  .primary-nav_top-level-list.list-expanding .list-expanding_trigger[aria-pressed="false"]:after {
    content: "\e006";
  }
  .primary-nav_top-level-list.list-expanding .list-expanding_trigger[aria-pressed="true"]:after {
    content: "\e004";
  }
  .primary-nav_top-level-list.list-expanding .list-expanding_trigger[aria-pressed="false"] .list-expanding_child-list {
    display: none;
  }
  .sliding-nav {
    background: #75787b;
  }
  .sliding-nav:after {
    content: "";
    display: table;
    clear: both;
  }
  .lt-ie8 .sliding-nav {
    zoom: 1;
  }
  .sliding-nav.is-open {
    overflow: hidden;
  }
  .sliding-nav_page {
    -webkit-box-sizing: border-box;
    -moz-box-sizing: border-box;
    box-sizing: border-box;
    width: 100%;
    float: left;
    background: #ffffff;
    -webkit-transition: 0.2s margin-right ease-in, 0.2s -webkit-box-shadow ease-in;
    transition: 0.2s margin-right ease-in, 0.2s box-shadow ease-in;
  }
  .is-open .sliding-nav_page {
    border-left: 1px solid #919395;
    margin-right: -80%;
    position: relative;
    -webkit-box-shadow: -6px 0 0 rgba(16, 24, 32, 0.2);
    box-shadow: -6px 0 0 rgba(16, 24, 32, 0.2);
  }
  .sliding-nav_page-overlay {
    position: relative;
  }
  .sliding-nav_page-overlay:before {
    position: absolute;
    z-index: 999;
    opacity: 0;
    -webkit-transition: 0.2s opacity ease-in;
  }
  .is-open .sliding-nav_page-overlay:before {
    content: "";
    top: 0;
    right: 0;
    bottom: 0;
    left: 0;
  }
  .sliding-nav_page.is-scroll-disabled {
    position: fixed;
    right: 0;
    -webkit-transition: 0.2s right ease-in;
  }
  .is-open .sliding-nav_page.is-scroll-disabled {
    position: fixed;
    right: -80%;
    margin-right: 0;
    -webkit-transition: none;
  }
  .sliding-nav_nav {
    float: left;
    width: 80%;
    height: 101%;
    margin-left: -100%;
    -webkit-transition: 0.2s margin-left ease-in;
  }
  .is-open .sliding-nav_nav {
    margin-left: 0;
  }
  .sliding-nav_nav .list-expanding {
    margin: 0;
  }
  .sliding-nav_trigger {
    display: block;
    width: 60px;
    padding: 10px;
    border: none;
    border-right: 1px solid #babbbd;
    float: left;
    background: #ffffff;
    color: #75787b;
    font-size: 1.5em;
    line-height: 40px;
  }
  .sliding-nav_trigger:focus {
    outline: 1px dotted #101820;
  }
  .sliding-nav_trigger:active {
    background: #f1f2f2;
    color: #101820;
  }
}
/* Horizontal mega menu for landscape tablets and larger
   ========================================================================== */
@media only all and (min-width: 50.0625em) {
  .sliding-nav {
    position: relative;
  }
  .sliding-nav_trigger {
    display: none;
  }
  .primary-nav {
    position: absolute;
    top: 100px;
    right: 0;
    left: 0;
    z-index: 100;
  }
  .primary-nav_header-space {
    padding-bottom: 54px;
  }
  .primary-nav .primary-nav_top-level-list {
    padding-left: 15px;
    margin-bottom: 0;
    position: static;
    overflow: visible;
  }
  .primary-nav_top-level-list.list__horizontal > .list_item {
    display: inline-block;
    vertical-align: top;
  }
  .primary-nav_top-level-list.list__horizontal > .list_item:hover > .list_link,
  .primary-nav_top-level-list.list__horizontal > .list_item:focus > .list_link {
    padding-bottom: 24px;
    border-bottom: 6px solid #2cb34a;
    color: #2cb34a;
  }
  .primary-nav_top-level-list > .list_item > .list_link {
    display: block;
    padding-bottom: 30px;
    margin: 0 0 0 15px;
    font-size: 1.125em;
  }
  .desktop-menu_full-wrapper {
    width: 100%;
    max-height: 0;
    overflow: hidden;
    position: absolute;
    left: 0;
    z-index: 100;
    -webkit-transform: translate3d(0, 0, 0);
  }
  .desktop-menu_full-wrapper[aria-expanded="true"],
  .no-js .list_item:hover .desktop-menu_full-wrapper {
    z-index: 200;
    max-height: 15em;
    -webkit-transform: translate3d(0, 0, 0);
  }
  .has-transition .desktop-menu_full-wrapper {
    -webkit-transition: 0.25s max-height linear;
    transition: 0.25s max-height linear;
  }
  .has-transition .desktop-menu_full-wrapper[aria-expanded="true"] {
    -webkit-transition: 0.275s max-height ease-out;
    transition: 0.275s max-height ease-out;
  }
  .desktop-menu_full-wrapper_decoration {
    padding: 30px 0;
    background: #f8f8f8;
    border-top: 1px solid #babbbd;
    border-bottom: 4px solid #babbbd;
  }
  .desktop-menu_vertical-list a,
  .desktop-menu_horizontal-list a,
  .desktop-menu_horizontal-list-small a {
    display: inline-block;
    font-family: "AvenirNextLTW01-Regular", Arial, sans-serif;
    font-style: normal;
    font-weight: normal;
  }
  .desktop-menu_vertical-list a em,
  .desktop-menu_horizontal-list a em,
  .desktop-menu_horizontal-list-small a em,
  .desktop-menu_vertical-list a i,
  .desktop-menu_horizontal-list a i,
  .desktop-menu_horizontal-list-small a i {
    font-family: "AvenirNextLTW01-Italic", Arial, sans-serif;
    font-style: italic;
    font-weight: normal;
  }
  .lt-ie9 .desktop-menu_vertical-list a em,
  .lt-ie9 .desktop-menu_horizontal-list a em,
  .lt-ie9 .desktop-menu_horizontal-list-small a em,
  .lt-ie9 .desktop-menu_vertical-list a i,
  .lt-ie9 .desktop-menu_horizontal-list a i,
  .lt-ie9 .desktop-menu_horizontal-list-small a i {
    font-style: normal !important;
  }
  .desktop-menu_vertical-list a strong,
  .desktop-menu_horizontal-list a strong,
  .desktop-menu_horizontal-list-small a strong,
  .desktop-menu_vertical-list a b,
  .desktop-menu_horizontal-list a b,
  .desktop-menu_horizontal-list-small a b {
    font-family: "AvenirNextLTW01-Demi", Arial, sans-serif;
    font-style: normal;
    font-weight: bold;
  }
  .lt-ie9 .desktop-menu_vertical-list a strong,
  .lt-ie9 .desktop-menu_horizontal-list a strong,
  .lt-ie9 .desktop-menu_horizontal-list-small a strong,
  .lt-ie9 .desktop-menu_vertical-list a b,
  .lt-ie9 .desktop-menu_horizontal-list a b,
  .lt-ie9 .desktop-menu_horizontal-list-small a b {
    font-weight: normal !important;
  }
  .desktop-menu_full-wrapper .desktop-menu_horizontal-list {
    padding-left: 15px;
    margin-top: 0;
    margin-bottom: 0;
  }
  .desktop-menu_horizontal-list.list__horizontal > .list_item {
    margin: 0 15px;
  }
}
@media only all and (min-width: 64em) {
  .primary-nav_top-level-list > .list_item > .list_link {
    margin: 0 15px;
  }
}
/* topdoc
  name: Content layouts
  family: cfgov-layout
  patterns:
    - name: Standard content columns
      markup: |
        <div class="content-l">
            <div class="content-l_col content-l_col-1">
                <div style="background: #F1F2F2;
                            text-align: center;
                            padding: 8px;
                            margin-bottom: 4px;">
                    Full-width column (spans 12 columns)
                </div>
            </div>
        </div>
        <div class="content-l">
            <div class="content-l_col content-l_col-1-2">
                <div style="background: #F1F2F2;
                            text-align: center;
                            padding: 8px;
                            margin-bottom: 4px;">
                    Half-width column (spans 6/12 columns)
                </div>
            </div>
            <div class="content-l_col content-l_col-1-2">
                <div style="background: #F1F2F2;
                            text-align: center;
                            padding: 8px;
                            margin-bottom: 4px;">
                    Half-width column (spans 6/12 columns)
                </div>
            </div>
        </div>
        <div class="content-l">
            <div class="content-l_col content-l_col-1-3">
                <div style="background: #F1F2F2;
                            text-align: center;
                            padding: 8px;
                            margin-bottom: 4px;">
                    Third-width column (spans 4/12 columns)
                </div>
            </div>
            <div class="content-l_col content-l_col-1-3">
                <div style="background: #F1F2F2;
                            text-align: center;
                            padding: 8px;
                            margin-bottom: 4px;">
                    Third-width column (spans 4/12 columns)
                </div>
            </div>
            <div class="content-l_col content-l_col-1-3">
                <div style="background: #F1F2F2;
                            text-align: center;
                            padding: 8px;
                            margin-bottom: 4px;">
                    Third-width column (spans 4/12 columns)
                </div>
            </div>
        </div>
        <div class="content-l">
            <div class="content-l_col content-l_col-2-3">
                <div style="background: #F1F2F2;
                            text-align: center;
                            padding: 8px;">
                    Two thirds-width column (spans 8/12 columns)
                </div>
            </div>
        </div>
      codenotes:
        - |
          Structural cheat sheet:
          -----------------------
          .content-l
            .content-l_col.content-l_col-(RATIO)
        - .content-l_col.content-l_col-1
        - .content-l_col.content-l_col-1-2
        - .content-l_col.content-l_col-1-3
        - .content-l_col.content-l_col-2-3
      notes:
        - "These layout classes have breakpoints that are specific for use
           within .content_main."
        - "Since .content-l_col's are nested within .content_main extra
           margins will occur. The .content-l container uses the
           grid_nested-col-group mixin to counter this."
        - "Note that the divs with inline styles are for demonstration purposes
           only and should not be used in production."
    - name: .content-l_col__stack-on-cols (modifier)
      markup: |
            <div class="content-l_col content-l_col__stack-on-cols content-l_col-1-2">
                <div style="background: #F1F2F2;
                            text-align: center;
                            padding: 8px;">
                    Half-width column from 600px to 801px
                </div>
            </div>
            <div class="content-l_col content-l_col__stack-on-cols content-l_col-1-2">
                <div style="background: #F1F2F2;
                            text-align: center;
                            padding: 8px;">
                    Half-width column from 600px to 801px
                </div>
            </div>
      codenotes:
        - .content-l_col__stack-on-cols
      notes:
        - "A modifier that allows you to have columns that behave as normal but
           stack at the larger multi-column views. For example a
           .content-l_col-1-2 would stack as normal from 0-599px, at 600px it
           would convert into a column, and at 801px it would stack again."
        - "This is really only useful for .content-l_col-1-2 since there is a
           decent range between when it becomes a column (600px) to when the
           modifier converts it back into a full-width container (801px).
           .content-l_col-1-3 on the other hand would have a much smaller range,
           768 to 801px."
    - name: Large gutters modifier
      markup: |
        <div class="content-l content-l__large-gutters">
            <div class="content-l_col content-l_col-1">
                <div style="background: #F1F2F2;
                            text-align: center;
                            padding: 8px;
                            margin-bottom: 4px;">
                    Full-width column (spans 12 columns)
                </div>
            </div>
        </div>
        <div class="content-l content-l__large-gutters">
            <div class="content-l_col content-l_col-1-2">
                <div style="background: #F1F2F2;
                            text-align: center;
                            padding: 8px;
                            margin-bottom: 4px;">
                    Half-width column (spans 6/12 columns)
                </div>
            </div>
            <div class="content-l_col content-l_col-1-2">
                <div style="background: #F1F2F2;
                            text-align: center;
                            padding: 8px;
                            margin-bottom: 4px;">
                    Half-width column (spans 6/12 columns)
                </div>
            </div>
        </div>
        <div class="content-l content-l__large-gutters">
            <div class="content-l_col content-l_col-1-3">
                <div style="background: #F1F2F2;
                            text-align: center;
                            padding: 8px;
                            margin-bottom: 4px;">
                    Third-width column (spans 4/12 columns)
                </div>
            </div>
            <div class="content-l_col content-l_col-1-3">
                <div style="background: #F1F2F2;
                            text-align: center;
                            padding: 8px;
                            margin-bottom: 4px;">
                    Third-width column (spans 4/12 columns)
                </div>
            </div>
            <div class="content-l_col content-l_col-1-3">
                <div style="background: #F1F2F2;
                            text-align: center;
                            padding: 8px;
                            margin-bottom: 4px;">
                    Third-width column (spans 4/12 columns)
                </div>
            </div>
        </div>
        <div class="content-l content-l__large-gutters">
            <div class="content-l_col content-l_col-2-3">
                <div style="background: #F1F2F2;
                            text-align: center;
                            padding: 8px;">
                    Two thirds-width column (spans 8/12 columns)
                </div>
            </div>
        </div>
      codenotes:
        - .content-l.content-l__large-gutters
      notes:
        - "Adds 30px gutters to all columns by simply adding the
           .content-l__large-gutters modifier."
  tags:
    - cfgov-layout
*/
.content-l {
  position: relative;
}
@media only all and (min-width: 37.5em) {
  .content-l {
    display: block;
    position: relative;
    margin-left: -15px;
    margin-right: -15px;
  }
}
@media only all and (min-width: 37.5em) {
  .content-l__large-gutters {
    margin-left: -30px;
    margin-right: -30px;
  }
  .content-l__large-gutters .content-l_col {
    border-left-width: 30px;
    border-right-width: 30px;
  }
}
.content-l_col + .content-l_col {
  margin-top: 1.875em;
}
@media only all and (min-width: 37.5em) {
  .content-l_col.content-l_col-1-2 + .content-l_col.content-l_col-1-2 {
    margin-top: 0;
  }
}
@media only all and (min-width: 48em) {
  .content-l_col.content-l_col-1-3 + .content-l_col.content-l_col-1-3,
  .content-l_col.content-l_col-3-8 + .content-l_col.content-l_col-3-8,
  .content-l_col.content-l_col-3-8 + .content-l_col.content-l_col-5-8,
  .content-l_col.content-l_col-5-8 + .content-l_col.content-l_col-3-8 {
    margin-top: 0;
  }
}
@media only all and (min-width: 37.5em) {
  .content-l_col-1 {
    display: inline-block;
    -webkit-box-sizing: border-box;
    -moz-box-sizing: border-box;
    box-sizing: border-box;
    border: solid transparent;
    border-width: 0 15px;
    margin-right: -0.25em;
    vertical-align: top;
    width: 100%;
  }
  .ie .content-l_col-1 {
    margin-right: -0.26em;
  }
  .lt-ie8 .content-l_col-1 {
    display: inline;
    margin-right: 0;
    zoom: 1;
    behavior: url('/cfgov-refresh/static/vendor/box-sizing-polyfill/boxsizing.htc');
  }
}
@media only all and (min-width: 37.5em) {
  .content-l_col-1-2 {
    display: inline-block;
    -webkit-box-sizing: border-box;
    -moz-box-sizing: border-box;
    box-sizing: border-box;
    border: solid transparent;
    border-width: 0 15px;
    margin-right: -0.25em;
    vertical-align: top;
    width: 50%;
  }
  .ie .content-l_col-1-2 {
    margin-right: -0.26em;
  }
  .lt-ie8 .content-l_col-1-2 {
    display: inline;
    margin-right: 0;
    zoom: 1;
    behavior: url('/cfgov-refresh/static/vendor/box-sizing-polyfill/boxsizing.htc');
  }
}
@media only all and (min-width: 37.5em) {
  .content-l_col-1-3 {
    display: inline-block;
    -webkit-box-sizing: border-box;
    -moz-box-sizing: border-box;
    box-sizing: border-box;
    border: solid transparent;
    border-width: 0 15px;
    margin-right: -0.25em;
    vertical-align: top;
    width: 100%;
  }
  .ie .content-l_col-1-3 {
    margin-right: -0.26em;
  }
  .lt-ie8 .content-l_col-1-3 {
    display: inline;
    margin-right: 0;
    zoom: 1;
    behavior: url('/cfgov-refresh/static/vendor/box-sizing-polyfill/boxsizing.htc');
  }
}
@media only all and (min-width: 48em) {
  .content-l_col-1-3 {
    display: inline-block;
    -webkit-box-sizing: border-box;
    -moz-box-sizing: border-box;
    box-sizing: border-box;
    border: solid transparent;
    border-width: 0 15px;
    margin-right: -0.25em;
    vertical-align: top;
    width: 33.33333333%;
  }
  .ie .content-l_col-1-3 {
    margin-right: -0.26em;
  }
  .lt-ie8 .content-l_col-1-3 {
    display: inline;
    margin-right: 0;
    zoom: 1;
    behavior: url('/cfgov-refresh/static/vendor/box-sizing-polyfill/boxsizing.htc');
  }
}
@media only all and (min-width: 37.5em) {
  .content-l_col-2-3 {
    display: inline-block;
    -webkit-box-sizing: border-box;
    -moz-box-sizing: border-box;
    box-sizing: border-box;
    border: solid transparent;
    border-width: 0 15px;
    margin-right: -0.25em;
    vertical-align: top;
    width: 100%;
  }
  .ie .content-l_col-2-3 {
    margin-right: -0.26em;
  }
  .lt-ie8 .content-l_col-2-3 {
    display: inline;
    margin-right: 0;
    zoom: 1;
    behavior: url('/cfgov-refresh/static/vendor/box-sizing-polyfill/boxsizing.htc');
  }
}
@media only all and (min-width: 48em) {
  .content-l_col-2-3 {
    display: inline-block;
    -webkit-box-sizing: border-box;
    -moz-box-sizing: border-box;
    box-sizing: border-box;
    border: solid transparent;
    border-width: 0 15px;
    margin-right: -0.25em;
    vertical-align: top;
    width: 66.66666667%;
  }
  .ie .content-l_col-2-3 {
    margin-right: -0.26em;
  }
  .lt-ie8 .content-l_col-2-3 {
    display: inline;
    margin-right: 0;
    zoom: 1;
    behavior: url('/cfgov-refresh/static/vendor/box-sizing-polyfill/boxsizing.htc');
  }
}
@media only all and (min-width: 37.5em) {
  .content-l_col-3-8 {
    display: inline-block;
    -webkit-box-sizing: border-box;
    -moz-box-sizing: border-box;
    box-sizing: border-box;
    border: solid transparent;
    border-width: 0 15px;
    margin-right: -0.25em;
    vertical-align: top;
    width: 100%;
  }
  .ie .content-l_col-3-8 {
    margin-right: -0.26em;
  }
  .lt-ie8 .content-l_col-3-8 {
    display: inline;
    margin-right: 0;
    zoom: 1;
    behavior: url('/cfgov-refresh/static/vendor/box-sizing-polyfill/boxsizing.htc');
  }
}
@media only all and (min-width: 48em) {
  .content-l_col-3-8 {
    display: inline-block;
    -webkit-box-sizing: border-box;
    -moz-box-sizing: border-box;
    box-sizing: border-box;
    border: solid transparent;
    border-width: 0 15px;
    margin-right: -0.25em;
    vertical-align: top;
    width: 37.5%;
  }
  .ie .content-l_col-3-8 {
    margin-right: -0.26em;
  }
  .lt-ie8 .content-l_col-3-8 {
    display: inline;
    margin-right: 0;
    zoom: 1;
    behavior: url('/cfgov-refresh/static/vendor/box-sizing-polyfill/boxsizing.htc');
  }
}
@media only all and (min-width: 37.5em) {
  .content-l_col-5-8 {
    display: inline-block;
    -webkit-box-sizing: border-box;
    -moz-box-sizing: border-box;
    box-sizing: border-box;
    border: solid transparent;
    border-width: 0 15px;
    margin-right: -0.25em;
    vertical-align: top;
    width: 100%;
  }
  .ie .content-l_col-5-8 {
    margin-right: -0.26em;
  }
  .lt-ie8 .content-l_col-5-8 {
    display: inline;
    margin-right: 0;
    zoom: 1;
    behavior: url('/cfgov-refresh/static/vendor/box-sizing-polyfill/boxsizing.htc');
  }
}
@media only all and (min-width: 48em) {
  .content-l_col-5-8 {
    display: inline-block;
    -webkit-box-sizing: border-box;
    -moz-box-sizing: border-box;
    box-sizing: border-box;
    border: solid transparent;
    border-width: 0 15px;
    margin-right: -0.25em;
    vertical-align: top;
    width: 62.5%;
  }
  .ie .content-l_col-5-8 {
    margin-right: -0.26em;
  }
  .lt-ie8 .content-l_col-5-8 {
    display: inline;
    margin-right: 0;
    zoom: 1;
    behavior: url('/cfgov-refresh/static/vendor/box-sizing-polyfill/boxsizing.htc');
  }
}
@media only all and (min-width: 50.0625em) {
  .content-l_col__stack-on-cols {
    display: inline-block;
    -webkit-box-sizing: border-box;
    -moz-box-sizing: border-box;
    box-sizing: border-box;
    border: solid transparent;
    border-width: 0 15px;
    margin-right: -0.25em;
    vertical-align: top;
    width: 100%;
  }
  .ie .content-l_col__stack-on-cols {
    margin-right: -0.26em;
  }
  .lt-ie8 .content-l_col__stack-on-cols {
    display: inline;
    margin-right: 0;
    zoom: 1;
    behavior: url('/cfgov-refresh/static/vendor/box-sizing-polyfill/boxsizing.htc');
  }
}
/* topdoc
  name: Content layout column dividers
  family: cfgov-layout
  notes:
    - "Adds dividers between specified .content-l_col-X-X classes."
    - "Layout dividers work in conjunction with .content-l_col-X-X elements and
       have specific needs depending on which column element variant they are
       attached to. For example .content-l_col-1-2 has different divider needs
       than .content-l_col-1-3 because they break to single columns at different
       breakpoints."
    - "Dividers use absolute positioning relative to the .content-l element and
       depends on .content-l using `position: relative;`. This allows vertical
       dividers to span the height of the tallest column. Just be aware that if
       you have more than one row of columns, and each row has columns of
       different widths, the borders will cause unwanted overlapping since they
       will span the height of the entire .content-l element."
  patterns:
    - name: .content-l_col__before-divider (modifier)
      markup: |
        <div class="content-l content-l__large-gutters">
            <div class="content-l_col content-l_col-1-2">
                <img src="http://placekitten.com/600/320" alt="">
                <br>
                Half-width column (spans 6/12 columns)
            </div>
            <div class="content-l_col content-l_col-1-2 content-l_col__before-divider">
                <img src="http://placekitten.com/600/320" alt="">
                <br>
                Half-width column (spans 6/12 columns)
            </div>
        </div>
        <br>
        <!-- Starting a new .content-l so that the dividers from
             .content-l_col.content-l_col-1-2.content-l_col__before-divider
             won't overlap the .content-l_col-1-3 columns. -->
        <div class="content-l content-l__large-gutters">
            <div class="content-l_col content-l_col-1-3">
                Third-width column (spans 4/12 columns)
            </div>
            <div class="content-l_col content-l_col-1-3 content-l_col__before-divider">
                Third-width column (spans 4/12 columns)
            </div>
            <div class="content-l_col content-l_col-1-3 content-l_col__before-divider">
                Third-width column (spans 4/12 columns)
            </div>
        </div>
      codenotes:
        - .content-l_col__before-divider
  tags:
    - cfgov-layout
*/
@media only all and (max-width: 37.4375em) {
  .content-l_col__before-divider.content-l_col-1-2 {
    margin-top: 3.75em;
  }
  .content-l_col__before-divider.content-l_col-1-2:before {
    content: "";
    display: block;
    height: 1px;
    margin-bottom: 1.875em;
    background-color: #babbbd;
  }
}
@media only all and (min-width: 37.5em) {
  .content-l_col__before-divider.content-l_col-1-2 {
    border-left-width: 30px;
  }
  .content-l_col__before-divider.content-l_col-1-2:before {
    content: "";
    position: absolute;
    top: 0;
    bottom: 0;
    width: 1px;
    display: block;
    background-color: #babbbd;
    margin-left: -30px;
  }
}
@media only all and (max-width: 47.9375em) {
  .content-l_col__before-divider.content-l_col-1-3 {
    margin-top: 3.75em;
  }
  .content-l_col__before-divider.content-l_col-1-3:before {
    content: "";
    display: block;
    height: 1px;
    margin-bottom: 1.875em;
    background-color: #babbbd;
  }
}
@media only all and (min-width: 48em) {
  .content-l_col__before-divider.content-l_col-1-3 {
    border-left-width: 30px;
  }
  .content-l_col__before-divider.content-l_col-1-3:before {
    content: "";
    position: absolute;
    top: 0;
    bottom: 0;
    width: 1px;
    display: block;
    background-color: #babbbd;
    margin-left: -30px;
  }
}
/* topdoc
  name: Content bar
  family: cfgov-layout
  patterns:
    - name: A 10 pixel bar that divides the header or hero from the main content
      markup: |
        <div class="content_bar"></div>
      notes:
        - "This is necessary because we don't have a predictable place to put a
           full-width border. It needs to be under the hero on pages with
           heroes, but under the header if there is no hero."
        - ".content_bar must come after .content_hero but before .content_wrapper"
  tags:
    - cfgov-layout
*/
.content_bar {
  height: 10px;
  background: #2cb34a;
}
/* topdoc
  name: Content line
  family: cfgov-layout
  patterns:
    - name: "A 1 pixel edge to edge bar that can divide content."
      markup: |
        <div class="content_line"></div>
  tags:
    - cfgov-layout
*/
.content_line {
  height: 1px;
  background: #babbbd;
}
/* topdoc
  name: Main content and sidebar
  family: cfgov-layout
  patterns:
    - name: Standard layout for the main content area and sidebar
      markup: |
        <main class="content" id="main" role="main">
            <section class="content_hero" style="background: #E3E4E5">
                Content hero
            </section>
            <div class="content_bar"></div>
            <div class="wrapper content_wrapper">
                <section class="content_main">
                    Main content area
                </section>
                <aside class="content_sidebar" style="background: #F1F2F2">
                    Sidebar
                </aside>
            </div>
        </main>
      codenotes:
        - |
          Structural cheat sheet:
          -----------------------
          main.content
            .content_hero
            .content_bar
            .content_wrapper
              .content_sidebar
              .content_main
      notes:
        - "By default .content_main and .content_sidebar stack vertically. When
           using the modifiers described below to create columns, the columns
           will remain stacked for smaller screens and then convert to to
           columns at 801px."
        - ".content_bar must come after .content_hero (if it exists) but before
           .content_wrapper."
        - "Inline styling is for demonstration purposes only; do not include it
           in your markup."
    - name: Left-hand navigation layout
      markup: |
        <main class="content content__1-3" id="main" role="main">
            <div class="content_bar"></div>
            <div class="wrapper content_wrapper">
                <aside class="content_sidebar">
                    Section navigation
                </aside>
                <section class="content_main">
                    <h2>Main content area</h2>
                    <p>
                        Lorem ipsum dolor sit amet, consectetur adipisicing elit.
                        Cum corrupti tempora nam nihil qui mollitia consectetur
                        corporis nemo culpa dolorum! Laborum at eos deleniti
                        consequatur itaque officiis debitis quisquam! Provident!
                    </p>
                </section>
            </div>
        </main>
        <footer class="footer" role="contentinfo">
            <div class="wrapper">
                Footer
            </div>
        </footer>
      codenotes:
        - .content__1-3
      notes:
        - "Add a class of .content__L-R to main.content to determine the width
           ratio of .content_main and .content_sidebar, where 'L' is the
           left-hand item and 'R' is the right-hand item. The two common
           configurations are 1-3 (sidebar on the left, content on the right, in
           a ratio of 1:3) and 2-1 (content on the left, sidebar on the right,
           in a ratio of 2:1). It is assumed that the content is wider than the
           sidebar."
    - name: Right-hand sidebar layout
      markup: |
        <main class="content content__2-1" id="main" role="main">
            <div class="content_bar"></div>
            <div class="wrapper content_wrapper">
                <section class="content_main">
                    <h2>Main content area</h2>
                    <p>
                        Lorem ipsum dolor sit amet, consectetur adipisicing elit.
                        Cum corrupti tempora nam nihil qui mollitia consectetur
                        corporis nemo culpa dolorum! Laborum at eos deleniti
                        consequatur itaque officiis debitis quisquam! Provident!
                    </p>
                </section>
                <aside class="content_sidebar" style="background: #F1F2F2">
                    Sidebar
                </aside>
            </div>
        </main>
        <footer class="footer" role="contentinfo">
            <div class="wrapper">
                Footer
            </div>
        </footer>
      codenotes:
        - .content__2-1
      notes:
        - "Add a class of .content__L-R to main.content to determine the width
           ratio of .content_main and .content_sidebar, where 'L' is the
           left-hand item and 'R' is the right-hand item. The two common
           configurations are 1-3 (sidebar on the left, content on the right, in
           a ratio of 1:3) and 2-1 (content on the left, sidebar on the right,
           in a ratio of 2:1). It is assumed that the content is wider than the
           sidebar."
        - "Inline styling is for demonstration purposes only; do not include it
           in your markup."
    - name: Narrow content column option
      markup: |
        <main class="content content__2-1" id="main" role="main">
            <div class="content_bar"></div>
            <div class="wrapper content_wrapper">
                <section class="content_main content_main__narrow">
                    <h2>Main content area</h2>
                    <p>
                        Lorem ipsum dolor sit amet, consectetur adipisicing elit.
                        Cum corrupti tempora nam nihil qui mollitia consectetur
                        corporis nemo culpa dolorum! Laborum at eos deleniti
                        consequatur itaque officiis debitis quisquam! Provident!
                    </p>
                </section>
                <aside class="content_sidebar" style="background: #F1F2F2">
                    Sidebar
                </aside>
            </div>
        </main>
        <footer class="footer" role="contentinfo">
            <div class="wrapper">
                Footer
            </div>
        </footer>
      codenotes:
        - .content_main__narrow
      notes:
        - "Add a class of .content_main__narrow to .content_main to get a
           one-column (in a 12-column grid) gutter on the right side."
        - "Inline styling is for demonstration purposes only; do not include it
           in your markup."
    - name: Flush bottom modifier
      markup: |
        <main class="content content__1-3" id="main" role="main">
            <div class="content_bar"></div>
            <div class="wrapper content_wrapper">
                <aside class="content_sidebar content__flush-bottom">
                    Side with no bottom padding...
                </aside>
                <section class="content_main content__flush-bottom">
                    Main content with no bottom padding...
                    <div class="content_block
                                content_block__flush-bottom
                                content_block__flush-sides
                                content_block__bg">
                        .content__flush-bottom is very useful when you have a
                        content block inside of .content_main with a background
                        and flush sides.
                    </div>
                </section>
            </div>
        </main>
        <footer class="footer" role="contentinfo">
            <div class="wrapper">
                Footer
            </div>
        </footer>
      codenotes:
        - .content__flush-bottom
      notes:
        - "Add a class of .content__flush-bottom to .content_main or
           content_sidebar to remove bottom padding."
    - name: Flush top modifier (only on small screens)
      markup: |
        <main class="content content__1-3" id="main" role="main">
            <div class="content_bar"></div>
            <div class="wrapper content_wrapper">
                <aside class="content_sidebar content__flush-top-on-small">
                    Side with no top padding on small screens...
                </aside>
                <section class="content_main">
                    Main content
                </section>
            </div>
        </main>
        <footer class="footer" role="contentinfo">
            <div class="wrapper">
                Footer
            </div>
        </footer>
      codenotes:
        - .content__flush-top-on-small
      notes:
        - "Add a class of .content__flush-top-on-small to .content_main or
           .content_sidebar to remove top padding on small screens only.
           'Small' screens in this case refers to the breakpoint where
           .content_main and .content_sidebar single column layout."
    - name: Flush all modifier (only on small screens)
      markup: |
        <main class="content content__1-3" id="main" role="main">
            <div class="content_bar"></div>
            <div class="wrapper content_wrapper">
                <aside class="content_sidebar content__flush-all-on-small">
                    Side with no padding or border-based gutters on small screens...
                </aside>
                <section class="content_main">
                    Main content
                </section>
            </div>
        </main>
        <footer class="footer" role="contentinfo">
            <div class="wrapper">
                Footer
            </div>
        </footer>
      codenotes:
        - .content__flush-all-on-small
      notes:
        - "Add a class of .content__flush-all-on-small to .content_main or
           .content_sidebar to remove all padding and border-based gutters on
           small screens only. 'Small' screens in this case refers to the
           breakpoint where .content_main and .content_sidebar single column layout."
  tags:
    - cfgov-layout
*/
.content_intro,
.content_main,
.content_sidebar {
  padding: 1.875em 0.9375em;
}
@media only all and (min-width: 37.5em) {
  .content_intro,
  .content_main,
  .content_sidebar {
    display: inline-block;
    -webkit-box-sizing: border-box;
    -moz-box-sizing: border-box;
    box-sizing: border-box;
    border: solid transparent;
    border-width: 0 15px;
    margin-right: -0.25em;
    vertical-align: top;
    width: 100%;
    padding: 3.75em 0.9375em;
  }
  .ie .content_intro,
  .ie .content_main,
  .ie .content_sidebar {
    margin-right: -0.26em;
  }
  .lt-ie8 .content_intro,
  .lt-ie8 .content_main,
  .lt-ie8 .content_sidebar {
    display: inline;
    margin-right: 0;
    zoom: 1;
    behavior: url('/cfgov-refresh/static/vendor/box-sizing-polyfill/boxsizing.htc');
  }
}
@media only all and (min-width: 50.0625em) {
  .content_intro,
  .content_main,
  .content_sidebar {
    padding: 3.75em 0;
  }
}
@media only all and (min-width: 50.0625em) {
  .content_intro {
    display: inline-block;
    -webkit-box-sizing: border-box;
    -moz-box-sizing: border-box;
    box-sizing: border-box;
    border: solid transparent;
    border-width: 0 15px;
    margin-right: -0.25em;
    vertical-align: top;
    width: 100%;
  }
  .ie .content_intro {
    margin-right: -0.26em;
  }
  .lt-ie8 .content_intro {
    display: inline;
    margin-right: 0;
    zoom: 1;
    behavior: url('/cfgov-refresh/static/vendor/box-sizing-polyfill/boxsizing.htc');
  }
}
@media only all and (min-width: 50.0625em) {
  .content__1-3 .content_sidebar {
    display: inline-block;
    -webkit-box-sizing: border-box;
    -moz-box-sizing: border-box;
    box-sizing: border-box;
    border: solid transparent;
    border-width: 0 15px;
    margin-right: -0.25em;
    vertical-align: top;
    width: 25%;
    padding-right: 1.875em;
  }
  .ie .content__1-3 .content_sidebar {
    margin-right: -0.26em;
  }
  .lt-ie8 .content__1-3 .content_sidebar {
    display: inline;
    margin-right: 0;
    zoom: 1;
    behavior: url('/cfgov-refresh/static/vendor/box-sizing-polyfill/boxsizing.htc');
  }
  .content__1-3 .content_main {
    display: inline-block;
    -webkit-box-sizing: border-box;
    -moz-box-sizing: border-box;
    box-sizing: border-box;
    border: solid transparent;
    border-width: 0 15px;
    margin-right: -0.25em;
    vertical-align: top;
    width: 75%;
    position: relative;
  }
  .ie .content__1-3 .content_main {
    margin-right: -0.26em;
  }
  .lt-ie8 .content__1-3 .content_main {
    display: inline;
    margin-right: 0;
    zoom: 1;
    behavior: url('/cfgov-refresh/static/vendor/box-sizing-polyfill/boxsizing.htc');
  }
  .content__1-3 .content_main:after {
    content: '';
    border-left: 1px solid #babbbd;
    position: absolute;
    top: 3.75em;
    bottom: 0;
    left: -1.875em;
  }
  .content__2-1 .content_main {
    display: inline-block;
    -webkit-box-sizing: border-box;
    -moz-box-sizing: border-box;
    box-sizing: border-box;
    border: solid transparent;
    border-width: 0 15px;
    margin-right: -0.25em;
    vertical-align: top;
    width: 66.66666667%;
  }
  .ie .content__2-1 .content_main {
    margin-right: -0.26em;
  }
  .lt-ie8 .content__2-1 .content_main {
    display: inline;
    margin-right: 0;
    zoom: 1;
    behavior: url('/cfgov-refresh/static/vendor/box-sizing-polyfill/boxsizing.htc');
  }
  .content__2-1 .content_main:after {
    right: -1.875em;
  }
  .content__2-1 .content_sidebar {
    display: inline-block;
    -webkit-box-sizing: border-box;
    -moz-box-sizing: border-box;
    box-sizing: border-box;
    border: solid transparent;
    border-width: 0 15px;
    margin-right: -0.25em;
    vertical-align: top;
    width: 33.33333333%;
    padding-left: 1.875em;
  }
  .ie .content__2-1 .content_sidebar {
    margin-right: -0.26em;
  }
  .lt-ie8 .content__2-1 .content_sidebar {
    display: inline;
    margin-right: 0;
    zoom: 1;
    behavior: url('/cfgov-refresh/static/vendor/box-sizing-polyfill/boxsizing.htc');
  }
}
@media only all and (min-width: 64em) {
  .content__2-1 .content_main__narrow {
    display: inline-block;
    -webkit-box-sizing: border-box;
    -moz-box-sizing: border-box;
    box-sizing: border-box;
    border: solid transparent;
    border-width: 0 15px;
    margin-right: -0.25em;
    vertical-align: top;
    width: 66.66666667%;
    padding-right: 8.33333333%;
  }
  .ie .content__2-1 .content_main__narrow {
    margin-right: -0.26em;
  }
  .lt-ie8 .content__2-1 .content_main__narrow {
    display: inline;
    margin-right: 0;
    zoom: 1;
    behavior: url('/cfgov-refresh/static/vendor/box-sizing-polyfill/boxsizing.htc');
  }
  .lt-ie8 .content__2-1 .content_main__narrow {
    padding-right: 0;
  }
}
.content__flush-bottom {
  padding-bottom: 0;
}
@media only all and (max-width: 50em) {
  .content__flush-top-on-small {
    padding-top: 0;
  }
}
@media only all and (max-width: 50em) {
  .content__flush-all-on-small {
    padding: 0;
    border-width: 0;
  }
}
/* topdoc
  name: Content block
  family: cfgov-layout
  notes:
    - ".content_block elements are built to be used within .content_main."
  patterns:
    - name: Standard content block example
      markup: |
        Main content...
        <div class="content_block">
            Content block
        </div>
        <div class="content_block">
            Content block
        </div>
        <div class="content_block">
            Content block
        </div>
      codenotes:
        - .content_block
      notes:
        - "Useful for when you need some consistent margin between content
           blocks within .content_main."
    - name: Flush-top modifier
      markup: |
        Main content...
        <div class="content_block content_block__flush-top">
            Content block with no top margin.
        </div>
        <div class="content_block">
            Content block
        </div>
      codenotes:
        - .content_block.content_block__flush-top
      notes:
        - "Removes the top margin from .content_block."
    - name: Flush-bottom modifier
      markup: |
        Main content...
        <div class="content_block content_block__flush-bottom">
            Content block with no bottom margin.
        </div>
        <div class="content_block content_block__flush-top">
            Content block with no top margin.
        </div>
      codenotes:
        - .content_block.content_block__flush-bottom
      notes:
        - "Removes the bottom margin from .content_block."
    - name: Flush-sides modifier
      markup: |
        <main class="content content__1-3" id="main" role="main">
            <div class="wrapper content_wrapper">
                <aside class="content_sidebar">
                    Section navigation
                </aside>
                <section class="content_main">
                    Main content...
                    <aside class="content_block content_block__flush-sides">
                        Content block with no side margins.
                    </aside>
                </section>
            </div>
        </main>
      codenotes:
        - .content_block.content_block__flush-sides
      notes:
        - "Removes the side margin from .content_block."    
    - name: Border-top modifier
      markup: |
        Main content...
        <div class="content_block content_block__border-top">
            Content block with top border.
        </div>
      codenotes:
        - .content_block.content_block__border-top
      notes:
        - "Adds top border to .content_block."
    - name: Border-bottom modifier
      markup: |
        Main content...
        <div class="content_block content_block__border-bottom">
            Content block with bottom border.
        </div>
      codenotes:
        - .content_block.content_block__border-bottom
      notes:
        - "Adds bottom border to .content_block."
    - name: Padded-top modifier
      markup: |
        Main content...
        <div class="content_block content_block__padded-top content_block__border-top">
            Content block with reduced top margin & added top padding
            and border.
        </div>
      codenotes:
        - .content_block.content_block__padded-top
      notes:
        - "Breaks top margin into margin & padding. Useful in combination with
           content_block__border-top to add padding between block contents & border."
    - name: Padded-bottom modifier
      markup: |
        <div class="content_block content_block__padded-bottom content_block__border-bottom">
            Content block with reduced bottom margin & added bottom padding
            and border.
        </div>
        Content...
      codenotes:
        - .content_block.content_block__padded-bottom
      notes:
        - "Breaks bottom margin into margin & padding. Useful in combination with
           content_block__border-bottom to add padding between block contents & border."
    - name: Background modifier
      markup: |
        Main content...
        <div class="content_block content_block__bg">
            Content block with a background
        </div>
      codenotes:
        - .content_block.content_block__bg
      notes:
        - "Adds a background color and padding to .content_block."
    - name: Background and flush-sides modifier combo example
      markup: |
        <main class="content content__1-3" id="main" role="main">
            <div class="wrapper content_wrapper">
                <aside class="content_sidebar">
                    Section navigation
                </aside>
                <section class="content_main content__flush-bottom">
                    Main content...
                    <div class="content_block content_block__flush-sides content_block__bg">
                        Content block with a background and flush sides
                    </div>
                </section>
            </div>
        </main>
      codenotes:
        - .content_block.content_block__sides.content_block__bg
      notes:
        - "This is an example of combining modifiers to get a flush padded bg
           with a .content_block."
    - name: Sub blocks
      markup: |
        <div class="content_block content_block__sub">
            <div style="background: #F1F2F2; padding: 8px;">
                Sub content block
            </div>
        </div>
        <div class="content_block content_block__sub">
            <div style="background: #F1F2F2; padding: 8px;">
                Sub content block
            </div>
        </div>
        <div class="content_block content_block__sub">
            <div style="background: #F1F2F2; padding: 8px;">
                Sub content block
            </div>
        </div>
      codenotes:
        - .content_block.content_block__sub
      notes:
        - "Useful for when you need some consistent margins between
           .content_block's that are nested within other content_blocks."
        - "Note that the divs with inline styles are for demonstration purposes
           only and should not be used in production."
    - name: Mixing content blocks with content layouts
      markup: |
        <div class="content-l">
            <div class="content_block content-l_col content-l_col-1-2">
                <div style="background: #F1F2F2; padding: 8px;">
                    Content block that is also a content column.
                    Notice how my top margins only exist on smaller screens when
                    I need to stack vertically.
                </div>
            </div>
            <div class="content_block content-l_col content-l_col-1-2">
                <div style="background: #F1F2F2; padding: 8px;">
                    Content block that is also a content column.
                    Notice how my top margins only exist on smaller screens when
                    I need to stack vertically.
                </div>
            </div>
        </div>
      codenotes:
        - .content_block.content-l_col
      notes:
        - "You can safely combine .content_block__sub with .content-l_col to
           achieve a column-based layout at larger screens with no top margins
           and a vertical layout at smaller screens that do have margins."
        - "Note that the divs with inline styles are for demonstration purposes
           only and should not be used in production."
  tags:
    - cfgov-layout
*/
.content_block {
  margin-top: 3.75em;
  margin-bottom: 3.75em;
}
.content_block__border-top {
  border-top: 1px solid #babbbd;
}
.content_block__border-bottom {
  border-bottom: 1px solid #babbbd;
}
.content_block__flush-top {
  margin-top: 0 !important;
}
.content_block__flush-bottom {
  margin-bottom: 0 !important;
}
.content_block__flush-sides {
  margin-right: -15px;
  margin-left: -15px;
}
@media only all and (min-width: 37.5em) {
  .content_block__flush-sides {
    margin-right: -30px;
    margin-left: -30px;
  }
}
.content_block__bg {
  padding: 1.875em 0.9375em;
  background: #f1f2f2;
}
@media only all and (min-width: 37.5em) {
  .content_block__bg {
    padding: 2.8125em 1.875em;
  }
}
.content_block__padded-top {
  padding-top: 1.875em;
  margin-top: 1.875em;
}
.content_block__padded-bottom {
  padding-bottom: 1.875em;
  margin-bottom: 1.875em;
}
.content_block__sub {
  margin-top: 1.875em;
  margin-bottom: 1.875em;
}
@media only all and (min-width: 37.5em) {
  .content-l_col.content_block,
  .content-l_col.content_block__sub {
    margin-top: 0;
  }
}
/* topdoc
  name: Standard title & description hierarchy for content areas
  family: cfgov-layout
  patterns:
    - name: Extra large title
      markup: |
        <main class="content" id="main" role="main">
            <section>
                <h1 class="content_title__extra-large">Extra large title</h1>
                <p>Lorem ipsum dolor sit amet, consectetur adipisicing elit.
                Dolorum non sapiente nobis molestias delectus optio ipsam.</p>
            </section>
        </main>
      codenotes:
        - .content_title__extra-large
      notes:
        - "This is the largest title size. It displays as an h1 at screen sizes
           at 600px and above, and an h2 below 600px (mobile screens)."
    - name: Large title
      markup: |
        <main class="content" id="main" role="main">
            <section>
                <h1 class="content_title__large">Large title</h1>
                <p>Lorem ipsum dolor sit amet, consectetur adipisicing elit.
                Dolorum non sapiente nobis molestias delectus optio ipsam.</p>
            </section>
        </main>
      codenotes:
        - .content_title__large
      notes:
        - "This is the large title size. It displays as h2 at screen sizes
           at and above 600px, and h3 below 600px (mobile screens)."
    - name: Medium title
      markup: |
        <main class="content" id="main" role="main">
            <section>
                <h1 class="content_title__medium">Medium title</h1>
                <p>Lorem ipsum dolor sit amet, consectetur adipisicing elit.
                Dolorum non sapiente nobis molestias delectus optio ipsam</p>
            </section>
        </main>
      codenotes:
        - .content_title__medium
      notes:
        - "This is the medium title size. It displays as h3 at all screen sizes."
    - name: Extra small title
      markup: |
        <main class="content" id="main" role="main">
            <section>
                <h1 class="content_title__extra-small">Extra small title</h1>
                <p>Lorem ipsum dolor sit amet, consectetur adipisicing elit.
                Dolorum non sapiente nobis molestias delectus optio ipsam</p>
            </section>
        </main>
      codenotes:
        - .content_title__extra-small
      notes:
        - "This is the extra small title size. It displays as h6 at all screen sizes."
    - name: Large description
      markup: |
        <main class="content" id="main" role="main">
            <section>
                <h1 class="content_title__extra-large">Extra large title with large      
                description</h1>
                <p class="content_desc__large">
                Lorem ipsum dolor sit amet, consectetur adipisicing elit.
                Dolorum non sapiente nobis molestias delectus optio ipsam
                voluptas esse blanditiis ipsa debitis consequuntur excepturi
                accusantium doloribus dicta fugiat itaque ab porro.</p>
            </section>
        </main>
      codenotes:
        - .content_desc__large
      notes:
        - "This is the large description size. It displays as h3 at and above 600px
           and h4 below 600px."
        - "Can be paired with the extra large title"
    - name: Medium description
      markup: |
        <main class="content" id="main" role="main">
            <section>
                <h1 class="content_title__large">Large title with medium description</h1>
                <p class="content_desc__medium">
                Lorem ipsum dolor sit amet, consectetur adipisicing elit.
                Dolorum non sapiente nobis molestias delectus optio ipsam
                voluptas esse blanditiis ipsa debitis consequuntur excepturi
                accusantium doloribus dicta fugiat itaque ab porro.</p>
            </section>
        </main>
      codenotes:
        - .content_desc__medium
      notes:
        - "This is the medium description. It displays as h4 below 600px,
           and as the default webfont at and above 600px."
    - name: Regular description
      markup: |
        <main class="content" id="main" role="main">
            <section>
                <h1 class="content_title__medium">Medium title with regular description</h1>
                <p class="content_desc">
                Lorem ipsum dolor sit amet, consectetur adipisicing elit.
                Dolorum non sapiente nobis molestias delectus optio ipsam
                voluptas esse blanditiis ipsa debitis consequuntur excepturi
                accusantium doloribus dicta fugiat itaque ab porro.</p>
            </section>
        </main>
      codenotes:
        - .content_desc
      notes:
        - "This is the regular description. It displays as the default webfont."
  tags:
    - cfgov-layout
*/
.content_title__extra-large {
  font-family: "AvenirNextLTW01-Regular", Arial, sans-serif;
  font-style: normal;
  font-weight: normal;
  margin-top: 0;
  margin-bottom: 0.47058824em;
  font-size: 2.125em;
  line-height: 1.29411765;
  margin-bottom: 0.85294118em;
}
.content_title__extra-large em,
.content_title__extra-large i {
  font-family: "AvenirNextLTW01-Italic", Arial, sans-serif;
  font-style: italic;
  font-weight: normal;
}
.lt-ie9 .content_title__extra-large em,
.lt-ie9 .content_title__extra-large i {
  font-style: normal !important;
}
.content_title__extra-large strong,
.content_title__extra-large b {
  font-family: "AvenirNextLTW01-Demi", Arial, sans-serif;
  font-style: normal;
  font-weight: bold;
}
.lt-ie9 .content_title__extra-large strong,
.lt-ie9 .content_title__extra-large b {
  font-weight: normal !important;
}
@media only all and (max-width: 37.4375em) {
  .content_title__extra-large {
    font-family: "AvenirNextLTW01-Regular", Arial, sans-serif;
    font-style: normal;
    font-weight: normal;
    margin-top: 0;
    margin-bottom: 0.30769231em;
    font-size: 1.625em;
    line-height: 1.26923077;
    margin-bottom: 0.84615385em;
  }
  .content_title__extra-large em,
  .content_title__extra-large i {
    font-family: "AvenirNextLTW01-Italic", Arial, sans-serif;
    font-style: italic;
    font-weight: normal;
  }
  .lt-ie9 .content_title__extra-large em,
  .lt-ie9 .content_title__extra-large i {
    font-style: normal !important;
  }
  .content_title__extra-large strong,
  .content_title__extra-large b {
    font-family: "AvenirNextLTW01-Demi", Arial, sans-serif;
    font-style: normal;
    font-weight: bold;
  }
  .lt-ie9 .content_title__extra-large strong,
  .lt-ie9 .content_title__extra-large b {
    font-weight: normal !important;
  }
}
.content_title__large {
  font-family: "AvenirNextLTW01-Regular", Arial, sans-serif;
  font-style: normal;
  font-weight: normal;
  margin-top: 0;
  margin-bottom: 0.30769231em;
  font-size: 1.625em;
  line-height: 1.26923077;
  margin-bottom: 0.84615385em;
}
.content_title__large em,
.content_title__large i {
  font-family: "AvenirNextLTW01-Italic", Arial, sans-serif;
  font-style: italic;
  font-weight: normal;
}
.lt-ie9 .content_title__large em,
.lt-ie9 .content_title__large i {
  font-style: normal !important;
}
.content_title__large strong,
.content_title__large b {
  font-family: "AvenirNextLTW01-Demi", Arial, sans-serif;
  font-style: normal;
  font-weight: bold;
}
.lt-ie9 .content_title__large strong,
.lt-ie9 .content_title__large b {
  font-weight: normal !important;
}
@media only all and (max-width: 37.4375em) {
  .content_title__large {
    font-family: "AvenirNextLTW01-Regular", Arial, sans-serif;
    font-style: normal;
    font-weight: normal;
    margin-top: 0;
    margin-bottom: 0.22727273em;
    font-size: 1.375em;
    line-height: 1.27272727;
    margin-bottom: 0.86363636em;
  }
  .content_title__large em,
  .content_title__large i {
    font-family: "AvenirNextLTW01-Italic", Arial, sans-serif;
    font-style: italic;
    font-weight: normal;
  }
  .lt-ie9 .content_title__large em,
  .lt-ie9 .content_title__large i {
    font-style: normal !important;
  }
  .content_title__large strong,
  .content_title__large b {
    font-family: "AvenirNextLTW01-Demi", Arial, sans-serif;
    font-style: normal;
    font-weight: bold;
  }
  .lt-ie9 .content_title__large strong,
  .lt-ie9 .content_title__large b {
    font-weight: normal !important;
  }
}
.content_title__medium {
  font-family: "AvenirNextLTW01-Regular", Arial, sans-serif;
  font-style: normal;
  font-weight: normal;
  margin-top: 0;
  margin-bottom: 0.22727273em;
  font-size: 1.375em;
  line-height: 1.27272727;
  margin-bottom: 0.86363636em;
}
.content_title__medium em,
.content_title__medium i {
  font-family: "AvenirNextLTW01-Italic", Arial, sans-serif;
  font-style: italic;
  font-weight: normal;
}
.lt-ie9 .content_title__medium em,
.lt-ie9 .content_title__medium i {
  font-style: normal !important;
}
.content_title__medium strong,
.content_title__medium b {
  font-family: "AvenirNextLTW01-Demi", Arial, sans-serif;
  font-style: normal;
  font-weight: bold;
}
.lt-ie9 .content_title__medium strong,
.lt-ie9 .content_title__medium b {
  font-weight: normal !important;
}
@media only all and (max-width: 37.4375em) {
  .content_title__medium {
    margin-top: 0;
    margin-bottom: 0.27777778em;
    font-size: 1.125em;
    font-family: "AvenirNextLTW01-Medium", Arial, sans-serif;
    font-style: normal;
    font-weight: 500;
    line-height: 1.22222222;
    margin-bottom: 1.16666667em;
  }
  .lt-ie9 .content_title__medium {
    font-weight: normal !important;
  }
}
.content_title__extra-small {
  font-family: "AvenirNextLTW01-Demi", Arial, sans-serif;
  font-style: normal;
  font-weight: bold;
  letter-spacing: 1px;
  text-transform: uppercase;
  margin-top: 0;
  margin-bottom: 0.41666667em;
  font-size: 0.75em;
  line-height: 1.83333333;
  margin-bottom: 0;
}
.lt-ie9 .content_title__extra-small {
  font-weight: normal !important;
}
.content_desc {
  font-family: "AvenirNextLTW01-Regular", Arial, sans-serif;
  font-style: normal;
  font-weight: normal;
  margin-bottom: 1em;
}
.content_desc em,
.content_desc i {
  font-family: "AvenirNextLTW01-Italic", Arial, sans-serif;
  font-style: italic;
  font-weight: normal;
}
.lt-ie9 .content_desc em,
.lt-ie9 .content_desc i {
  font-style: normal !important;
}
.content_desc strong,
.content_desc b {
  font-family: "AvenirNextLTW01-Demi", Arial, sans-serif;
  font-style: normal;
  font-weight: bold;
}
.lt-ie9 .content_desc strong,
.lt-ie9 .content_desc b {
  font-weight: normal !important;
}
.content_desc__medium {
  font-family: "AvenirNextLTW01-Regular", Arial, sans-serif;
  font-style: normal;
  font-weight: normal;
  margin-bottom: 1em;
}
.content_desc__medium em,
.content_desc__medium i {
  font-family: "AvenirNextLTW01-Italic", Arial, sans-serif;
  font-style: italic;
  font-weight: normal;
}
.lt-ie9 .content_desc__medium em,
.lt-ie9 .content_desc__medium i {
  font-style: normal !important;
}
.content_desc__medium strong,
.content_desc__medium b {
  font-family: "AvenirNextLTW01-Demi", Arial, sans-serif;
  font-style: normal;
  font-weight: bold;
}
.lt-ie9 .content_desc__medium strong,
.lt-ie9 .content_desc__medium b {
  font-weight: normal !important;
}
@media only all and (min-width: 37.5em) {
  .content_desc__medium {
    margin-top: 0;
    margin-bottom: 0.27777778em;
    font-size: 1.125em;
    font-family: "AvenirNextLTW01-Medium", Arial, sans-serif;
    font-style: normal;
    font-weight: 500;
    line-height: 1.22222222;
    margin-bottom: 1em;
  }
  .lt-ie9 .content_desc__medium {
    font-weight: normal !important;
  }
}
.content_desc__large {
  margin-top: 0;
  margin-bottom: 0.27777778em;
  font-size: 1.125em;
  font-family: "AvenirNextLTW01-Medium", Arial, sans-serif;
  font-style: normal;
  font-weight: 500;
  line-height: 1.22222222;
  margin-bottom: 0.83333333em;
}
.lt-ie9 .content_desc__large {
  font-weight: normal !important;
}
@media only all and (min-width: 37.5em) {
  .content_desc__large {
    font-family: "AvenirNextLTW01-Regular", Arial, sans-serif;
    font-style: normal;
    font-weight: normal;
    margin-top: 0;
    margin-bottom: 0.22727273em;
    font-size: 1.375em;
    line-height: 1.27272727;
    margin-bottom: 0.86363636em;
  }
  .content_desc__large em,
  .content_desc__large i {
    font-family: "AvenirNextLTW01-Italic", Arial, sans-serif;
    font-style: italic;
    font-weight: normal;
  }
  .lt-ie9 .content_desc__large em,
  .lt-ie9 .content_desc__large i {
    font-style: normal !important;
  }
  .content_desc__large strong,
  .content_desc__large b {
    font-family: "AvenirNextLTW01-Demi", Arial, sans-serif;
    font-style: normal;
    font-weight: bold;
  }
  .lt-ie9 .content_desc__large strong,
  .lt-ie9 .content_desc__large b {
    font-weight: normal !important;
  }
}
/* topdoc
  name: Sidebar items
  family: cfgov-layout
  patterns:
    - name: Sidebar item spacing
      markup: |
        <section class="content_sidebar-item related-posts" style="background: #F1F2F2">
            Related posts
        </section>
        <section class="content_sidebar-item related-news" style="background: #F1F2F2">
            Related news
        </section>
      notes:
        - "Gives some vertical margin between sidebar items."
        - "Inline styling is for demonstration purposes only; do not include it
           in your markup."
  tags:
    - cfgov-layout
*/
.content_sidebar-item + .content_sidebar-item {
  margin-top: 3.75em;
}
/* topdoc
  name: Bleedbar sidebar styling
  family: cfgov-layout
  patterns:
    - name: Give the sidebar a background color that bleeds off the edge of the screen
      markup: |
        <main class="content content__2-1 content__bleedbar" id="main" role="main">
            <section class="content_hero" style="background: #E3E4E5">
                Content hero
            </section>
            <div class="content_bar"></div>
            <div class="wrapper content_wrapper">
                <section class="content_main">
                    Main content area
                </section>
                <aside class="content_sidebar">
                    Bleeding sidebar
                </aside>
            </div>
        </main>
      codenotes:
        - ".content__bleedbar"
      notes:
        - "Simply add class .content__bleedbar to main.content."
        - "Only supports sidebars on the right, for now."
        - "Inline styling is for demonstration purposes only; do not include it
           in your markup."
  tags:
    - cfgov-layout
*/
.content__bleedbar .content_main:after {
  content: none;
}
.content__bleedbar .content_sidebar {
  padding: 1.875em 0.9375em;
  background: #f1f2f2;
}
@media only all and (min-width: 50.0625em) {
  .content__bleedbar {
    overflow: hidden;
  }
  .content__bleedbar .content_sidebar {
    padding: 3.75em 0 0.9375em 1.875em;
    margin-left: 0;
    position: relative;
    z-index: 1;
    background: transparent;
  }
  .lt-ie8 .content__bleedbar .content_sidebar {
    padding-right: 30px;
    background: #f1f2f2;
  }
  .content__bleedbar .content_wrapper:after {
    content: '';
    display: block;
    width: 9999px;
    border-left: 1px solid #babbbd;
    height: 100%;
    position: absolute;
    top: 0;
    z-index: 0;
    margin-left: 10px;
    background: #f1f2f2;
  }
  .content__bleedbar.content__2-1 .content_wrapper:after {
    left: 66.666666667%;
  }
  .content__bleedbar.content__3-1 .content_wrapper:after {
    left: 75%;
  }
}
/* topdoc
    name: EOF
    eof: true
*/
/* ==========================================================================
   cfgov-refresh
   nav-secondary
   ========================================================================== */
/* topdoc
  name: Secondary navigation
  family: cfgov-nav-secondary
  patterns:
    - name: Default example
      markup: |
        <nav class="nav-secondary">
            <button class="nav-secondary_link nav-secondary_link__button">
                Item 1
            </button>
            <ul class="nav-secondary_list">
                <li class="nav-secondary_item">
                    <a class="nav-secondary_link" href="#">
                       Item 1
                    </a>
                </li>
                <li class="nav-secondary_item">
                    <a class="nav-secondary_link nav-secondary_link__current" href="#">
                       Item 2
                    </a>
                </li>
                <li class="nav-secondary_item">
                    <a class="nav-secondary_link" href="#">
                       Item 3
                    </a>
                </li>
            </ul>
        </nav>
      codenotes:
        - |
          Structural cheat sheet:
          -----------------------
          .nav-secondary
            .nav-secondary_link.nav-secondary_link__button
            .nav-secondary_list
              .nav-secondary_item
                .nav-secondary_link / .nav-secondary_link.nav-secondary_link__current
    - name: Current link modifier
      markup: |
        <a class="nav-secondary_link nav-secondary_link__current" href="#">
           Current nav link
        </a>
      codenotes:
        - ".nav-secondary_link__current"
      notes:
        - "Current links are hidden on small screens and the link button is
           revealed."
        - "Currentl links have a left green border on large screens."
    - name: Link button modifier
      markup: |
        <button class="nav-secondary_link nav-secondary_link__button">
            Button nav link
        </button>
      codenotes:
        - ".nav-secondary_link__button"
      notes:
        - "This modifier is only visible on smaller screens."
        - "The button link modifier is used to convey the current link for small
           screens. It also acts as a toggle button when mixing this pattern
           with the expandable pattern."
        - "The inline style is for demonstration purposes only and is needed
           because the modifier hides the element at larger screen size.
           Please do not use it in production."
    - name: Secondary nav mixed with cf-expandable
      markup: |
        <nav class="nav-secondary expandable">
            <div class="expandable_header">
                <button class="expandable_target
                        nav-secondary_link
                        nav-secondary_link__button">
                    <span class="expandable_header-left">
                        Item 2
                    </span>
                    <span class="expandable_header-right">
                        <span class="expandable_cue-open">
                            <span class="cf-icon cf-icon-down cf-icon__green"></span>
                        </span>
                        <span class="expandable_cue-close">
                            <span class="cf-icon cf-icon-up cf-icon__green"></span>
                        </span>
                    </span>
                </button>
            </div>
            <div class="expandable_content">
                <ul class="nav-secondary_list">
                    <li class="nav-secondary_item">
                        <a class="nav-secondary_link" href="#">
                           Item 1
                        </a>
                    </li>
                    <li class="nav-secondary_item">
                        <a class="nav-secondary_link nav-secondary_link__current" href="#">
                           Item 2
                        </a>
                    </li>
                    <li class="nav-secondary_item">
                        <a class="nav-secondary_link" href="#">
                           Item 3
                        </a>
                    </li>
                </ul>
            </div>
        </nav>
      codenotes:
        - |
          Structural cheat sheet:
          -----------------------
          .nav-secondary.expandable
            .expandable_header
              .expandable_target.nav-secondary_link.nav-secondary_link__button
                .expandable_header-left
                .expandable_header-right
                  .expandable_cue-open
                    .cf-icon.cf-icon-down.cf-icon__green
                  .expandable_cue-close
                    .cf-icon.cf-icon-up.cf-icon__green
            .expandable_content
              .nav-secondary_list
                .nav-secondary_item
                  .nav-secondary_link / .nav-secondary_link.nav-secondary_link__current
  tags:
    - cfgov-nav-secondary
*/
.nav-secondary {
  margin-bottom: 1.875em;
}
.nav-secondary_list {
  margin: 0;
  padding: 0;
}
.nav-secondary_item {
  list-style: none;
}
@media only all and (min-width: 50.0625em) {
  .nav-secondary_item + .nav-secondary_item {
    margin-top: 10px;
  }
}
@media only all and (max-width: 50em) {
  .nav-secondary_link {
    display: block;
    padding: 0.9375em 1.875em;
    border-bottom-style: solid;
    border-width: 0;
    border-bottom-width: 1px;
    background: #f1f2f2;
    font-family: "AvenirNextLTW01-Medium", Arial, sans-serif;
    font-style: normal;
    font-weight: 500;
    font-size: 1em;
    color: #43484e;
    border-color: #e3e4e5;
    text-align: left;
  }
  .lt-ie9 .nav-secondary_link {
    font-weight: normal !important;
  }
  .nav-secondary_link:visited,
  .nav-secondary_link.visited {
    border-color: #e3e4e5;
    color: #43484e;
  }
  .nav-secondary_link:hover,
  .nav-secondary_link.hover {
    border-color: #e3e4e5;
    color: #43484e;
  }
  .nav-secondary_link:focus,
  .nav-secondary_link.focus {
    border-color: #e3e4e5;
    color: #43484e;
  }
  .nav-secondary_link:active,
  .nav-secondary_link.active {
    border-color: #e3e4e5;
    color: #43484e;
  }
}
@media only all and (max-width: 37.5em) {
  .nav-secondary_link {
    padding-left: 0.9375em;
    padding-right: 0.9375em;
  }
}
@media only all and (min-width: 50.0625em) {
  .nav-secondary_link {
    display: inline-block;
    padding: 0.27777778em 0.83333333em;
    border-left-style: solid;
    border-left-width: 5px;
    font-family: "AvenirNextLTW01-Medium", Arial, sans-serif;
    font-style: normal;
    font-weight: 500;
    font-size: 1.125em;
    color: #0072ce;
    border-color: transparent;
  }
  .lt-ie9 .nav-secondary_link {
    font-weight: normal !important;
  }
  .nav-secondary_link:visited,
  .nav-secondary_link.visited {
    border-color: transparent;
    color: #0072ce;
  }
  .nav-secondary_link:hover,
  .nav-secondary_link.hover {
    border-color: #2cb34a;
    color: #101820;
  }
  .nav-secondary_link:focus,
  .nav-secondary_link.focus {
    border-color: #2cb34a;
    color: #101820;
  }
  .nav-secondary_link:active,
  .nav-secondary_link.active {
    border-color: #2cb34a;
    color: #101820;
  }
}
@media only all and (max-width: 50em) {
  .nav-secondary_link__current {
    display: none;
  }
}
@media only all and (min-width: 50.0625em) {
  .nav-secondary_link__current {
    color: #101820;
    border-color: #2cb34a;
  }
  .nav-secondary_link__current:visited,
  .nav-secondary_link__current.visited {
    border-color: #2cb34a;
    color: #101820;
  }
  .nav-secondary_link__current:hover,
  .nav-secondary_link__current.hover {
    border-color: #2cb34a;
    color: #101820;
  }
  .nav-secondary_link__current:focus,
  .nav-secondary_link__current.focus {
    border-color: #2cb34a;
    color: #101820;
  }
  .nav-secondary_link__current:active,
  .nav-secondary_link__current.active {
    border-color: #2cb34a;
    color: #101820;
  }
}
.nav-secondary_link__button {
  width: 100%;
  font-family: "AvenirNextLTW01-Demi", Arial, sans-serif;
  font-style: normal;
  font-weight: bold;
  text-align: left;
  text-transform: uppercase;
}
.lt-ie9 .nav-secondary_link__button {
  font-weight: normal !important;
}
.nav-secondary_link__button:focus {
  outline: thin dotted;
}
@media only all and (min-width: 50.0625em) {
  .nav-secondary_link__button {
    display: none;
  }
}
.nav-secondary .cf-icon__green {
  color: #2cb34a;
}
.nav-secondary .expandable_header {
  overflow: visible;
}
.nav-secondary .expandable_content {
  padding: 0;
}
/* topdoc
    name: EOF
    eof: true
*/
/* ==========================================================================
   cfgov-refresh
   media-object
   ========================================================================== */
/* topdoc
  name: Media object
  family: cfgov-media-object
  patterns:
    - name: Default media object
      markup: |
        <article class="media-object">
            <div class="media-object_image-container">
                <img class="media-object_image" src="http://placekitten.com/276/155" alt="">
            </div>
            <div class="media-object_text-container">
                <p>
                    Lorem ipsum dolor sit amet, consectetur adipisicing elit.
                    Dolorum non sapiente nobis molestias delectus optio ipsam
                    voluptas esse blanditiis ipsa debitis consequuntur excepturi
                    accusantium doloribus dicta fugiat itaque ab porro.
                </p>
            </div>
        </article>
      codenotes:
        - |
          Structural sheat sheet:
          -----------------------
          .media-object
            .media-object_image-container
              .media-object_image
            .media-object_text-container
      notes:
        - "The thumbnail uses a 16:9 aspect ratio."
  tags:
    - cfgov-media-object
*/
.media-object {
  display: block;
}
@media only all and (min-width: 37.5em) {
  .media-object {
    position: relative;
    min-height: 9.9375em;
    padding-left: 11.5625em;
  }
}
@media only all and (min-width: 37.5em) {
  .media-object_image-container {
    position: absolute;
    top: 0.25em;
    left: 0;
    width: 9.6875em;
    overflow: hidden;
  }
}
.media-object_image {
  margin-bottom: 0.5em;
}
@media only all and (min-width: 37.5em) {
  .media-object_image {
    display: block;
    width: 17.25em;
    max-width: 17.25em;
    max-height: 9.6875em;
    margin-bottom: 0;
    margin-left: -3.78125em;
  }
}
/* topdoc
  name: EOF
  eof: true
*/
/* ==========================================================================
   cfgov-refresh
   meta
   ========================================================================== */
/* topdoc
  name: Tags
  family: cfgov-meta
  patterns:
    - name: Default example
      markup: |
        <div class="tags">
            <h4 class="tags_header">Topics:</h4>
            <ul class="tags_list">
                <li class="tags_tag">
                    <a href="#" class="tags_link">
                        <span class="tags_bullet" aria-hidden="true">&bull;</span>
                        Students
                    </a>
                </li>
                <li class="tags_tag">
                    <a href="#" class="tags_link">
                        <span class="tags_bullet" aria-hidden="true">&bull;</span>
                        Consumers
                    </a>
                </li>
                <li class="tags_tag">
                    <a href="#" class="tags_link">
                        <span class="tags_bullet" aria-hidden="true">&bull;</span>
                        College loans
                    </a>
                </li>
                <li class="tags_tag">
                    <a href="#" class="tags_link">
                        <span class="tags_bullet" aria-hidden="true">&bull;</span>
                        Students
                    </a>
                </li>
                <li class="tags_tag">
                    <a href="#" class="tags_link">
                        <span class="tags_bullet" aria-hidden="true">&bull;</span>
                        Consumers
                    </a>
                </li>
                <li class="tags_tag">
                    <a href="#" class="tags_link">
                        <span class="tags_bullet" aria-hidden="true">&bull;</span>
                        College loans
                    </a>
                </li>
                <li class="tags_tag">
                    <a href="#" class="tags_link">
                        <span class="tags_bullet" aria-hidden="true">&bull;</span>
                        Students
                    </a>
                </li>
                <li class="tags_tag">
                    <a href="#" class="tags_link">
                        <span class="tags_bullet" aria-hidden="true">&bull;</span>
                        Consumers
                    </a>
                </li>
                <li class="tags_tag">
                    <a href="#" class="tags_link">
                        <span class="tags_bullet" aria-hidden="true">&bull;</span>
                        College loans
                    </a>
                </li>
            </ul>
        </div> 
  tags:
    - cfgov-meta
*/
@media only all and (min-width: 30em) {
  .tags {
    position: relative;
    padding-left: 4.125em;
  }
}
.tags_header {
  margin-top: 0;
  margin-bottom: 0.27777778em;
  font-size: 1.125em;
  font-family: "AvenirNextLTW01-Medium", Arial, sans-serif;
  font-style: normal;
  font-weight: 500;
  line-height: 1.22222222;
  margin: 0 0 0.88888889em;
  color: #101820;
}
.lt-ie9 .tags_header {
  font-weight: normal !important;
}
@media only all and (min-width: 30em) {
  .tags_header {
    position: absolute;
    left: 0;
    width: 3.22222222em;
    margin: 0;
  }
}
.tags_list {
  padding-left: 0;
  border-top: 1px dotted #ffb149;
  list-style-type: none;
}
@media only all and (min-width: 30em) {
  .tags_list {
    border-top: none;
  }
}
.tags_tag {
  border-bottom: 1px dotted #ffb149;
  line-height: 1;
}
@media only all and (min-width: 30em) {
  .tags_tag {
    display: inline-block;
    margin-right: 0.9375em;
    margin-bottom: 0.5em;
    border-bottom: none;
  }
  .lt-ie8 .tags_tag {
    display: inline;
  }
}
.tags_link {
  position: relative;
  font-family: "AvenirNextLTW01-Demi", Arial, sans-serif;
  font-style: normal;
  font-weight: bold;
  letter-spacing: 1px;
  text-transform: uppercase;
  margin-top: 0;
  margin-bottom: 0.41666667em;
  font-size: 0.75em;
  line-height: 1.83333333;
  display: block;
  padding: 12px 0 8px;
  margin: 0 0 0 1.41666667em;
  line-height: 1.41666667em;
  color: #75787b;
  border-color: #ffb149;
}
.lt-ie9 .tags_link {
  font-weight: normal !important;
}
.tags_link:visited,
.tags_link.visited {
  border-color: #ffb149;
  color: #75787b;
}
.tags_link:hover,
.tags_link.hover {
  border-color: #ffb149;
  color: #75787b;
}
.tags_link:focus,
.tags_link.focus {
  border-color: #ffb149;
  color: #75787b;
}
.tags_link:active,
.tags_link.active {
  border-color: #ffb149;
  color: #75787b;
}
@media only all and (max-width: 29.9375em) {
  .tags_link {
    border-bottom-width: 0 !important;
  }
}
@media only all and (min-width: 30em) {
  .tags_link {
    padding: 0;
  }
}
.tags_bullet {
  position: absolute;
  left: -1em;
  display: block;
  width: 1em;
  color: #ffb149;
  font-size: 1.41666667em;
}
.lt-ie8 .tags_bullet {
  top: 4px;
}
/* topdoc
  name: Date
  family: cfgov-meta
  patterns:
    - name: Default date
      markup: |
        <span class="date">
            Nov 4, 2013
        </span>
  tags:
    - cfgov-meta
*/
.date {
  font-family: "AvenirNextLTW01-Demi", Arial, sans-serif;
  font-style: normal;
  font-weight: bold;
  letter-spacing: 1px;
  text-transform: uppercase;
  margin-top: 0;
  margin-bottom: 0.35714286em;
  font-size: 0.875em;
  line-height: 1.57142857;
  color: #75787b;
  white-space: nowrap;
}
.lt-ie9 .date {
  font-weight: normal !important;
}
/* topdoc
  name: Category slug
  family: cfgov-meta
  patterns:
    - name: Default category slug
      markup: |
        <a href="#" class="category-slug">
            <span class="category-slug_icon cf-icon cf-icon-dialogue"></span>
            <span class="u-visually-hidden">Category:</span>
            Consumer finance
        </a>
      codenotes:
        - |
          Structural cheat sheet:
          -----------------------
          .category-slug
            .category-slug_icon
            .u-visually-hidden
      notes:
        - "We suggest using a .u-visually-hidden element to add more context for
          screen readers."
  tags:
    - cfgov-meta
*/
.category-slug {
  margin-top: 0;
  margin-bottom: 0.27777778em;
  font-size: 1.125em;
  font-family: "AvenirNextLTW01-Medium", Arial, sans-serif;
  font-style: normal;
  font-weight: 500;
  line-height: 1.22222222;
  display: inline-block;
  margin-bottom: 0.44444444em;
  color: #101820;
}
.lt-ie9 .category-slug {
  font-weight: normal !important;
}
a.category-slug {
  color: #101820;
  border-color: #101820;
}
a.category-slug:visited,
a.category-slug.visited {
  border-color: #101820;
  color: #101820;
}
a.category-slug:hover,
a.category-slug.hover {
  border-color: #328ed8;
  color: #328ed8;
}
a.category-slug:focus,
a.category-slug.focus {
  border-color: #328ed8;
  color: #328ed8;
}
a.category-slug:active,
a.category-slug.active {
  border-color: #101820;
  color: #101820;
}
.category-slug_icon {
  margin-right: 0.11111111em;
}
/* topdoc
  name: Header slug
  family: cfgov-meta
  patterns:
    - name: Default header slug
      markup: |
        <h2 class="header-slug">
            <span class="header-slug_inner">
                Blog summary
            </span>
        </h2>
      codenotes:
        - |
          Structural cheat sheet:
          -----------------------
          .header-slug
            .header-slug_inner
  tags:
    - cfgov-meta
*/
.header-slug {
  font-family: "AvenirNextLTW01-Demi", Arial, sans-serif;
  font-style: normal;
  font-weight: bold;
  letter-spacing: 1px;
  text-transform: uppercase;
  margin-top: 0;
  margin-bottom: 0.35714286em;
  font-size: 0.875em;
  line-height: 1.57142857;
  margin-bottom: 1.21428571em;
  border-top: 1px solid #e3e4e5;
}
.lt-ie9 .header-slug {
  font-weight: normal !important;
}
.header-slug_inner {
  display: inline-block;
  padding-top: 0.28571429em;
  margin-top: -3px;
  border-top: 5px solid #2cb34a;
}
/* topdoc
  name: Padded header
  family: cfgov-meta
  patterns:
    - name: Default padded header
      markup: |
        <h2 class="padded-header">
            Header
        </h2>
      codenotes:
        - .padded-header
  tags:
    - cfgov-meta
*/
.padded-header {
  font-family: "AvenirNextLTW01-Demi", Arial, sans-serif;
  font-style: normal;
  font-weight: bold;
  letter-spacing: 1px;
  text-transform: uppercase;
  margin-top: 0;
  margin-bottom: 0.35714286em;
  font-size: 0.875em;
  line-height: 1.57142857;
  padding: 0.57142857em 0.71428571em;
  margin-bottom: 0;
  border-bottom: 1px solid #babbbd;
  background: #f1f2f2;
  color: #43484e;
}
.lt-ie9 .padded-header {
  font-weight: normal !important;
}
/* topdoc
  name: Fancy slug
  family: cfgov-meta
  patterns:
    - name: Default fancy slug
      markup: |
        <h2 class="fancy-slug">
            <span class="fancy-slug_text">
                <span class="fancy-slug_ribbon-left"></span>
                Watchroom
                <span class="fancy-slug_ribbon-right"></span>
            </span>
        </h2>
      codenotes:
        - |
          Structural cheat sheet:
          -----------------------
          .fancy-slug
            .fancy-slug_text
                .fancy-slug_ribbon-left
                .fancy-slug_ribbon-right
  tags:
    - cfgov-meta
*/
.fancy-slug {
  font-family: "AvenirNextLTW01-Demi", Arial, sans-serif;
  font-style: normal;
  font-weight: bold;
  letter-spacing: 1px;
  text-transform: uppercase;
  margin-top: 0;
  margin-bottom: 0.35714286em;
  font-size: 0.875em;
  line-height: 1.57142857;
  position: relative;
  height: 1.14285714em;
  padding: 0 1.21428571em;
  margin-top: 1.14285714em;
  margin-bottom: 0.57142857em;
  border-top: 1px solid #babbbd;
  line-height: 1;
  text-align: center;
}
.lt-ie9 .fancy-slug {
  font-weight: normal !important;
}
.fancy-slug_text {
  display: inline-block;
  position: relative;
  top: -1.14285714em;
  padding: 0.57142857em 1.42857143em;
  border: 1px solid #babbbd;
  background: #ffffff;
}
.fancy-slug_ribbon-left,
.fancy-slug_ribbon-right {
  display: block;
  position: absolute;
  top: -1px;
  width: 1.21428571em;
  height: 100%;
  border-top: 1px solid #babbbd;
  border-bottom: 1px solid #babbbd;
}
.lt-ie9 .fancy-slug_ribbon-left,
.lt-ie9 .fancy-slug_ribbon-right {
  display: none;
}
.fancy-slug_ribbon-left:before,
.fancy-slug_ribbon-right:before,
.fancy-slug_ribbon-left:after,
.fancy-slug_ribbon-right:after {
  display: block;
  content: "";
  position: absolute;
  z-index: 3;
  width: 1.21428571em;
  height: 50%;
  background: #ffffff;
  border: 0 solid #babbbd;
}
.fancy-slug_ribbon-left {
  left: -1.21428571em;
}
.fancy-slug_ribbon-left:before {
  top: 0;
  border-left-width: 1px;
  -webkit-transform-origin: 0 0;
  -ms-transform-origin: 0 0;
  transform-origin: 0 0;
  -webkit-transform: skewX(33deg);
  -ms-transform: skewX(33deg);
  transform: skewX(33deg);
}
.fancy-slug_ribbon-left:after {
  bottom: 0;
  border-left-width: 1px;
  -webkit-transform-origin: 0 100%;
  -ms-transform-origin: 0 100%;
  transform-origin: 0 100%;
  -webkit-transform: skewX(-33deg);
  -ms-transform: skewX(-33deg);
  transform: skewX(-33deg);
}
.fancy-slug_ribbon-right {
  right: -1.21428571em;
}
.fancy-slug_ribbon-right:before {
  top: 0;
  right: 0;
  border-right-width: 1px;
  -webkit-transform-origin: 100% 0;
  -ms-transform-origin: 100% 0;
  transform-origin: 100% 0;
  -webkit-transform: skewX(-33deg);
  -ms-transform: skewX(-33deg);
  transform: skewX(-33deg);
}
.fancy-slug_ribbon-right:after {
  right: 0;
  bottom: 0;
  border-right-width: 1px;
  -webkit-transform-origin: 100% 100%;
  -ms-transform-origin: 100% 100%;
  transform-origin: 100% 100%;
  -webkit-transform: skewX(33deg);
  -ms-transform: skewX(33deg);
  transform: skewX(33deg);
}
/* topdoc
  name: Meta header
  family: cfgov-meta
  patterns:
    - name: Default meta header
      markup: |
        <div class="meta-header">
            <span class="meta-header_right date">
                Nov 4, 2013
            </span>
            <a href="#" class="meta-header_left category-slug">
                <span class="cf-icon cf-icon-credit-card"></span>
                Consumer finance
            </a>
        </div>
      codenotes:
        - |
          Structural cheat sheet:
          -----------------------
          .meta-header
            .meta-header_right
            .meta-header_left
      notes:
        - ".meta-header_right should come first in the markup so that when it
          floats to the right it will appear on the same line as .meta-header_left."
        - "Note that the example shows .meta-header_left using the
          .category-slug pattern and .meta-header_right using the .date pattern
          but you could use other patterns in place of them. Or you can even
          swap them so that date is attached to .meta-header_left and
          .category-slug is attacked to .meta-header_right."
    - name: Alternate meta header arrangements
      markup: |
        <div class="meta-header">
            <a href="#" class="meta-header_right category-slug">
                <span class="cf-icon cf-icon-credit-card"></span>
            </a>
            <span class="meta-header_left date">
                Nov 4, 2013
            </span>
        </div>
        <br>
        <div class="meta-header">
            <a href="#" class="meta-header_left category-slug">
                <span class="cf-icon cf-icon-credit-card"></span>
                Consumer finance
            </a>
        </div>
      notes:
        - "Just some random variations to show off what you could do."
  tags:
    - cfgov-meta
*/
.meta-header {
  padding-bottom: 0.5em;
  margin-bottom: 0.625em;
  border-bottom: 1px solid #babbbd;
}
.meta-header_left {
  margin-bottom: 0;
}
.meta-header_right {
  display: block;
  margin-bottom: 0;
}
@media only all and (min-width: 37.5em) {
  .meta-header_right {
    float: right;
    display: inline-block;
  }
}
/* topdoc
  name: EOF
  eof: true
*/
/* ==========================================================================
   cfgov-refresh
   misc
   ========================================================================== */
/* topdoc
  name: Styled link
  family: cfgov-misc
  patterns:
    - name: .styled-link
      markup: |
        <a class="styled-link" href="#">
            Default styled link
        </a>
      codenotes:
        - .styled-link
  tags:
    - cfgov-misc
*/
.styled-link {
  border-bottom-width: 1px;
  font-family: "AvenirNextLTW01-Medium", Arial, sans-serif;
  font-style: normal;
  font-weight: 500;
  font-size: 1em;
}
.lt-ie9 .styled-link {
  font-weight: normal !important;
}
/* topdoc
  name: Jump link
  family: cfgov-misc
  patterns:
    - name: .jump-link
      markup: |
        <a class="jump-link" href="#">
            Default jump link
        </a>
      codenotes:
        - .jump-link
    - name: .jump-link__large (modifier)
      markup: |
        <a class="jump-link jump-link__large" href="#">
            Large jump link
        </a>
      codenotes:
        - .jump-link__large
    - name: .jump-link__download (modifier)
      markup: |
        <a class="jump-link jump-link__download" href="#">
            Jump link using the download icon from cf-icons
        </a>
      codenotes:
        - .jump-link__download
    - name: .jump-link__external-link (modifier)
      markup: |
        <a class="jump-link jump-link__external-link" href="#">
            Jump link using the external-link icon from cf-icons
        </a>
      codenotes:
        - .jump-link__external-link
  tags:
    - cfgov-misc
*/
.jump-link {
  position: relative;
  margin-right: 1.5em;
  border-bottom-width: 1px;
  font-family: "AvenirNextLTW01-Medium", Arial, sans-serif;
  font-style: normal;
  font-weight: 500;
  font-size: 1em;
}
.lt-ie9 .jump-link {
  font-weight: normal !important;
}
.jump-link:after {
  content: "\e002";
}
.jump-link__large {
  margin-right: 1.5em;
  font-size: 1.125em;
}
.jump-link__download:after {
  content: "\e406";
}
.jump-link__external-link:after {
  content: "\e610";
}
.jump-link:after {
  font-family: 'CFPB Minicons';
  display: inline-block;
  font-style: normal;
  font-weight: normal;
  line-height: 1;
  -webkit-font-smoothing: antialiased;
  position: absolute;
  bottom: 0;
  right: -1em;
  padding-left: 0.25em;
  border-bottom: none;
}
.list__links .jump-link {
  margin-top: -1px;
}
@media only all and (max-width: 37.4375em) {
  .jump-link {
    display: block;
    padding: 0.625em 1.25em 0.625em 0;
    border: dotted #0072ce;
    border-width: 1px 0;
    margin-right: 0;
  }
  .jump-link:after {
    margin-bottom: -0.625em;
    right: 0;
    bottom: 50%;
    text-align: right;
  }
}
/* topdoc
  name: Floating media
  family: cfgov-misc
  patterns:
    - name: .float-media
      markup: |
        <p>
            <img class="float-media"
                 src="http://placekitten.com/200/230" alt="">
            Lorem ipsum dolor sit amet, consectetur adipisicing elit, sed do
            eiusmod tempor incididunt ut labore et dolore magna aliqua. Ut enim
            ad minim veniam, quis nostrud exercitation ullamco laboris nisi ut
            aliquip ex ea commodo consequat. Duis aute irure dolor in
            reprehenderit in voluptate velit esse cillum dolore eu fugiat nulla
            pariatur. Excepteur sint occaecat cupidatat non proident, sunt in
            culpa qui officia deserunt mollit anim id est laborum.
        </p>
        <p>
            Lorem ipsum dolor sit amet, consectetur adipisicing elit, sed do
            eiusmod tempor incididunt ut labore et dolore magna aliqua. Ut enim
            ad minim veniam, quis nostrud exercitation ullamco laboris nisi ut
            aliquip ex ea commodo consequat. Duis aute irure dolor in
            reprehenderit in voluptate velit esse cillum dolore eu fugiat nulla
            pariatur. Excepteur sint occaecat cupidatat non proident, sunt in
            culpa qui officia deserunt mollit anim id est laborum.
        </p>
      codenotes:
        - .float-media
      notes:
        - "Float some media left with margins."
    - name: .float-media__right (modifier)
      markup: |
        <p>
            <img class="float-media float-media__right"
                 src="http://placekitten.com/200/230" alt="">
            Lorem ipsum dolor sit amet, consectetur adipisicing elit, sed do
            eiusmod tempor incididunt ut labore et dolore magna aliqua. Ut enim
            ad minim veniam, quis nostrud exercitation ullamco laboris nisi ut
            aliquip ex ea commodo consequat. Duis aute irure dolor in
            reprehenderit in voluptate velit esse cillum dolore eu fugiat nulla
            pariatur. Excepteur sint occaecat cupidatat non proident, sunt in
            culpa qui officia deserunt mollit anim id est laborum.
        </p>
        <p>
            Lorem ipsum dolor sit amet, consectetur adipisicing elit, sed do
            eiusmod tempor incididunt ut labore et dolore magna aliqua. Ut enim
            ad minim veniam, quis nostrud exercitation ullamco laboris nisi ut
            aliquip ex ea commodo consequat. Duis aute irure dolor in
            reprehenderit in voluptate velit esse cillum dolore eu fugiat nulla
            pariatur. Excepteur sint occaecat cupidatat non proident, sunt in
            culpa qui officia deserunt mollit anim id est laborum.
        </p>
      codenotes:
        - .float-media.float-media__right
      notes:
        - "Float some media right with margins."
  tags:
    - cfgov-misc
*/
.float-media {
  display: block;
  margin: 0 0 30px;
}
@media only all and (min-width: 37.5em) {
  .float-media {
    float: left;
    margin-right: 30px;
  }
}
@media only all and (min-width: 37.5em) {
  .float-media__right {
    float: right;
    margin-right: 0;
    margin-left: 30px;
  }
}
/* topdoc
  name: Responsive cropping
  family: cfgov-misc
  notes:
    - "A simple cropping pattern. We may need more advanced ones in the future."
    - "How it works: At smaller screens .rwd-crop is cropped to 75% of its
       original height and flexibily scales 100% of its parents width. At larger
       screens it is no longer flexible and uses its default width. For images
       the default width can be set using the width attribute."
  patterns:
    - name: .rwd-crop
      markup: |
        <figure class="rwd-crop">
            <img class="rwd-crop_item" src="http://placekitten.com/480/544" width="155" alt="">
        </figure>
      codenotes:
        - |
          Structural cheat sheet:
          -----------------------
          .rwd-crop
            .rwd-crop_item
      notes:
        - "The default .rwd-crop pattern only supports square or portrait-style
           images. We'll need to create a modifier to support landscape images."
        - "Notice how the image has a default width of 155 which is set using
           the width attribute."
    - name: .float-media example
      markup: |
        <p>
            <figure class="float-media rwd-crop">
                <img class="rwd-crop_item" src="http://placekitten.com/480/480" width="200" alt="">
            </figure>
            Lorem ipsum dolor sit amet, consectetur adipisicing elit, sed do
            eiusmod tempor incididunt ut labore et dolore magna aliqua. Ut enim
            ad minim veniam, quis nostrud exercitation ullamco laboris nisi ut
            aliquip ex ea commodo consequat. Duis aute irure dolor in
            reprehenderit in voluptate velit esse cillum dolore eu fugiat nulla
            pariatur. Excepteur sint occaecat cupidatat non proident, sunt in
            culpa qui officia deserunt mollit anim id est laborum.
        </p>
        <p>
            Lorem ipsum dolor sit amet, consectetur adipisicing elit, sed do
            eiusmod tempor incididunt ut labore et dolore magna aliqua. Ut enim
            ad minim veniam, quis nostrud exercitation ullamco laboris nisi ut
            aliquip ex ea commodo consequat. Duis aute irure dolor in
            reprehenderit in voluptate velit esse cillum dolore eu fugiat nulla
            pariatur. Excepteur sint occaecat cupidatat non proident, sunt in
            culpa qui officia deserunt mollit anim id est laborum.
        </p>
      notes:
        - "An example of using .rwd-crop in combination with .float-media."
  tags:
    - cfgov-misc
*/
@media only all and (max-width: 37.4375em) {
  .rwd-crop {
    position: relative;
    width: 100%;
    height: 0;
    padding-bottom: 75%;
    overflow: hidden;
  }
  .rwd-crop_item {
    position: absolute;
    width: 100%;
    max-width: none;
  }
}
/* topdoc
  name: Micro copy
  family: cfgov-misc
  patterns:
    - name: Standard micro copy
      markup: |
        <p class="micro-copy">
            Lorem ipsum dolor sit amet
        </p>
      codenotes:
        - .micro-copy
    - name: Large micro copy
      markup: |
        <p class="micro-copy micro-copy__large">
            Lorem ipsum dolor sit amet
        </p>
      codenotes:
        - .micro-copy
  tags:
    - cfgov-misc
*/
.micro-copy {
  color: #75787b;
  font-size: 0.875em;
  font-family: "AvenirNextLTW01-Regular", Arial, sans-serif;
  font-style: normal;
  font-weight: normal;
}
.micro-copy em,
.micro-copy i {
  font-family: "AvenirNextLTW01-Italic", Arial, sans-serif;
  font-style: italic;
  font-weight: normal;
}
.lt-ie9 .micro-copy em,
.lt-ie9 .micro-copy i {
  font-style: normal !important;
}
.micro-copy strong,
.micro-copy b {
  font-family: "AvenirNextLTW01-Demi", Arial, sans-serif;
  font-style: normal;
  font-weight: bold;
}
.lt-ie9 .micro-copy strong,
.lt-ie9 .micro-copy b {
  font-weight: normal !important;
}
.micro-copy__large {
  font-size: 1em;
}
/* topdoc
  name: Short description
  family: cfgov-misc
  patterns:
    - name: .short-desc
      markup: |
        <p class="short-desc">I am short description.</p>
      codenotes:
        - .short-desc
    - name: .short-desc__large (modifier)
      markup: |
        <p class="short-desc short-desc__large">I am large short description.</p>
      codenotes:
        - .short-desc__large
  tags:
    - cfgov-misc
*/
.short-desc {
  font-family: "AvenirNextLTW01-Regular", Arial, sans-serif;
  font-style: normal;
  font-weight: normal;
}
.short-desc em,
.short-desc i {
  font-family: "AvenirNextLTW01-Italic", Arial, sans-serif;
  font-style: italic;
  font-weight: normal;
}
.lt-ie9 .short-desc em,
.lt-ie9 .short-desc i {
  font-style: normal !important;
}
.short-desc strong,
.short-desc b {
  font-family: "AvenirNextLTW01-Demi", Arial, sans-serif;
  font-style: normal;
  font-weight: bold;
}
.lt-ie9 .short-desc strong,
.lt-ie9 .short-desc b {
  font-weight: normal !important;
}
.short-desc__large {
  font-size: 1.125em;
}
/* topdoc
    name: Custom select menus via jquery.custom-input
    family: cfgov-misc
    patterns:
    - name: Custom select menu demo with initialization markup
      markup: |
        <div class="custom-select">
            <select>
                <option value="option1">Option 1</option>
                <option value="option2">Option 2</option>
                <option value="option3">Option 3</option>
                <option value="option4">Option 4</option>
            </select>
            <span class="custom-select_icon cf-icon cf-icon-down"></span>
        </div>
      codenotes:
        - |
          Structural cheat sheet:
          -----------------------
          .custom-select
            select
              option
            .custom-select-icon
      notes:
        - "Use the markup structure above to add .custom-select elements.
          It is meant to allow for cases where JavaScript is unavailable.
          The jQuery plugin transforms this initial HTML by adding more markup
          and classes. If JavaScript is unavailable the new elements and classes
          won't be added and won't interfere with default select behavior."
        - "JavaScript is used to add .is-hovered and .is-focused classes to
          .custom-select by detecting :hover and :focus on .custom-select."
        - "The jQuery plugin will auto intitiate all select elements that are
          wrapped in a parent with the class of custom-select."
    - name: .custom-select__month (modifier)
      markup: |
        <div class="custom-select custom-select__month">
            <select>
                <option value="">Month</option>
                <option value="01">Jan</option>
                <option value="02">Feb</option>
                <option value="03">Mar</option>
                <option value="04">Apr</option>
                <option value="05">May</option>
                <option value="06">Jun</option>
                <option value="07">Jul</option>
                <option value="08">Aug</option>
                <option value="09">Sep</option>
                <option value="10">Oct</option>
                <option value="11">Nov</option>
                <option value="12">Dec</option>
            </select>
            <span class="custom-select_icon cf-icon cf-icon-down"></span>
        </div>
      codenotes:
        - .custom-select__month
      notes:
        - "Simply sets a max-width appropriate for a month input."
    - name: .custom-select__year (modifier)
      markup: |
        <div class="custom-select custom-select__year">
            <select>
                <option value="">Year</option>
                <option value="2014">2014</option>
                <option value="2013">2013</option>
                <option value="2012">2012</option>
                <option value="2011">2011</option>
            </select>
            <span class="custom-select_icon cf-icon cf-icon-down"></span>
        </div>
      codenotes:
        - .custom-select__year
      notes:
        - "Simply sets a max-width appropriate for a year input."
    - name: JavaScript setup
      markup: |
        <script src="//code.jquery.com/jquery-1.11.0.min.js"></script>
        <script src="../../static/js/jquery.custom-select.js"></script>
      notes:
        - "The jQuery plugin will auto intitiate all select elements with the
          class of .custom-select and append the the .is-enabled class which
          activates the styling."
    tags:
    - cfgov-misc
*/
.is-enabled.custom-select {
  overflow: hidden;
  position: relative;
  min-height: 1.875em;
  z-index: 1;
  border: solid 1px #919395;
  background: #ffffff;
}
.custom-select.is-hovered,
.custom-select.is-focused {
  z-index: 2;
  border-color: #0072ce;
  outline: 1px solid #0072ce;
}
.custom-select_icon {
  display: none;
  position: absolute;
  top: 0;
  right: 0;
  z-index: 2;
  min-width: 1em;
  padding: 0.25em 0.375em;
  border-left: 4px solid #ffffff;
  background: #f1f2f2;
  color: #babbbd;
  line-height: 1.375;
  text-align: center;
}
.is-enabled .custom-select_icon {
  display: inline-block;
}
.custom-select_text {
  position: absolute;
  top: 0;
  left: 0;
  padding: 0.25em 0.625em;
  z-index: 1;
  font-family: Arial, sans-serif;
  line-height: 1.375;
  color: #101820;
}
.custom-select_placeholder {
  color: #75787b;
}
.custom-select_select {
  position: relative;
  width: 100%;
  max-height: 1.875em;
  padding: 0.25em;
  z-index: 3;
  border: 0;
  border-radius: 0;
  background-color: transparent;
  background-image: none;
  color: #101820;
  -webkit-appearance: none;
  -webkit-box-shadow: none;
  box-shadow: none;
}
.is-hovered .custom-select_select,
.is-focused .custom-select_select {
  outline: none;
}
.custom-select__month {
  max-width: 6em;
}
.custom-select__year {
  max-width: 5.375em;
}
/* topdoc
  name: Custom checkboxes and radio buttons via jquery.custom-input
  family: cfgov-misc
  notes:
    - "This plugin auto-initiates and will transform your initial HTML by adding
      more markup and classes. If JavaScript is unavailable the new elements and
      classes won't be added and won't interfere with default input behavior."
    - "You MUST wrap your input.custom-input in a label."
    - "Remember to use 'for' and 'id' attributes. This will allow IE less
      than 8 to trigger the input on label click."
    - "JavaScript is used to add .is-hovered and .is-focused classes to
      .custom-input by detecting :hover and :focus on .custom-input."
    - "JavaScript is used to detect change events to the input. By clicking
      the label element you change the checked property and the plugin will
      add the .is-checked class."
  patterns:
    - name: Custom checkbox demo with initialization markup
      markup: |
        <label for="custom-input_checkbox-lorem">
            <input class="custom-input"
                   id="custom-input_checkbox-lorem"
                   type="checkbox"
                   name="checkboxes-styled"
                   value="lorem">
            Lorem
        </label>
        <br>
        <label for="custom-input_checkbox-ipsum">
            <input class="custom-input"
                   id="custom-input_checkbox-ipsum"
                   type="checkbox"
                   name="checkboxes-styled"
                   value="ipsum">
            Ipsum
        </label>
        <br>
        <label for="custom-input_checkbox-dolor">
            <input class="custom-input"
                   id="custom-input_checkbox-dolor"
                   type="checkbox"
                   name="checkboxes-styled"
                   value="dolor">
            Dolor
        </label>
      codenotes:
        - |
          Structural cheat sheet:
          -----------------------
          label
            input[type=checkbox].custom-input
      notes:
        - "Use the markup structure above to add .custom-input elements."
    - name: Custom radio button demo with initialization markup
      markup: |
        <label for="custom-input_radio-lorem">
            <input class="custom-input"
                   id="custom-input_radio-lorem"
                   type="radio"
                   name="radios-styled"
                   value="lorem">
            Lorem
        </label>
        <br>
        <label for="custom-input_radio-ipsum">
            <input class="custom-input"
                   id="custom-input_radio-ipsum"
                   type="radio"
                   name="radios-styled"
                   value="ipsum">
            Ipsum
        </label>
        <br>
        <label for="custom-input_radio-dolor">
            <input class="custom-input"
                   id="custom-input_radio-dolor"
                   type="radio"
                   name="radios-styled"
                   value="dolor">
            Dolor
        </label>
      codenotes:
        - |
          Structural cheat sheet:
          -----------------------
          label
            input[type=radio].custom-input
      notes:
        - "Use the markup structure above to add .custom-input elements."
    - name: JavaScript setup
      markup: |
        <script src="//code.jquery.com/jquery-1.11.0.min.js"></script>
        <script src="../../static/js/jquery.custom-input.js"></script>
  tags:
    - cfgov-misc
*/
.custom-input_input {
  position: absolute;
  top: 4px;
  left: 4px;
  z-index: 0;
  -moz-appearance: none;
  -webkit-appearance: none;
}
.custom-input_checkbox,
.custom-input_radio {
  -webkit-box-sizing: border-box;
  -moz-box-sizing: border-box;
  box-sizing: border-box;
  position: absolute;
  top: 1px;
  left: 1px;
  z-index: 1;
  width: 1.25em;
  height: 1.25em;
  background: #ffffff;
  outline: 1px solid #919395;
}
.custom-input_radio {
  border-radius: 100%;
  outline: none;
  -webkit-box-shadow: 0px 0px 0px 1px #919395;
  box-shadow: 0px 0px 0px 1px #919395;
}
.lt-ie9 .custom-input_radio {
  outline: 1px solid #919395;
}
.custom-input_label {
  position: relative;
  z-index: 2;
  padding-left: 1.375em;
  margin-right: 0.375em;
  line-height: 1;
}
.custom-input_text {
  display: inline-block;
  padding-left: 0.5em;
  line-height: 1.375;
}
.is-hovered .custom-input_checkbox,
.is-hovered .custom-input_radio,
.is-focused .custom-input_checkbox,
.is-focused .custom-input_radio {
  border-color: #ffffff;
  outline: 2px solid #0072ce;
}
.is-checked .custom-input_checkbox,
.is-checked .custom-input_radio {
  background-color: #0072ce;
  border: 3px solid #ffffff;
  outline: 1px solid #0072ce;
}
.is-checked.is-hovered .custom-input_checkbox,
.is-checked.is-hovered .custom-input_radio,
.is-checked.is-focused .custom-input_checkbox,
.is-checked.is-focused .custom-input_radio {
  outline: 2px solid #0072ce;
}
.is-active .custom-input_checkbox,
.is-active .custom-input_radio {
  background-color: #7fb8e6;
  border: 3px solid #ffffff;
}
.is-checked .custom-input_radio {
  outline: none;
  -webkit-box-shadow: 0px 0px 0px 1px #0072ce;
  box-shadow: 0px 0px 0px 1px #0072ce;
}
.lt-ie9 .is-checked .custom-input_radio {
  outline: 1px solid #0072ce;
}
.is-hovered .custom-input_radio,
.is-focused .custom-input_radio,
.is-checked.is-hovered .custom-input_radio,
.is-checked.is-focused .custom-input_radio {
  outline: none;
  -webkit-box-shadow: 0px 0px 0px 2px #0072ce;
  box-shadow: 0px 0px 0px 2px #0072ce;
}
.lt-ie9 .is-hovered .custom-input_radio,
.lt-ie9 .is-focused .custom-input_radio,
.lt-ie9 .is-checked.is-hovered .custom-input_radio,
.lt-ie9 .is-checked.is-focused .custom-input_radio {
  outline: 2px solid #0072ce;
}
/* topdoc
  name: Grouped inputs
  family: cfgov-misc
  patterns:
    - name: Horizontal inputs
      markup: |
        <div class="input-group">
            <input class="input-group_item" type="text">
            <input class="input-group_item" type="text">
        </div>
        <br>
        <br>
        <div class="input-group">
            <select class="input-group_item">
                <option value="option1">Option 1</option>
                <option value="option2">Option 2</option>
                <option value="option3">Option 3</option>
                <option value="option4">Option 4</option>
            </select>
            <select class="input-group_item">
                <option value="option1">Option 1</option>
                <option value="option2">Option 2</option>
                <option value="option3">Option 3</option>
                <option value="option4">Option 4</option>
            </select>
        </div>
      notes:
        - "BEFORE moving to Capital Framework please review the work done in
           the Owning a Home project to make sure this pattern will be useful for
           both projects."
  tags:
    - cfgov-misc
*/
.input-group_item,
.input-group_item[type="text"] {
  display: inline-block;
  -webkit-box-sizing: border-box;
  -moz-box-sizing: border-box;
  box-sizing: border-box;
  width: 50%;
  position: relative;
  z-index: 1;
}
.input-group_item + .input-group_item,
.input-group_item + .input-group_item[type="text"],
.input-group_item[type="text"] + .input-group_item,
.input-group_item[type="text"] + .input-group_item[type="text"] {
  margin-left: -0.3125em;
}
.input-group_item:focus,
.input-group_item[type="text"]:focus {
  z-index: 2;
}
/* topdoc
  name: Form actions
  family: cfgov-misc
  patterns:
    - name: Form actions
      markup: |
        <div class="form-actions">
            <input type="submit" value="Apply filters" class="btn form-actions_item">
            <a href="/blog/" class="btn btn__warning btn__link form-actions_item">Reset filters</a>
        </div>
      codenotes:
        - |
          Structural cheat sheet:
          -----------------------
          .form-actions
            .form-actions_item
      notes:
        - ".form-actions adds a top margin to set it apart from form groups."
        - ".form-actions_item adds margins between each other."
    - name: "Form actions modifier: right align"
      markup: |
        <div class="form-actions form-actions__right">
            <a href="/blog/" class="btn btn__warning btn__link form-actions_item">Reset filters</a>
            <input type="submit" value="Apply filters" class="btn form-actions_item">
        </div>
      codenotes:
        - |
          Structural cheat sheet:
          -----------------------
          .form-actions.form-actions__right
            .form-actions_item
      notes:
        - "Align text to the right."
    - name: "Form actions modifier: right align on medium screens or larger"
      markup: |
        <div class="form-actions form-actions__right-on-med">
            <a href="/blog/" class="btn btn__warning btn__link form-actions_item">Reset filters</a>
            <input type="submit" value="Apply filters" class="btn form-actions_item">
        </div>
      codenotes:
        - |
          Structural cheat sheet:
          -----------------------
          .form-actions.form-actions__right-on-med
            .form-actions_item
      notes:
        - "Align text to the right at 600px or larger."
  tags:
    - cfgov-misc
*/
.form-actions {
  margin-top: 1.875em;
}
@media only all and (min-width: 37.5em) {
  .form-l + .form-actions {
    margin-top: 0.9375em;
  }
}
.form-actions__right {
  text-align: right;
}
@media only all and (min-width: 37.5em) {
  .form-actions__right-on-med {
    text-align: right;
  }
}
.form-actions_item + .form-actions_item {
  margin-left: 1.875em;
}
/* topdoc
  name: Form layouts
  family: cfgov-misc
  patterns:
    - name: Form columns
      markup: |
        <div class="form-l">
            <div class="form-l_col form-l_col-1-3">
                Form layout column 1
            </div>
            <div class="form-l_col form-l_col-1-3">
                Form layout column 2
            </div>
            <div class="form-l_col form-l_col-1-3">
                Form layout column 3
            </div>
        </div>
      codenotes:
        - |
          Structural cheat sheet:
          -----------------------
          .form-l
            .form-l_col.form-l_col-1-3
    - name: "Form layout modifier: flush"
      markup: |
        <div class="form-l form-l__flush">
            <div class="form-l_col form-l_col-1-3">
                Form layout column 1
            </div>
            <div class="form-l_col form-l_col-1-3">
                Form layout column 2
            </div>
            <div class="form-l_col form-l_col-1-3">
                Form layout column 3
            </div>
        </div>
      codenotes:
        - .form-l.form-l__flush
      notes:
        - "Form layout columns have left and right gutters. If you want the
          first and last column in each row to site flush left/right
          respectively then use the .form-l__flush modifier."
    - name: Form layout columns
      codenotes:
        - .form-l_col
        - .form-l_col-1-3
      notes:
        - ".form-l_col-1-3 elements are stacked for small screens. When the
          viewport reaches 600px they transform into columns with one half the
          width of the container. When the viewport reaches 768px their width
          updates to one third of the container."
  tags:
    - cfgov-misc
*/
@media only all and (min-width: 66.25em) {
  .form-l__flush {
    display: block;
    position: relative;
    margin-left: -15px;
    margin-right: -15px;
  }
}
@media only all and (min-width: 66.25em) {
  .form-l__float:after {
    content: "";
    display: table;
    clear: both;
  }
  .lt-ie8 .form-l__float {
    zoom: 1;
  }
  .form-l__float .form-l_col {
    float: left;
  }
}
.form-l_col {
  margin-bottom: 1.875em;
}
@media only all and (min-width: 66.25em) {
  .form-l_col-1-2 {
    display: inline-block;
    -webkit-box-sizing: border-box;
    -moz-box-sizing: border-box;
    box-sizing: border-box;
    border: solid transparent;
    border-width: 0 15px;
    margin-right: -0.25em;
    vertical-align: top;
    width: 50%;
  }
  .ie .form-l_col-1-2 {
    margin-right: -0.26em;
  }
  .lt-ie8 .form-l_col-1-2 {
    display: inline;
    margin-right: 0;
    zoom: 1;
    behavior: url('/cfgov-refresh/static/vendor/box-sizing-polyfill/boxsizing.htc');
  }
}
@media only all and (min-width: 66.25em) {
  .form-l_col-1-3 {
    display: inline-block;
    -webkit-box-sizing: border-box;
    -moz-box-sizing: border-box;
    box-sizing: border-box;
    border: solid transparent;
    border-width: 0 15px;
    margin-right: -0.25em;
    vertical-align: top;
    width: 33.33333333%;
  }
  .ie .form-l_col-1-3 {
    margin-right: -0.26em;
  }
  .lt-ie8 .form-l_col-1-3 {
    display: inline;
    margin-right: 0;
    zoom: 1;
    behavior: url('/cfgov-refresh/static/vendor/box-sizing-polyfill/boxsizing.htc');
  }
}
@media only all and (min-width: 66.25em) {
  .form-l_col-2-3 {
    display: inline-block;
    -webkit-box-sizing: border-box;
    -moz-box-sizing: border-box;
    box-sizing: border-box;
    border: solid transparent;
    border-width: 0 15px;
    margin-right: -0.25em;
    vertical-align: top;
    width: 66.66666667%;
  }
  .ie .form-l_col-2-3 {
    margin-right: -0.26em;
  }
  .lt-ie8 .form-l_col-2-3 {
    display: inline;
    margin-right: 0;
    zoom: 1;
    behavior: url('/cfgov-refresh/static/vendor/box-sizing-polyfill/boxsizing.htc');
  }
}
@media only all and (min-width: 66.25em) {
  .form-l_col-1 {
    display: inline-block;
    -webkit-box-sizing: border-box;
    -moz-box-sizing: border-box;
    box-sizing: border-box;
    border: solid transparent;
    border-width: 0 15px;
    margin-right: -0.25em;
    vertical-align: top;
    width: 100%;
  }
  .ie .form-l_col-1 {
    margin-right: -0.26em;
  }
  .lt-ie8 .form-l_col-1 {
    display: inline;
    margin-right: 0;
    zoom: 1;
    behavior: url('/cfgov-refresh/static/vendor/box-sizing-polyfill/boxsizing.htc');
  }
}
/* topdoc
  name: Video poster
  family: cfgov-misc
  patterns:
    - name: .video-poster
      markup: |
        <figure>
            <a class="video-poster" href="#link-to-video">
                <img src="http://placekitten.com/600/338" alt="">
            </a>
        </figure>
      codenotes:
        - .video-poster
  tags:
    - cfgov-misc
*/
.video-poster {
  position: relative;
  display: inline-block;
}
.video-poster:after {
  font-family: 'CFPB Minicons';
  display: inline-block;
  font-style: normal;
  font-weight: normal;
  line-height: 1;
  -webkit-font-smoothing: antialiased;
  content: "\e640";
  position: absolute;
  right: 15px;
  bottom: 15px;
  display: block;
  width: 1em;
  height: 1em;
  padding: 0.38461538em 0.30769231em 0.38461538em 0.46153846em;
  background: #101820;
  background: rgba(16, 24, 32, 0.75);
  color: #ffffff;
  font-size: 1.625em;
  text-align: center;
  border-radius: 100%;
  -webkit-transition: background 200ms;
  transition: background 200ms;
}
.video-poster:hover:after {
  background: #2cb34a;
  background: rgba(44, 179, 74, 0.75);
}
.video-poster img {
  vertical-align: middle;
}
/* topdoc
  name: Hero
  family: cfgov-misc
  patterns:
    - name: Basic hero
      markup: |
        <section class="hero" style="background-color:#337E7D;">
            <div class="hero_wrapper">
                <div class="hero_card">
                    <div class="hero_card-bg">
                        <div class="hero_card-padding">
                            <h1>My hero!</h1>
                        </div>
                    </div>
                </div>
            </div>
            <div class="hero_img-container hero_img-container__small u-flexible-container">
                <div class="hero_img u-flexible-container_inner"
                     style="background-image:url(../static/img/hero-small.png);">
                </div>
            </div>
            <div class="hero_img-container hero_img-container__large">
                <div class="hero_img"
                     style="background-image:url(../static/img/hero-large.png);">
                </div>
            </div>
        </section>
      codenotes:
        - |
          Structural cheat sheet:
          -----------------------
          .hero
            .hero_wrapper
              .hero_card
                .hero_card-bg
                  .hero_card-padding
            .hero_img-container.hero_img-container__small
              .hero_img
            .hero_img-container.hero_img-container__large
              .hero_img
    - codenotes:
        - .hero
      notes:
        - "For full screen edge to edge background color. We have chosen to set
          the background color using an inline style so that our templating
          system can dynamically set it. If it makes more sense for your project
          to set it with CSS then please do so."
    - codenotes:
        - .hero_wrapper
      notes:
        - "To center the hero content with a max-width."
    - codenotes:
        - .hero_card-padding
      notes:
        - "This extra div is used to collapse the margins of child elements."
    - codenotes:
        - .hero_img-container
      notes:
        - "By using a wrapping element we can responsibly load a small or large
          screen background image by controling the display value of this element.
          More info on this approach can be found here:
          http://timkadlec.com/2012/04/media-query-asset-downloading-results/"
    - codenotes:
        - .hero_img
      notes:
        - "The reason for using a background image is noted above in
          .hero_img-container. We have chosen to set the background image using
          an inline style so that our templating system can dynamically set the
          source. If it makes more sense for your project to set it with CSS
          then please do so."
  tags:
    - cfgov-misc
*/
.hero {
  position: relative;
  overflow: hidden;
  background-color: #75787b;
}
@media only all and (min-width: 50.0625em) {
  .hero_wrapper {
    max-width: 1170px;
    padding: 0 15px;
    margin: 0 auto;
    position: relative;
    clear: both;
  }
}
.hero_wrapper__match-content {
  padding-left: 15px;
  padding-right: 15px;
}
@media only all and (min-width: 37.5em) {
  .hero_wrapper__match-content {
    padding-left: 30px;
    padding-right: 30px;
    max-width: 1140px;
  }
}
.hero_img-container {
  display: none;
  line-height: 1;
}
.hero_img-container__small {
  position: relative;
  padding-bottom: 56.25%;
  height: 0;
}
.hero_img-container__small .hero_img {
  position: absolute;
  top: 0;
  left: 0;
  width: 100%;
  height: 100%;
}
.hero_img {
  display: block;
  height: 100%;
  line-height: 1;
  background-position: center bottom;
  background-repeat: no-repeat;
  -webkit-background-size: cover;
  background-size: cover;
}
@media only all and (max-width: 41.1875em) {
  .hero_img-container__small {
    position: relative;
    padding-bottom: 45.45454545454545%;
    height: 0;
    display: block;
  }
}
.hero_card-bg {
  background: #ffffff;
  background: rgba(255, 255, 255, 0.9);
  overflow: hidden;
}
.hero_card-padding {
  padding: 30px 30px 0;
  margin-bottom: 40px;
}
@media only all and (min-width: 41.25em) {
  .hero {
    padding-top: 1.875em;
  }
  .hero_wrapper {
    position: relative;
    z-index: 2;
  }
  .hero_img-container__large {
    display: block;
    width: 100%;
    height: 100%;
    position: absolute;
    top: 0;
    z-index: 1;
  }
  .hero_card {
    display: inline-block;
    -webkit-box-sizing: border-box;
    -moz-box-sizing: border-box;
    box-sizing: border-box;
    border: solid transparent;
    border-width: 0 15px;
    margin-right: -0.25em;
    vertical-align: top;
    width: 50%;
    position: relative;
    left: 50%;
  }
  .ie .hero_card {
    margin-right: -0.26em;
  }
  .lt-ie8 .hero_card {
    display: inline;
    margin-right: 0;
    zoom: 1;
    behavior: url('/cfgov-refresh/static/vendor/box-sizing-polyfill/boxsizing.htc');
  }
  a.hero_card {
    border-color: transparent;
  }
}
@media only all and (min-width: 64em) {
  .hero_card {
    display: inline-block;
    -webkit-box-sizing: border-box;
    -moz-box-sizing: border-box;
    box-sizing: border-box;
    border: solid transparent;
    border-width: 0 15px;
    margin-right: -0.25em;
    vertical-align: top;
    width: 33.33333333%;
    position: relative;
    left: 66.66666667%;
  }
  .ie .hero_card {
    margin-right: -0.26em;
  }
  .lt-ie8 .hero_card {
    display: inline;
    margin-right: 0;
    zoom: 1;
    behavior: url('/cfgov-refresh/static/vendor/box-sizing-polyfill/boxsizing.htc');
  }
}
/* topdoc
  name: Lists
  family: cfgov-misc
  notes:
    - "Note that modifiers are the most common use cases for this block, hence
      the reason there are no direct styles associated with .list or .list_item."
  patterns:
    - name: Basic structure
      markup: |
        <ul class="list">
            <li class="list_item">
                <a class="list_link" href="#">List item 1</a>
            </li>
            <li class="list_item">
                <a class="list_link" href="#">List item 2</a>
            </li>
            <li class="list_item">
                <a class="list_link" href="#">List item 3</a>
            </li>
            <li class="list_item">
                <a class="list_link" href="#">List item 4</a>
            </li>
        </ul>
      codenotes:
        - |
          Structural cheat sheet:
          -----------------------
          .list
            .list_item
              .list_link
    - name: List link
      markup: |
        <a class="list_link" href="#">List link</a>,&nbsp;
        <span class="list_link">List link</span>
      codenotes:
        - .list_link
      notes:
        - "Notice that you can use any element for .list_link."
  tags:
    - cfgov-misc
*/
.list_link {
  font-family: "AvenirNextLTW01-Medium", Arial, sans-serif;
  font-style: normal;
  font-weight: 500;
}
.lt-ie9 .list_link {
  font-weight: normal !important;
}
/* topdoc
  name: Unstyled list modifier
  family: cfgov-misc
  patterns:
    - name: Default example
      markup: |
        <ul class="list list__unstyled">
            <li class="list_item">
                <a class="list_link">List item 1</a>
            </li>
            <li class="list_item">
                <a class="list_link">List item 2</a>
            </li>
            <li class="list_item">
                <a class="list_link">List item 3</a>
            </li>
        </ul>
      codenotes:
        - .list.list__unstyled
  tags:
    - cfgov-misc
*/
.list__unstyled {
  padding-left: 0;
  list-style-type: none;
}
.list__unstyled .list_item {
  margin-left: 0;
}
/* topdoc
  name: Spaced list modifier
  family: cfgov-misc
  patterns:
    - name: Default example
      markup: |
        <ul class="list list__spaced">
            <li class="list_item">
                <a class="list_link">List item 1</a>
            </li>
            <li class="list_item">
                <a class="list_link">List item 2</a>
            </li>
            <li class="list_item">
                <a class="list_link">List item 3</a>
            </li>
        </ul>
      codenotes:
        - .list.list__spaced
  tags:
    - cfgov-misc
*/
.list__spaced .list_item + .list_item {
  margin-top: 1.5em;
}
/* topdoc
  name: Spaced list item modifier
  family: cfgov-misc
  patterns:
    - name: Default example
      markup: |
        <ul class="list">
            <li class="list_item">
                <a class="list_link">List item 1</a>
            </li>
            <li class="list_item">
                <a class="list_link">List item 2</a>
            </li>
            <li class="list_item list_item__spaced">
                <a class="list_link">List item 3</a>
            </li>
            <li class="list_item">
                <a class="list_link">List item 4</a>
            </li>
        </ul>
  tags:
    - cfgov-misc
*/
.list_item__spaced {
  margin-top: 1.5em;
}
/* topdoc
  name: Horizontal list modifier
  family: cfgov-misc
  patterns:
    - name: Default example
      markup: |
        <ul class="list list__horizontal">
            <li class="list_item">
                <a class="list_link">List item 1</a>
            </li>
            <li class="list_item">
                <a class="list_link">List item 2</a>
            </li>
            <li class="list_item">
                <a class="list_link">List item 3</a>
            </li>
        </ul>
  tags:
    - cfgov-misc
*/
.list__horizontal {
  padding-left: 0;
}
.list__horizontal .list_item {
  display: inline-block;
}
.lt-ie8 .list__horizontal .list_item {
  display: inline;
}
.list__horizontal .list_item {
  margin-right: 0.25em;
  margin-left: 0;
}
/* topdoc
  name: Icon list modifier
  family: cfgov-misc
  notes:
    - "Set up a list with icons on the left, in place of bullets."
    - "Will need some more work to allow lines to wrap."
  patterns:
    - name: Default example
      markup: |
        <ul class="list list__icons">
            <li class="list_item">
                <span class="cf-icon cf-icon-email list_icon"></span>
                List item 1
            </li>
            <li class="list_item">
                <span class="cf-icon cf-icon-phone list_icon"></span>
                List item 1
            </li>
            <li class="list_item">
                <span class="cf-icon cf-icon-fax list_icon"></span>
                List item 1
            </li>
        </ul>
  tags:
    - cfgov-misc
*/
.list__icons {
  padding-left: 0;
  list-style-type: none;
}
.list__icons .list_item {
  margin-left: 0;
}
.list__icons .list_icon {
  width: 1.5em;
  text-align: center;
}
/* topdoc
  name: Link list modifier
  family: cfgov-misc
  notes:
    - "The link list modifier is intended to be used for lists where each item
      is a link. It converts to a finger-friendly link with a large tap area
      on smaller screens."
  patterns:
    - name: Default example
      markup: |
        <ul class="list list__links">
            <li class="list_item">
                <a class="list_link">List item 1</a>
            </li>
            <li class="list_item">
                <a class="list_link">List item 2</a>
            </li>
            <li class="list_item">
                <a class="list_link">List item 3</a>
            </li>
        </ul>
    - name: Link list with icons
      markup: |
        <ul class="list list__links list__icons">
            <li class="list_item">
                <a class="list_link">
                    <span class="cf-icon cf-icon-email list_icon"></span>
                    List item 1
                </a>
            </li>
            <li class="list_item">
                <a class="list_link">
                    <span class="cf-icon cf-icon-phone list_icon"></span>
                    List item 2
                </a>
            </li>
            <li class="list_item">
                <a class="list_link">
                    <span class="cf-icon cf-icon-fax list_icon"></span>
                    List item 3
                </a>
            </li>
        </ul>
  tags:
    - cfgov-misc
*/
.list__links {
  padding-left: 0;
  list-style-type: none;
}
.list__links .list_item {
  margin-left: 0;
}
.list__links .list_item {
  margin-bottom: 0.625em;
}
@media only all and (max-width: 37.4375em) {
  .list__links {
    border-top: 1px dotted #0072ce;
  }
  .list__links .list_item {
    display: block;
    margin-bottom: 0;
  }
  .list__links .list_link {
    display: block;
    padding-top: 0.625em;
    padding-bottom: 0.625em;
  }
}
@media only all and (min-width: 37.5em) {
  .list__links.list__icons .list_link {
    margin-bottom: 0.9375em;
    margin-left: 1.5em;
    position: relative;
  }
  .list__links.list__icons .list_icon {
    position: absolute;
    top: 0.0625em;
    left: -1.625em;
  }
}
/* topdoc
  name: Filtered-by list
  family: cfgov-misc
  notes:
    - "A list of applied filters."
    - "This pattern is subject to change. This initial style simply highlights
      the filters that have been applied. In the future this pattern will evolve
      so that each applied filter can be removed by clicking/tapping it."
  patterns:
    - name: Default example
      markup: |
        <dl class="filtered-by list list__horizontal">
            <dt class="list_item">
                <span class="filtered-by_header">Filtered by</span>
            </dt>
            <dd class="list_item">
                <span class="filtered-by_filter">Lorem,</span>
            </dd>
            <dd class="list_item">
                <span class="filtered-by_filter">Ipsum,</span>
            </dd>
            <dd class="list_item">
                <span class="filtered-by_filter">Dolor,</span>
            </dd>
            <dd class="list_item">
                <span class="filtered-by_filter">Sit,</span>
            </dd>
            <dd class="list_item">
                <span class="filtered-by_filter">Amet,</span>
            </dd>
            <dd class="list_item">
                <span class="filtered-by_filter">Lorem,</span>
            </dd>
            <dd class="list_item">
                <span class="filtered-by_filter">Ipsum,</span>
            </dd>
            <dd class="list_item">
                <span class="filtered-by_filter">Dolor,</span>
            </dd>
            <dd class="list_item">
                <span class="filtered-by_filter">Sit,</span>
            </dd>
            <dd class="list_item">
                <span class="filtered-by_filter">Amet,</span>
            </dd>
            <dd class="list_item">
                <span class="filtered-by_filter">Lorem,</span>
            </dd>
            <dd class="list_item">
                <span class="filtered-by_filter">Ipsum,</span>
            </dd>
            <dd class="list_item">
                <span class="filtered-by_filter">Dolor,</span>
            </dd>
            <dd class="list_item">
                <span class="filtered-by_filter">Sit,</span>
            </dd>
            <dd class="list_item">
                <span class="filtered-by_filter">Amet</span>
            </dd>
        </dl>
    - name: Filters aligned with a button
      markup: |
        <a class="btn btn__secondary"
           style="float:right;"
           href="#">
            Filter
        </a>
        <dl class="filtered-by filtered-by__align-with-btn list list__horizontal">
            <dt class="list_item">
                <span class="filtered-by_header">Filtered by</span>
            </dt>
            <dd class="list_item">
                <span class="filtered-by_filter">Lorem,</span>
            </dd>
            <dd class="list_item">
                <span class="filtered-by_filter">Ipsum,</span>
            </dd>
            <dd class="list_item">
                <span class="filtered-by_filter">Dolor,</span>
            </dd>
            <dd class="list_item">
                <span class="filtered-by_filter">Sit,</span>
            </dd>
            <dd class="list_item">
                <span class="filtered-by_filter">Amet,</span>
            </dd>
        </dl>
  tags:
    - cfgov-misc
*/
.filtered-by {
  margin: 0;
}
.filtered-by__show-on-medium {
  display: none;
}
@media only all and (min-width: 37.5em) {
  .filtered-by__show-on-medium {
    display: block;
  }
}
.filtered-by_header {
  font-family: "AvenirNextLTW01-Demi", Arial, sans-serif;
  font-style: normal;
  font-weight: bold;
  letter-spacing: 1px;
  text-transform: uppercase;
  margin-top: 0;
  margin-bottom: 0.35714286em;
  font-size: 0.875em;
  line-height: 1.57142857;
  margin: 0;
  color: #101820;
}
.lt-ie9 .filtered-by_header {
  font-weight: normal !important;
}
.filtered-by__align-with-btn .filtered-by_header {
  display: inline-block;
  padding-top: 0.64285714em;
  line-height: normal;
}
.filtered-by_filter {
  font-family: "AvenirNextLTW01-Regular", Arial, sans-serif;
  font-style: normal;
  font-weight: normal;
  color: #75787b;
}
.filtered-by_filter em,
.filtered-by_filter i {
  font-family: "AvenirNextLTW01-Italic", Arial, sans-serif;
  font-style: italic;
  font-weight: normal;
}
.lt-ie9 .filtered-by_filter em,
.lt-ie9 .filtered-by_filter i {
  font-style: normal !important;
}
.filtered-by_filter strong,
.filtered-by_filter b {
  font-family: "AvenirNextLTW01-Demi", Arial, sans-serif;
  font-style: normal;
  font-weight: bold;
}
.lt-ie9 .filtered-by_filter strong,
.lt-ie9 .filtered-by_filter b {
  font-weight: normal !important;
}
/* topdoc
  name: Share icon
  family: cfgov-misc
  patterns:
    - name: .share-icon (base)
      markup: |
        <a class="share-icon" href="#">
            <span class="cf-icon cf-icon-email-social-square"></span>
            <span class="u-visually-hidden">
                Share by email
            </span>
        </a>
      notes:
        - "Text for screenreaders is added with the .u-visually-hidden element."
      codenotes:
        - |
          Structural cheat sheet:
          -----------------------
          .share-icon
            .cf-icon.cf-icon-name
            .u-visually-hidden
    - name: .share-icon__large (modifier)
      markup: |
        <a class="share-icon share-icon__large" href="#">
            <span class="cf-icon cf-icon-email-social-square"></span>
            <span class="u-visually-hidden">
                Share by email
            </span>
        </a>
      codenotes:
        - .share-icon__large
  tags:
    - cfgov-misc
*/
.share-icon {
  font-size: 1.625em;
  line-height: 1;
  color: #43484e;
  border-color: #43484e;
  border-bottom-width: 0 !important;
}
.share-icon:visited,
.share-icon.visited {
  border-color: #43484e;
  color: #43484e;
}
.share-icon:hover,
.share-icon.hover {
  border-color: #328ed8;
  color: #328ed8;
}
.share-icon:focus,
.share-icon.focus {
  border-color: #328ed8;
  color: #328ed8;
}
.share-icon:active,
.share-icon.active {
  border-color: #43484e;
  color: #43484e;
}
.share-icon__large {
  font-size: 2.1875em;
}
/* topdoc
  name: Line container
  family: cfgov-misc
  notes:
    - ".line-container is meant to contain anything you want with consistent top
      and bottom padding. It uses a margin collapsing trick in CSS to achieve
      this consistency which this is why .line-container_body is needed. The
      only caveat to this consistency is if you place something inside of it
      that has a bottom-margin that is larger than the .line-container padding."
  patterns:
    - name: Basic line container
      markup: |
        <div class="line-container">
            <div class="line-container_body">
                <p>
                    ¯\_(ツ)_/¯<br>
                    There is a light border above and below me!
                </p>
            </div>
        </div>
      codenotes:
        - |
          Structural cheat sheet:
          -----------------------
          .line-container
            .line-container_body
    - name: Line container with no top border or padding (example 1)
      markup: |
        <div class="line-container line-container__no-top">
            <div class="line-container_body">
                <h2 class="header-slug">
                    <span class="header-slug_inner">
                        Blog summary
                    </span>
                </h2>
                <p>
                    Lorem ipsum dolor sit amet, consectetur adipisicing elit.
                    Dolorum ex provident dolorem ipsum molestias eius tenetur
                    doloribus obcaecati illum autem! Fuga commodi natus
                    distinctio accusantium esse ab dolore in aliquid.
                </p>
            </div>
        </div>
      codenotes:
        - |
          Structural cheat sheet:
          -----------------------
          .line-container.line-container__no-top
            .line-container_body
    - name: Line container with no top border or padding (example 2)
      markup: |
        <div class="line-container">
            <div class="line-container_body line-container__no-top">
                <p>
                    <img src="http://placekitten.com/700/200" alt="">
                </p>
                <h2>
                    Photo heading
                </h2>
                <p>
                    Lorem ipsum dolor sit amet, consectetur adipisicing elit.
                    Dolorum ex provident dolorem ipsum molestias eius tenetur
                    doloribus obcaecati illum autem! Fuga commodi natus
                    distinctio accusantium esse ab dolore in aliquid.
                </p>
            </div>
        </div>
  tags:
    - cfgov-misc
*/
.line-container {
  margin: 0 0 1.875em;
  border-top: 1px solid #e3e4e5;
  border-bottom: 1px solid #e3e4e5;
}
.line-container_body {
  margin: 1.625em 0 1.625em;
}
.line-container__no-top {
  border-top: 0;
}
.line-container__no-top .line-container_body {
  margin-top: 0;
}
/* topdoc
  name: Padded container
  family: cfgov-misc
  notes:
    - ".padded-container is meant to contain anything you want with consistent
      padding. It uses a margin collapsing trick in CSS to achieve this
      consistency which this is why .line-container_body is needed. The only
      caveat to this consistency is if you place something inside of it that has
      a bottom-margin that is larger than the .padded-container padding."
  patterns:
    - name: Basic padded container
      markup: |
        <div class="padded-container">
            <div class="padded-container_body">
                <p>
                    ¯\_(ツ)_/¯<br>
                    There is padding all around me!
                </p>
            </div>
        </div>
      codenotes:
        - |
          Structural cheat sheet:
          -----------------------
          .padded-container
            .padded-container_body
  tags:
    - cfgov-misc
*/
.padded-container {
  margin-bottom: 1.875em;
  padding: 1px;
  background: #f1f2f2;
}
.padded-container_body {
  margin: 1.4375em 1.8125em 1.4375em;
}
/* topdoc
  name: EOF
  eof: true
*/
/* ==========================================================================
   cfgov-refresh
   cfgov-post
   ========================================================================== */
/* topdoc
  name: Blog post
  family: cfgov-post
  patterns:
    - name: Default post
      markup: |
        <article class="post">
            <header>
                <a href="#" class="post_slug category-slug">
                    <span class="category-slug_icon cf-icon cf-icon-bullhorn"></span>
                    <span class="u-visually-hidden">Category:</span>
                    Announcements &amp; updates
                </a>
                <h1 class="post_header">
                    A consumer-centered supervision program
                </h1>
                <div class="post_dek">
                    <p>
                        Lorem ipsum dolor sit amet, consectetur adipisicing
                        elit. Quis architecto commodi cupiditate excepturi
                        consequatur sequi quia consectetur est ea laborum
                        saepe earum quidem a necessitatibus modi magni error
                        ab suscipit.
                    </p>
                </div>
                <div class="post_meta">
                    <span class="post_byline">
                        By <a href="#">Firstname&nbsp;Lastname</a> &ndash;
                    </span>
                    <span class="post_date date">
                        Jan 22, 2014
                    </span>
                </div>
                <ul class="post_share list__horizontal">
                    <li class="list_item">
                        <a class="share-icon" href="#">
                            <span class="cf-icon cf-icon-email-social-square"></span>
                            <span class="u-visually-hidden">Share by email</span>
                        </a>
                    </li>
                    <li class="list_item">
                        <a class="share-icon" href="#">
                            <span class="cf-icon cf-icon-facebook-square"></span>
                            <span class="u-visually-hidden">Share on Facebook</span>
                        </a>
                    </li>
                    <li class="list_item">
                        <a class="share-icon" href="#">
                            <span class="cf-icon cf-icon-twitter-square"></span>
                            <span class="u-visually-hidden">Share on Twitter</span>
                        </a>
                    </li>
                    <li class="list_item">
                        <a class="share-icon" href="#">
                            <span class="cf-icon cf-icon-linkedin-square"></span>
                            <span class="u-visually-hidden">Share on LinkedIn</span>
                        </a>
                    </li>
                </ul>
                <img class="post_featured-img" src="http://placekitten.com/740/416" alt="alt text">
            </header>
            <div class="post_body">
                <aside class="post_inset post_inset__right line-container">
                    <div class="line-container_body">
                        <h3>
                            Final list of rural and underserved counties
                        </h3>
                        <p>
                            View or download the list in any of these formats:
                        </p>
                        <ul class="list list__unstyled list__horizontal">
                            <li class="list_item">
                                <a class="list_link" href="#">
                                    CSV
                                </a>
                            </li>
                            <li class="list_item">
                                <a class="list_link" href="#">
                                    XLS
                                </a>
                            </li>
                            <li class="list_item">
                                <a class="list_link" href="#">
                                    PDF <span class="cf-icon cf-icon-pdf"></span>
                                </a>
                            </li>
                        </ul>
                    </div>
                    <div class="line-container_body">
                        <h3>
                            Final list of rural and underserved counties
                        </h3>
                        <p>
                            View or download the list in any of these formats:
                        </p>
                        <ul class="list list__unstyled list__horizontal">
                            <li class="list_item">
                                <a class="list_link" href="#">
                                    CSV
                                </a>
                            </li>
                            <li class="list_item">
                                <a class="list_link" href="#">
                                    XLS
                                </a>
                            </li>
                            <li class="list_item">
                                <a class="list_link" href="#">
                                    PDF <span class="cf-icon cf-icon-pdf"></span>
                                </a>
                            </li>
                        </ul>
                    </div>
                </aside>
                <p>
                    Lorem ipsum dolor sit amet, consectetur adipisicing elit.
                    Cum corrupti tempora nam nihil qui mollitia consectetur
                    corporis nemo culpa dolorum! Laborum at eos deleniti
                    consequatur itaque officiis debitis quisquam! Provident!
                </p>
                <p>
                    Lorem ipsum dolor sit amet, consectetur adipisicing elit.
                    Cum corrupti tempora nam nihil qui mollitia consectetur
                    corporis nemo culpa dolorum! Laborum at eos deleniti
                    consequatur itaque officiis debitis quisquam! Provident!
                </p>
                <p>
                    Lorem ipsum dolor sit amet, consectetur adipisicing elit.
                    Cum corrupti tempora nam nihil qui mollitia consectetur
                    corporis nemo culpa dolorum! Laborum at eos deleniti
                    consequatur itaque officiis debitis quisquam! Provident!
                </p>
                <p>
                    Lorem ipsum dolor sit amet, consectetur adipisicing elit.
                    Cum corrupti tempora nam nihil qui mollitia consectetur
                    corporis nemo culpa dolorum! Laborum at eos deleniti
                    consequatur itaque officiis debitis quisquam! Provident!
                </p>
                <p>
                    Lorem ipsum dolor sit amet, consectetur adipisicing elit.
                    Cum corrupti tempora nam nihil qui mollitia consectetur
                    corporis nemo culpa dolorum! Laborum at eos deleniti
                    consequatur itaque officiis debitis quisquam! Provident!
                </p>
                <aside class="post_inset post_inset__right line-container">
                    <div class="line-container_body pull-quote">
                        <div class="pull-quote_body">
                            Lorem ipsum dolor sit amet, consectetur adipisicing elit.
                            Cum corrupti tempora nam nihil qui mollitia consectetur
                            corporis nemo culpa dolorum!
                        </div>
                        <footer>
                            <cite class="pull-quote_citation">
                                - Author Name
                            </cite>
                        </footer>
                    </div>
                </aside>
                <p>
                    Lorem ipsum dolor sit amet, consectetur adipisicing elit.
                    Cum corrupti tempora nam nihil qui mollitia consectetur
                    corporis nemo culpa dolorum! Laborum at eos deleniti
                    consequatur itaque officiis debitis quisquam! Provident!
                </p>
                <p>
                    Lorem ipsum dolor sit amet, consectetur adipisicing elit.
                    Cum corrupti tempora nam nihil qui mollitia consectetur
                    corporis nemo culpa dolorum! Laborum at eos deleniti
                    consequatur itaque officiis debitis quisquam! Provident!
                </p>
                <p>
                    Lorem ipsum dolor sit amet, consectetur adipisicing elit.
                    Cum corrupti tempora nam nihil qui mollitia consectetur
                    corporis nemo culpa dolorum! Laborum at eos deleniti
                    consequatur itaque officiis debitis quisquam! Provident!
                </p>
                <p>
                    Lorem ipsum dolor sit amet, consectetur adipisicing elit.
                    Cum corrupti tempora nam nihil qui mollitia consectetur
                    corporis nemo culpa dolorum! Laborum at eos deleniti
                    consequatur itaque officiis debitis quisquam! Provident!
                </p>
                <p>
                    Lorem ipsum dolor sit amet, consectetur adipisicing elit.
                    Cum corrupti tempora nam nihil qui mollitia consectetur
                    corporis nemo culpa dolorum! Laborum at eos deleniti
                    consequatur itaque officiis debitis quisquam! Provident!
                </p>
                <aside class="post_inset line-container">
                    <div class="line-container_body pull-quote pull-quote__large">
                        <div class="pull-quote_body">
                            Lorem ipsum dolor sit amet, consectetur adipisicing elit.
                            Cum corrupti tempora nam nihil qui mollitia consectetur
                            corporis nemo culpa dolorum!
                        </div>
                        <footer>
                            <cite class="pull-quote_citation">
                                - Author Name
                            </cite>
                        </footer>
                    </div>
                </aside>
                <p>
                    Lorem ipsum dolor sit amet, consectetur adipisicing elit.
                    Cum corrupti tempora nam nihil qui mollitia consectetur
                    corporis nemo culpa dolorum! Laborum at eos deleniti
                    consequatur itaque officiis debitis quisquam! Provident!
                </p>
                <p>
                    Lorem ipsum dolor sit amet, consectetur adipisicing elit.
                    Cum corrupti tempora nam nihil qui mollitia consectetur
                    corporis nemo culpa dolorum! Laborum at eos deleniti
                    consequatur itaque officiis debitis quisquam! Provident!
                </p>
                <aside class="post_inset post_inset__right line-container line-container__no-top">
                    <h2 class="header-slug">
                        <span class="header-slug_inner">
                            More information
                        </span>
                    </h2>
                    <div class="line-container_body">
                        <ul class="list list__unstyled">
                            <li class="list_item list_item__spaced">
                                <a class="list_link" href="#">
                                    Consumer help
                                </a>
                            </li>
                            <li class="list_item list_item__spaced">
                                <a class="list_link" href="#">
                                    Know before you owe
                                </a>
                            </li>
                            <li class="list_item list_item__spaced">
                                <a class="list_link" href="#">
                                    Submit a complaint
                                </a>
                            </li>
                        </ul>
                    </div>
                </aside>
                <p>
                    Lorem ipsum dolor sit amet, consectetur adipisicing elit.
                    Cum corrupti tempora nam nihil qui mollitia consectetur
                    corporis nemo culpa dolorum! Laborum at eos deleniti
                    consequatur itaque officiis debitis quisquam! Provident!
                </p>
                <p>
                    Lorem ipsum dolor sit amet, consectetur adipisicing elit.
                    Cum corrupti tempora nam nihil qui mollitia consectetur
                    corporis nemo culpa dolorum! Laborum at eos deleniti
                    consequatur itaque officiis debitis quisquam! Provident!
                </p>
                <p>
                    Lorem ipsum dolor sit amet, consectetur adipisicing elit.
                    Cum corrupti tempora nam nihil qui mollitia consectetur
                    corporis nemo culpa dolorum! Laborum at eos deleniti
                    consequatur itaque officiis debitis quisquam! Provident!
                </p>
                <blockquote>
                    <p>
                        Lorem ipsum dolor sit amet, consectetur adipisicing elit.
                        Cum corrupti tempora nam nihil qui mollitia consectetur
                        corporis nemo culpa dolorum! Laborum at eos deleniti
                        consequatur itaque officiis debitis quisquam! Provident!
                    </p>
                    <p>
                        Lorem ipsum dolor sit amet, consectetur adipisicing elit.
                        Cum corrupti tempora nam nihil qui mollitia consectetur
                        corporis nemo culpa dolorum! Laborum at eos deleniti
                        consequatur itaque officiis debitis quisquam! Provident!
                    </p>
                </blockquote>
                <p>
                    Lorem ipsum dolor sit amet, consectetur adipisicing elit.
                    Cum corrupti tempora nam nihil qui mollitia consectetur
                    corporis nemo culpa dolorum! Laborum at eos deleniti
                    consequatur itaque officiis debitis quisquam! Provident!
                </p>
                <p>
                    Lorem ipsum dolor sit amet, consectetur adipisicing elit.
                    Cum corrupti tempora nam nihil qui mollitia consectetur
                    corporis nemo culpa dolorum! Laborum at eos deleniti
                    consequatur itaque officiis debitis quisquam! Provident!
                </p>
                <p>
                    Lorem ipsum dolor sit amet, consectetur adipisicing elit.
                    Cum corrupti tempora nam nihil qui mollitia consectetur
                    corporis nemo culpa dolorum! Laborum at eos deleniti
                    consequatur itaque officiis debitis quisquam! Provident!
                </p>
                <ul>
                    <li>Lorem ipsum dolor sit amet, consectetur adipisicing elit.</li>
                    <li>Lorem ipsum dolor sit amet, consectetur adipisicing elit.</li>
                    <li>Lorem ipsum dolor sit amet, consectetur adipisicing elit.</li>
                </ul>
                <ul>
                    <li>Lorem ipsum dolor sit amet, consectetur adipisicing elit.</li>
                    <li>Lorem ipsum dolor sit amet, consectetur adipisicing elit.</li>
                    <li>Lorem ipsum dolor sit amet, consectetur adipisicing elit.</li>
                </ul>
                <p>
                    Lorem ipsum dolor sit amet, consectetur adipisicing elit.
                    Cum corrupti tempora nam nihil qui mollitia consectetur
                    corporis nemo culpa dolorum! Laborum at eos deleniti
                    consequatur itaque officiis debitis quisquam! Provident!
                </p>
                <p>
                    Lorem ipsum dolor sit amet, consectetur adipisicing elit.
                    Cum corrupti tempora nam nihil qui mollitia consectetur
                    corporis nemo culpa dolorum! Laborum at eos deleniti
                    consequatur itaque officiis debitis quisquam! Provident!
                </p>
                <p>
                    Lorem ipsum dolor sit amet, consectetur adipisicing elit.
                    Cum corrupti tempora nam nihil qui mollitia consectetur
                    corporis nemo culpa dolorum! Laborum at eos deleniti
                    consequatur itaque officiis debitis quisquam! Provident!
                </p>
            </div>
            <footer>
                <div class="tags">
                    <h4 class="tags_header">Topics:</h4>
                    <ul class="tags_list">
                        <li class="tags_tag">
                            <a href="#" class="tags_link">
                                <span class="tags_bullet" aria-hidden="true">&bull;</span>
                                Students
                            </a>
                        </li>
                        <li class="tags_tag">
                            <a href="#" class="tags_link">
                                <span class="tags_bullet" aria-hidden="true">&bull;</span>
                                Consumers
                            </a>
                        </li>
                        <li class="tags_tag">
                            <a href="#" class="tags_link">
                                <span class="tags_bullet" aria-hidden="true">&bull;</span>
                                College loans
                            </a>
                        </li>
                    </ul>
                </div> 
            </footer>
        </article>
      codenotes:
        - |
          Structural sheat sheet:
          -----------------------
          .post
            .post_slug
            .post_header
            .post_dek
            .post_meta
              .post_byline
              .post_date
            .post_share-icon
            .post_featured-img
            .post_body
            .post_inset
      notes:
        - ".post_featured-img uses a 16:9 aspect ratio."
  tags:
    - cfgov-post
*/
.post_header {
  font-family: "AvenirNextLTW01-Regular", Arial, sans-serif;
  font-style: normal;
  font-weight: normal;
  margin-top: 0;
  margin-bottom: 0.30769231em;
  font-size: 1.625em;
  line-height: 1.26923077;
  margin-bottom: 0.5em;
}
.post_header em,
.post_header i {
  font-family: "AvenirNextLTW01-Italic", Arial, sans-serif;
  font-style: italic;
  font-weight: normal;
}
.lt-ie9 .post_header em,
.lt-ie9 .post_header i {
  font-style: normal !important;
}
.post_header strong,
.post_header b {
  font-family: "AvenirNextLTW01-Demi", Arial, sans-serif;
  font-style: normal;
  font-weight: bold;
}
.lt-ie9 .post_header strong,
.lt-ie9 .post_header b {
  font-weight: normal !important;
}
@media only all and (min-width: 37.5em) {
  .post_header {
    font-family: "AvenirNextLTW01-Regular", Arial, sans-serif;
    font-style: normal;
    font-weight: normal;
    margin-top: 0;
    margin-bottom: 0.47058824em;
    font-size: 2.125em;
    line-height: 1.29411765;
    margin-bottom: 0.29411765em;
  }
  .post_header em,
  .post_header i {
    font-family: "AvenirNextLTW01-Italic", Arial, sans-serif;
    font-style: italic;
    font-weight: normal;
  }
  .lt-ie9 .post_header em,
  .lt-ie9 .post_header i {
    font-style: normal !important;
  }
  .post_header strong,
  .post_header b {
    font-family: "AvenirNextLTW01-Demi", Arial, sans-serif;
    font-style: normal;
    font-weight: bold;
  }
  .lt-ie9 .post_header strong,
  .lt-ie9 .post_header b {
    font-weight: normal !important;
  }
}
.post_dek {
  margin-top: 0;
  margin-bottom: 0.27777778em;
  font-size: 1.125em;
  font-family: "AvenirNextLTW01-Medium", Arial, sans-serif;
  font-style: normal;
  font-weight: 500;
  line-height: 1.22222222;
  margin-bottom: 1.11111111em;
}
.lt-ie9 .post_dek {
  font-weight: normal !important;
}
.post_meta {
  margin-bottom: 1.125em;
}
.post_byline {
  margin-top: 0;
  margin-bottom: 0.27777778em;
  font-size: 1.125em;
  font-family: "AvenirNextLTW01-Medium", Arial, sans-serif;
  font-style: normal;
  font-weight: 500;
  line-height: 1.22222222;
}
.lt-ie9 .post_byline {
  font-weight: normal !important;
}
.post_featured-img {
  display: block;
  margin: 1em 0;
}
@media only all and (min-width: 25em) {
  .post_featured-img {
    margin: 1.875em 0 1.25em;
  }
}
.post_body {
  color: #43484e;
}
.post_inset {
  margin: 1.875em 0;
  color: #101820;
}
@media only all and (min-width: 48.0625em) {
  .post_inset__right {
    float: right;
    width: 15.625em;
    margin-top: 0.3125em;
    margin-left: 1.875em;
  }
}
@media only all and (min-width: 37.5em) and (max-width: 50em) {
  .popular-stories .list,
  .related-posts .list {
    display: block;
    position: relative;
    margin-left: -15px;
    margin-right: -15px;
  }
  .popular-stories .list .list_item,
  .related-posts .list .list_item {
    display: inline-block;
    -webkit-box-sizing: border-box;
    -moz-box-sizing: border-box;
    box-sizing: border-box;
    border: solid transparent;
    border-width: 0 15px;
    margin-right: -0.25em;
    vertical-align: top;
    width: 50%;
  }
  .ie .popular-stories .list .list_item,
  .ie .related-posts .list .list_item {
    margin-right: -0.26em;
  }
  .lt-ie8 .popular-stories .list .list_item,
  .lt-ie8 .related-posts .list .list_item {
    display: inline;
    margin-right: 0;
    zoom: 1;
    behavior: url('/cfgov-refresh/static/vendor/box-sizing-polyfill/boxsizing.htc');
  }
  .popular-stories .list.list__spaced,
  .related-posts .list.list__spaced {
    margin-top: -1.5em;
  }
  .popular-stories .list.list__spaced .list_item,
  .related-posts .list.list__spaced .list_item {
    margin-top: 1.5em;
  }
}
.popular-stories .list_link,
.related-posts .list_link {
  margin-top: 0;
  margin-bottom: 0.27777778em;
  font-size: 1.125em;
  font-family: "AvenirNextLTW01-Medium", Arial, sans-serif;
  font-style: normal;
  font-weight: 500;
  line-height: 1.22222222;
  color: #101820;
  border-color: #101820;
  border-bottom-width: 0 !important;
}
.lt-ie9 .popular-stories .list_link,
.lt-ie9 .related-posts .list_link {
  font-weight: normal !important;
}
.popular-stories .list_link:visited,
.related-posts .list_link:visited,
.popular-stories .list_link.visited,
.related-posts .list_link.visited {
  border-color: #101820;
  color: #101820;
}
.popular-stories .list_link:hover,
.related-posts .list_link:hover,
.popular-stories .list_link.hover,
.related-posts .list_link.hover {
  border-color: #328ed8;
  color: #328ed8;
}
.popular-stories .list_link:focus,
.related-posts .list_link:focus,
.popular-stories .list_link.focus,
.related-posts .list_link.focus {
  border-color: #328ed8;
  color: #328ed8;
}
.popular-stories .list_link:active,
.related-posts .list_link:active,
.popular-stories .list_link.active,
.related-posts .list_link.active {
  border-color: #101820;
  color: #101820;
}
@media only all and (min-width: 37.5em) {
  .popular-stories .list_link,
  .related-posts .list_link {
    font-family: "AvenirNextLTW01-Regular", Arial, sans-serif;
    font-style: normal;
    font-weight: normal;
    margin-top: 0;
    margin-bottom: 0.22727273em;
    font-size: 1.375em;
    line-height: 1.27272727;
  }
  .popular-stories .list_link em,
  .related-posts .list_link em,
  .popular-stories .list_link i,
  .related-posts .list_link i {
    font-family: "AvenirNextLTW01-Italic", Arial, sans-serif;
    font-style: italic;
    font-weight: normal;
  }
  .lt-ie9 .popular-stories .list_link em,
  .lt-ie9 .related-posts .list_link em,
  .lt-ie9 .popular-stories .list_link i,
  .lt-ie9 .related-posts .list_link i {
    font-style: normal !important;
  }
  .popular-stories .list_link strong,
  .related-posts .list_link strong,
  .popular-stories .list_link b,
  .related-posts .list_link b {
    font-family: "AvenirNextLTW01-Demi", Arial, sans-serif;
    font-style: normal;
    font-weight: bold;
  }
  .lt-ie9 .popular-stories .list_link strong,
  .lt-ie9 .related-posts .list_link strong,
  .lt-ie9 .popular-stories .list_link b,
  .lt-ie9 .related-posts .list_link b {
    font-weight: normal !important;
  }
}
/* topdoc
  name: Disqus integration
  family: cfgov-post
  patterns:
    - name: Default layout
      markup: |
        <section class="comments">
            <div id="disqus_thread"></div>
            <script type="text/javascript">
                // * * CONFIGURATION VARIABLES: EDIT BEFORE PASTING INTO YOUR WEBPAGE * * //
                // required: replace example with your forum shortname
                var disqus_shortname = 'cfpbflapjackdemo';

                // * * DON'T EDIT BELOW THIS LINE * * //
                (function() {
                    var dsq = document.createElement('script'); dsq.type = 'text/javascript'; dsq.async = true;
                    dsq.src = '//' + disqus_shortname + '.disqus.com/embed.js';
                    (document.getElementsByTagName('head')[0] || document.getElementsByTagName('body')[0]).appendChild(dsq);
                })();
            </script>
            <noscript>
                Please enable JavaScript to view the
                <a href="http://disqus.com/?ref_noscript">comments powered by Disqus.</a>
            </noscript>
            <a href="http://disqus.com" class="dsq-brlink">
                comments powered by <span class="logo-disqus">Disqus</span>
            </a>
            <p class="comments_policy">
                CF.gov Refresh follows the
                <a href="http://www.consumerfinance.gov/comment-policy">
                    consumerfinance.gov comment policy</a>.
            </p>
        </section>
      codenotes:
        - |
          Structural sheat sheet:
          -----------------------
          .comments
            #disqus_thread
            script
            noscript
            .dsq-brlink
            .comments_policy
      notes:
        - "Will only load on authorized domains."
  tags:
    - cfgov-post
*/
.comments {
  border-top: 1px solid #babbbd;
  margin-top: 3em;
}
.comments_policy {
  color: #75787B;
  font-size: 0.8125em;
  font-style: italic;
}
/* topdoc
  name: EOF
  eof: true
*/
/* ==========================================================================
   cfgov-refresh
   summary
   ========================================================================== */
/* topdoc
  name: Summary
  family: cfgov-summary
  patterns:
    - name: Default summary
      markup: |
        <article class="summary">
            <h1 class="summary_header">
                Preventing illegal discrimination in auto lending
            </h1>
            <p class="summary_text">
                Every year, millions of American families buy a car –
                and it will be one of the most significant purchases they make.
                One key priority for us is protecting consumers from the silent
                pickpocket of discrimination.
            </p>
            <p class="summary_byline">
                By Patrice Ficklin
            </p>
        </article>
      codenotes:
        - |
          Structural cheat sheet:
          -----------------------
          .summary
            .summary_header
            .summary_text
            .summary_byline
  tags:
    - cfgov-summary
*/
.summary {
  display: block;
}
.summary_header {
  color: #101820;
  font-family: "AvenirNextLTW01-Regular", Arial, sans-serif;
  font-style: normal;
  font-weight: normal;
  margin-top: 0;
  margin-bottom: 0.22727273em;
  font-size: 1.375em;
  line-height: 1.27272727;
  margin-bottom: 0.45454545em;
}
a:hover .summary_header,
a.hover .summary_header,
a:focus .summary_header,
a.focus .summary_header {
  color: #328ed8;
}
.summary_header em,
.summary_header i {
  font-family: "AvenirNextLTW01-Italic", Arial, sans-serif;
  font-style: italic;
  font-weight: normal;
}
.lt-ie9 .summary_header em,
.lt-ie9 .summary_header i {
  font-style: normal !important;
}
.summary_header strong,
.summary_header b {
  font-family: "AvenirNextLTW01-Demi", Arial, sans-serif;
  font-style: normal;
  font-weight: bold;
}
.lt-ie9 .summary_header strong,
.lt-ie9 .summary_header b {
  font-weight: normal !important;
}
@media only all and (min-width: 37.5em) {
  .summary_header {
    font-family: "AvenirNextLTW01-Regular", Arial, sans-serif;
    font-style: normal;
    font-weight: normal;
    margin-top: 0;
    margin-bottom: 0.30769231em;
    font-size: 1.625em;
    line-height: 1.26923077;
    margin-bottom: 0.34615385em;
  }
  .summary_header em,
  .summary_header i {
    font-family: "AvenirNextLTW01-Italic", Arial, sans-serif;
    font-style: italic;
    font-weight: normal;
  }
  .lt-ie9 .summary_header em,
  .lt-ie9 .summary_header i {
    font-style: normal !important;
  }
  .summary_header strong,
  .summary_header b {
    font-family: "AvenirNextLTW01-Demi", Arial, sans-serif;
    font-style: normal;
    font-weight: bold;
  }
  .lt-ie9 .summary_header strong,
  .lt-ie9 .summary_header b {
    font-weight: normal !important;
  }
}
.summary_text {
  margin-bottom: 0.625em;
  font-family: "AvenirNextLTW01-Regular", Arial, sans-serif;
  font-style: normal;
  font-weight: normal;
  color: #43484e;
}
.summary_text em,
.summary_text i {
  font-family: "AvenirNextLTW01-Italic", Arial, sans-serif;
  font-style: italic;
  font-weight: normal;
}
.lt-ie9 .summary_text em,
.lt-ie9 .summary_text i {
  font-style: normal !important;
}
.summary_text strong,
.summary_text b {
  font-family: "AvenirNextLTW01-Demi", Arial, sans-serif;
  font-style: normal;
  font-weight: bold;
}
.lt-ie9 .summary_text strong,
.lt-ie9 .summary_text b {
  font-weight: normal !important;
}
.summary_byline {
  color: #101820;
  font-family: "AvenirNextLTW01-Regular", Arial, sans-serif;
  font-style: normal;
  font-weight: normal;
}
.summary_byline em,
.summary_byline i {
  font-family: "AvenirNextLTW01-Italic", Arial, sans-serif;
  font-style: italic;
  font-weight: normal;
}
.lt-ie9 .summary_byline em,
.lt-ie9 .summary_byline i {
  font-style: normal !important;
}
.summary_byline strong,
.summary_byline b {
  font-family: "AvenirNextLTW01-Demi", Arial, sans-serif;
  font-style: normal;
  font-weight: bold;
}
.lt-ie9 .summary_byline strong,
.lt-ie9 .summary_byline b {
  font-weight: normal !important;
}
/* topdoc
  name: Layouts
  family: cfgov-summary
  patterns:
    - name: Two columns at large screen
      markup: |
        <article class="summary">
            <h1 class="summary_header">
                Preventing illegal discrimination in auto lending
            </h1>
            <div class="summary_cols">
                <div class="summary_col">
                    <p class="summary_text">
                        Lorem ipsum dolor sit amet, consectetur adipisicing elit. Unde hic
                        praesentium eum eveniet accusamus ad provident neque. Earum numquam
                        tenetur voluptates adipisci expedita reiciendis libero fuga non quas
                        voluptatem nihil.
                    </p>
                </div>
                <div class="summary_col">
                    <p class="summary_text">
                        Lorem ipsum dolor sit amet, consectetur adipisicing elit. Unde hic
                        praesentium eum eveniet accusamus ad provident neque. Earum numquam
                        tenetur voluptates adipisci expedita reiciendis libero fuga non quas
                        voluptatem nihil.
                    </p>
                </div>
            </div>
        </article>
      codenotes:
        - |
          Structural cheat sheet:
          -----------------------
          .summary_cols
            .summary_col
  tags:
    - cfgov-summary
*/
.summary_col + .summary_col {
  margin-top: 1.25em;
}
@media only all and (min-width: 37.5em) {
  .summary_cols {
    display: block;
    position: relative;
    margin-left: -15px;
    margin-right: -15px;
  }
  .summary_col + .summary_col {
    margin-top: 0;
  }
  .summary_col {
    display: inline-block;
    -webkit-box-sizing: border-box;
    -moz-box-sizing: border-box;
    box-sizing: border-box;
    border: solid transparent;
    border-width: 0 15px;
    margin-right: -0.25em;
    vertical-align: top;
    width: 50%;
  }
  .ie .summary_col {
    margin-right: -0.26em;
  }
  .lt-ie8 .summary_col {
    display: inline;
    margin-right: 0;
    zoom: 1;
    behavior: url('/cfgov-refresh/static/vendor/box-sizing-polyfill/boxsizing.htc');
  }
}
/* topdoc
  name: Modifiers
  family: cfgov-summary
  patterns:
    - name: Large header
      markup: |
        <h1 class="summary_header summary_header__large">
            Preventing illegal discrimination in auto lending
        </h1>
      codenotes:
        - .summary_header__large
    - name: Dark text
      markup: |
        <p class="summary_text summary_text__dark">
            Every year, millions of American families buy a car –
            and it will be one of the most significant purchases they make.
            One key priority for us is protecting consumers from the silent
            pickpocket of discrimination.
        </p>
      codenotes:
        - .summary_text__dark
    - name: Max-width text
      markup: |
        <p class="summary_text summary_text__max">
            Every year, millions of American families buy a car –
            and it will be one of the most significant purchases they make.
            One key priority for us is protecting consumers from the silent
            pickpocket of discrimination.
        </p>
      codenotes:
        - .summary_text__max
      notes:
        - "Optionally set a max-width on .summary_text to keep line lengths
          readable."
  tags:
    - cfgov-summary
*/
.summary_header__large {
  font-family: "AvenirNextLTW01-Regular", Arial, sans-serif;
  font-style: normal;
  font-weight: normal;
  margin-top: 0;
  margin-bottom: 0.30769231em;
  font-size: 1.625em;
  line-height: 1.26923077;
  margin-bottom: 0.61538462em;
}
.summary_header__large em,
.summary_header__large i {
  font-family: "AvenirNextLTW01-Italic", Arial, sans-serif;
  font-style: italic;
  font-weight: normal;
}
.lt-ie9 .summary_header__large em,
.lt-ie9 .summary_header__large i {
  font-style: normal !important;
}
.summary_header__large strong,
.summary_header__large b {
  font-family: "AvenirNextLTW01-Demi", Arial, sans-serif;
  font-style: normal;
  font-weight: bold;
}
.lt-ie9 .summary_header__large strong,
.lt-ie9 .summary_header__large b {
  font-weight: normal !important;
}
@media only all and (min-width: 37.5em) {
  .summary_header__large {
    font-family: "AvenirNextLTW01-Regular", Arial, sans-serif;
    font-style: normal;
    font-weight: normal;
    margin-top: 0;
    margin-bottom: 0.47058824em;
    font-size: 2.125em;
    line-height: 1.29411765;
    margin-bottom: 0.32352941em;
  }
  .summary_header__large em,
  .summary_header__large i {
    font-family: "AvenirNextLTW01-Italic", Arial, sans-serif;
    font-style: italic;
    font-weight: normal;
  }
  .lt-ie9 .summary_header__large em,
  .lt-ie9 .summary_header__large i {
    font-style: normal !important;
  }
  .summary_header__large strong,
  .summary_header__large b {
    font-family: "AvenirNextLTW01-Demi", Arial, sans-serif;
    font-style: normal;
    font-weight: bold;
  }
  .lt-ie9 .summary_header__large strong,
  .lt-ie9 .summary_header__large b {
    font-weight: normal !important;
  }
}
.summary_text__dark {
  color: #101820;
}
.summary_text__max {
  max-width: 41em;
}
/* topdoc
  name: EOF
  eof: true
*/
/* ==========================================================================
   cfgov-refresh
   cfgov-blog-docs
   ========================================================================== */
/* topdoc
  name: Slugs
  family: cfgov-blog-docs
  patterns:
    - name: Blog slugs
      markup: |
        <a href="#" class="category-slug">
            <span class="category-slug_icon cf-icon cf-icon-bullhorn"></span>
            <span class="u-visually-hidden">Category:</span>
            Announcements & updates
        </a><br>
        <a href="#" class="category-slug">
            <span class="category-slug_icon cf-icon cf-icon-information"></span>
            <span class="u-visually-hidden">Category:</span>
            Consumer information
        </a><br>
        <a href="#" class="category-slug">
            <span class="category-slug_icon cf-icon cf-icon-dialogue"></span>
            <span class="u-visually-hidden">Category:</span>
            Engagement
        </a><br>
        <a href="#" class="category-slug">
            <span class="category-slug_icon cf-icon cf-icon-lightbulb"></span>
            <span class="u-visually-hidden">Category:</span>
            Innovation & data
        </a>
      notes:
        - "Official icons are still being developed, hence the ?."
  tags:
    - cfgov-blog-docs
*/
/* topdoc
  name: Hero
  family: cfgov-blog-docs
  patterns:
    - name: Blog hero
      markup: |
        <section class="hero" style="background-color:#337E7D;">
            <div class="hero_wrapper">
                <a class="hero_card" href="#">
                    <div class="hero_card-bg">
                        <div class="hero_card-padding">
                            <div class="category-slug">
                                <span class="category-slug_icon cf-icon cf-icon-bullhorn"></span>
                                <span class="u-visually-hidden">Category:</span>
                                Category slug
                            </div>
                            <div class="summary">
                                <h1 class="summary_header">Header</h1>
                                <p class="summary_text">Text.</p>
                                <p class="summary_byline">Byline</p>
                            </div>
                        </div>
                    </div>
                </a>
            </div>
            <div class="hero_img-container hero_img-container__small u-flexible-container">
                <div class="hero_img u-flexible-container_inner"
                     style="background-image:url(../static/img/hero-small.png);">
                </div>
            </div>
            <div class="hero_img-container hero_img-container__large">
                <div class="hero_img"
                     style="background-image:url(../static/img/hero-large.png);">
                </div>
            </div>
        </section>
      codenotes:
        - |
          Structural cheat sheet:
          -----------------------
          .hero
            .wrapper
              .hero_card
                .hero_card-bg
                  .hero_card-padding
                    .category-slug (collapsed for brevity)
                    .summary (collapsed for brevity)
            .hero_img-container.hero_img-container__small
              .hero_img
            .hero_img-container.hero_img-container__large
              .hero_img
*/
/* topdoc
  name: Post previews
  family: cfgov-blog-docs
  patterns:
    - name: Watchroom
      markup: |
        <article class="watchroom summary">
            <h1 class="summary_header summary_header__large">Watchroom header</h1>
            <div class="summary_cols">
                <div class="summary_col">
                    <p class="summary_text summary_text__dark">
                        Lorem ipsum dolor sit amet, consectetur adipisicing elit. Unde hic
                        praesentium eum eveniet accusamus ad provident neque. Earum numquam
                        tenetur voluptates adipisci expedita reiciendis libero fuga non quas
                        voluptatem nihil.
                    </p>
                </div>
                <div class="summary_col">
                    <ul class="list list__spaced list__unstyled">
                        <li class="list_item">
                            <span class="category-slug_icon cf-icon cf-icon-bullhorn"></span>
                            <a class="list_link"
                               href="#">
                               Student Debt Domino Effect?
                           </a>
                        </li>
                        <li class="list_item">
                            <span class="category-slug_icon cf-icon cf-icon-contract"></span>
                            <a class="list_link"
                               href="#">
                               CFPB Takes Action Against RealtySouth for Mortgage Disclosure Violations
                           </a>
                        </li>
                        <li class="list_item">
                            <span class="category-slug_icon cf-icon cf-icon-double-quote"></span>
                            <a class="list_link"
                               href="#">
                               Student Debt Domino Effect?
                           </a>
                        </li>
                        <li class="list_item">
                            <span class="category-slug_icon cf-icon cf-icon-microphone"></span>
                            <a class="list_link"
                               href="#">
                               Student Debt Domino Effect?
                           </a>
                        </li>
                    </ul>
                </div>
            </div>
        </article>
      codenotes:
        - |
          .watchroom.summary
            .summary__header.summary_header__large
            .summary_cols
              .summary_col
                .summary_text
              .summary_col
                .list.list__spaced.list__unstyled
                  .list_item
                    .list_link
    - name: Post preview (no image)
      codenotes:
        - |
          .post-preview
            .meta-header
              .meta-header_right.date
              .meta-header_left.category-slug
            .summary
              .summary_header
              .summary_text
              .summary_byline
      markup: |
        <article class="post-preview">
            <div class="meta-header">
                <span class="meta-header_right date">
                    Nov 4, 2013
                </span>
                <a href="#" class="meta-header_left category-slug">
                    <span class="category-slug_icon cf-icon cf-icon-bullhorn"></span>
                    <span class="u-visually-hidden">Category:</span>
                    Announcements & updates
                </a>
            </div>
            <a class="summary" href="#">
                <h1 class="summary_header">Preventing illegal discrimination in auto lending</h1>
                <p class="summary_text">Every year, millions of American families buy a car – and it will be one of the most significant purchases they make. One key priority for us is protecting consumers from the silent pickpocket of discrimination.</p>
                <p class="summary_byline">By Patrice Ficklin</p>
            </a>
        </article>
    - name: Post preview (with image)
      codenotes:
        - |
          .post-preview
            .meta-header
              .meta-header_right.date
              .meta-header_left.category-slug
            .media-object
              .media-object_image-container
              .media-object_text-container.summary
                .summary_header
                .summary_text
                .summary_byline
      markup: |
        <article class="post-preview">
            <div class="meta-header">
                <span class="meta-header_right date">
                    Nov 4, 2013
                </span>
                <a href="#" class="meta-header_left category-slug">
                    <span class="category-slug_icon cf-icon cf-icon-bullhorn"></span>
                    <span class="u-visually-hidden">Category:</span>
                    Announcements & updates
                </a>
            </div>
            <a class="media-object" href="#">
                <div class="media-object_image-container">
                    <img class="media-object_image" src="http://placekitten.com/290/155" alt="">
                </div>
                <div class="media-object_text-container summary">
                    <h1 class="summary_header">
                        Live from Phoenix!
                    </h1>
                    <p class="summary_text">
                        This event was a training for housing counselors, legal aid
                        attorneys, and other advocates on the new mortgage servicing
                        rules that take effect today.
                    </p>
                    <p class="summary_byline">
                        By Patrice Ficklin
                    </p>
                </div>
            </a>
        </article>
    - name: Press Information
      markup: |
        <div class="press-information">
            <h1 class="header-slug">
                <span class="header-slug_inner">
                    Press information
                </span>
            </h1>
            <p class="short-desc">
                If you want to repbulish the article or have questions about the content,
                please contact the press office.
            </p>
            <p>
                <a class="sans"
                   href="/newsroom/press-resources/">Go to press resources page</a>
            </p>
        </div>
  tags:
    - cfgov-blog-docs
*/
.watchroom {
  margin-bottom: 3.75em;
}
.post-preview + .post-preview {
  margin-top: 3.125em;
}
.post-pagination {
  margin: 3.375em 0 1.75em;
}
.press-information {
  margin-top: 3.75em;
}
@media only all and (min-width: 37.5em) {
  .press-information {
    display: inline-block;
    -webkit-box-sizing: border-box;
    -moz-box-sizing: border-box;
    box-sizing: border-box;
    border: solid transparent;
    border-width: 0 15px;
    margin-right: -0.25em;
    vertical-align: top;
    width: 58.33333333%;
    display: block;
    position: relative;
    margin-left: -15px;
    margin-right: -15px;
  }
  .ie .press-information {
    margin-right: -0.26em;
  }
  .lt-ie8 .press-information {
    display: inline;
    margin-right: 0;
    zoom: 1;
    behavior: url('/cfgov-refresh/static/vendor/box-sizing-polyfill/boxsizing.htc');
  }
}
/* topdoc
  name: Post filters
  family: cfgov-blog-docs
  notes:
    - "Post filters are a combination of a few smaller patterns like expandables,
      filtered-by, list, padded-container, and a few form patterns."
  patterns:
    - name: Post filters
      markup: |
        <div class="expandable expandable__expanded">
            <div class="expandable_header expandable_header__spaced">
                <div class="expandable_header-right expandable_header-right__float-on-medium">
                    <a class="expandable_target btn btn__secondary"
                       href="#post-filters-form">
                        Filter posts&nbsp;&nbsp;
                        <span class="expandable_cue-open">
                            <span class="cf-icon cf-icon-down"></span>
                        </span>
                        <span class="expandable_cue-close">
                            <span class="cf-icon cf-icon-up"></span>
                        </span>
                    </a>
                </div>
                <dl class="filtered-by
                           filtered-by__show-on-medium
                           filtered-by__align-with-btn
                           list
                           list__horizontal">
                    <dt class="list_item">
                        <span class="filtered-by_header">Filtered by</span>
                    </dt>
                    <dd class="list_item">
                        <span class="filtered-by_filter">Lorem,</span>
                    </dd>
                    <dd class="list_item">
                        <span class="filtered-by_filter">Ipsum,</span>
                    </dd>
                    <dd class="list_item">
                        <span class="filtered-by_filter">Dolor,</span>
                    </dd>
                    <dd class="list_item">
                        <span class="filtered-by_filter">Sit,</span>
                    </dd>
                    <dd class="list_item">
                        <span class="filtered-by_filter">Amet,</span>
                    </dd>
                </dl>
            </div>
            <div class="expandable_content padded-container">
                <form class="padded-container_body" id="post-filters-form" method="get">
                    <div class="form-l form-l__flush">
                        <div class="form-l_col form-l_col-1-3">
                            <div class="form-group">
                                <label class="form-label-header">
                                    Categories
                                </label>
                                <label class="form-group_item">
                                    <input type="checkbox" name="filter_category" value="consumer">
                                    Announcements &amp; updates
                                </label>
                                <label class="form-group_item">
                                    <input type="checkbox" name="filter_category" value="regulation & compliance">
                                    Consumer information
                                </label>
                                <label class="form-group_item">
                                    <input type="checkbox" name="filter_category" value="innovation">
                                    Engagement
                                </label>
                                <label class="form-group_item">
                                    <input type="checkbox" name="filter_category" value="announcements">
                                    Innovation &amp; data
                                </label>
                            </div>
                        </div>
                        <div class="form-l_col form-l_col-1-3">
                            <div class="form-group">
                                <label class="form-label-header">
                                    Topics
                                </label>
                                <input type="text" name="filter_tags" value="">
                            </div>
                            <div class="form-group">
                                <label class="form-label-header">
                                    Author
                                </label>
                                <input type="text" name="filter_author" value="">
                            </div>
                        </div>
                        <!-- <div class="form-l_col form-l_col-1-3">
                            <div class="form-group">
                                <label class="form-label-header">
                                    Date range
                                </label>
                            </div>
                        </div> -->
                    </div>
                    <div class="form-actions form-actions__right-on-med">
                        <input class="btn btn__warning btn__link form-actions_item js-form_clear"
                               type="button"
                               value="Clear filters">
                        <input class="btn form-actions_item"
                               type="submit"
                               value="Apply filters">
                    </div>
                </form>
            </div>
        </div>
      codenotes:
        - |
          Structural cheat sheet:
          -----------------------
          .expandable
            .expandable_header__spaced
              .expandable_header-right.expandable_header-right__float-on-medium
                .expandable_target.btn.btn__secondary
                  .expandable_cue-open
                    .cf-icon.cf-icon-down
                  .expandable_cue-close
                    .cf-icon.cf-icon-up
              .filtered-by.filtered-by__show-on-medium.filtered-by__align-with-btn.list.list__horizontal
            .expandable_content.padded-container
              .padded-container_body
                .form-l.form-l__flush
                  .form-l_col.form-l_col-1-3
                    .form-group
                      .form-label-header
                      .form-group_item
                  .form-l_col.form-l_col-1-3
                    .form-group
                      .form-label-header
                      .form-group_item
                  .form-l_col.form-l_col-1-3
                    .form-group
                      .form-label-header
                      .form-group_item
                .form-actions.form-actions__right-on-med
  tags:
    - cfgov-blog-docs
*/
/* topdoc
  name: Insets
  family: cfgov-blog-docs
  patterns:
    - name: Inset (default layout and content type)
      markup: |
        <div style="overflow:hidden;">

            <!-- Begin [inset] HTML -->
            <aside class="post_inset post_inset__right line-container">
                <div class="line-container_body pull-quote">
                    <div class="pull-quote_body">
                        Lorem ipsum dolor sit amet, consectetur adipisicing elit.
                        Cum corrupti tempora nam nihil qui mollitia consectetur
                        corporis nemo culpa dolorum!
                    </div>
                </div>
            </aside>
            <!-- End [inset] HTML -->

        </div>
      codenotes:
        - "[inset]Quote text here[/inset]"
        - "[inset layout='float' content='pullquote']Quote text here[/inset]"
      notes:
        - "Insets default to a floating right layout but can also span the full
          width of the article using the layout attribute. They also default to
          a pullquote content type."
    - name: Inset (full layout)
      markup: |
        <div style="overflow:hidden;">

            <!-- Begin [inset] HTML -->
            <aside class="post_inset line-container">
                <div class="line-container_body pull-quote pull-quote__large">
                    <div class="pull-quote_body">
                        Lorem ipsum dolor sit amet, consectetur adipisicing elit.
                        Cum corrupti tempora nam nihil qui mollitia consectetur
                        corporis nemo culpa dolorum!
                    </div>
                </div>
            </aside>
            <!-- End [inset] HTML -->

        </div>
      codenotes:
        - "[inset layout='full']Quote text here[/inset]"
      notes:
        - "Note that .pull-quote needs the .pull-quote__large modifier class."
    - name: Inset (with attribution)
      markup: |
        <div style="overflow:hidden;">

            <!-- Begin [inset] HTML -->
            <aside class="post_inset post_inset__right line-container">
                <div class="line-container_body pull-quote">
                    <div class="pull-quote_body">
                        Lorem ipsum dolor sit amet, consectetur adipisicing elit.
                        Cum corrupti tempora nam nihil qui mollitia consectetur
                        corporis nemo culpa dolorum!
                    </div>
                    <footer>
                        <cite class="pull-quote_citation">
                            - Author Name
                        </cite>
                    </footer>
                </div>
            </aside>
            <!-- End [inset] HTML -->

        </div>
      codenotes:
        - "[inset attribution='Author Name']Quote text here[/inset]"
      notes:
        - "Only the pullquote content type can make use of the atrribution
          attribute."
    - name: Inset (with HTML content)
      markup: |
        <div style="overflow:hidden;">

            <!-- Begin [inset] HTML -->
            <aside class="post_inset post_inset__right line-container">
                <div class="line-container_body">
                    <!-- Begin custon HTML -->
                    <h3>
                        Final list of rural and underserved counties
                    </h3>
                    <p>
                        View or download the list in any of these formats:
                    </p>
                    <ul class="list list__unstyled list__horizontal">
                        <li class="list_item">
                            <a class="list_link" href="#">
                                CSV
                            </a>
                        </li>
                        <li class="list_item">
                            <a class="list_link" href="#">
                                XLS
                            </a>
                        </li>
                        <li class="list_item">
                            <a class="list_link" href="#">
                                PDF <span class="cf-icon cf-icon-pdf"></span>
                            </a>
                        </li>
                    </ul>
                    <!-- End custon HTML -->
                </div>
            </aside>
            <!-- End [inset] HTML -->

        </div>
      codenotes:
        - "[inset content='html']
             Custom HTML here.
           [/inset]"
      notes:
        - "Note that .line-container_body no longer uses the .pull-quote class."
        - "Insets using the html content type should not be allowed to use
          layout='full'."
    - name: More information
      markup: |
        <div style="overflow:hidden;">

            <!-- Begin [moreinfo] HTML -->
            <aside class="post_inset post_inset__right line-container line-container__no-top">
                <div class="line-container_body">
                    <h2 class="header-slug">
                        <span class="header-slug_inner">
                            More information
                        </span>
                    </h2>
                    <ul class="list list__unstyled">
                        <li class="list_item list_item__spaced">
                            <a class="list_link" href="#">
                                Consumer help
                            </a>
                        </li>
                        <li class="list_item list_item__spaced">
                            <a class="list_link" href="#">
                                Know before you owe
                            </a>
                        </li>
                        <li class="list_item list_item__spaced">
                            <a class="list_link" href="#">
                                Submit a complaint
                            </a>
                        </li>
                    </ul>
                </div>
            </aside>
            <!-- End [moreinfo] HTML -->

        </div>
      codenotes:
        - "[moreinfo]"
      notes:
        - "There are no attribute customizations allowed in [moreinfo]."
        - "Note that .line-containeruses the .line-container__no-top modifier."
  tags:
    - cfgov-blog-docs
*/
/* topdoc
  name: EOF
  eof: true
*/
/* ==========================================================================
   cfgov-refresh
   Press resources (Newsroom)
   ========================================================================== */
.press-section + .press-section {
  padding-top: 1.875em;
  border-top: 1px solid #babbbd;
  margin-top: 2.8125em;
}
.press-section_title {
  font-family: "AvenirNextLTW01-Regular", Arial, sans-serif;
  font-style: normal;
  font-weight: normal;
  margin-top: 0;
  margin-bottom: 0.22727273em;
  font-size: 1.375em;
  line-height: 1.27272727;
}
.press-section_title em,
.press-section_title i {
  font-family: "AvenirNextLTW01-Italic", Arial, sans-serif;
  font-style: italic;
  font-weight: normal;
}
.lt-ie9 .press-section_title em,
.lt-ie9 .press-section_title i {
  font-style: normal !important;
}
.press-section_title strong,
.press-section_title b {
  font-family: "AvenirNextLTW01-Demi", Arial, sans-serif;
  font-style: normal;
  font-weight: bold;
}
.lt-ie9 .press-section_title strong,
.lt-ie9 .press-section_title b {
  font-weight: normal !important;
}
.press-contacts_people {
  margin-top: 1.75em;
}
.contact-person {
  font-family: "AvenirNextLTW01-Regular", Arial, sans-serif;
  font-style: normal;
  font-weight: normal;
  margin-bottom: 1.875em;
}
.contact-person em,
.contact-person i {
  font-family: "AvenirNextLTW01-Italic", Arial, sans-serif;
  font-style: italic;
  font-weight: normal;
}
.lt-ie9 .contact-person em,
.lt-ie9 .contact-person i {
  font-style: normal !important;
}
.contact-person strong,
.contact-person b {
  font-family: "AvenirNextLTW01-Demi", Arial, sans-serif;
  font-style: normal;
  font-weight: bold;
}
.lt-ie9 .contact-person strong,
.lt-ie9 .contact-person b {
  font-weight: normal !important;
}
@media only all and (min-width: 37.5em) {
  .contact-person {
    margin-bottom: 0.625em;
  }
}
.contact-person_name {
  margin-top: 0;
  margin-bottom: 0.27777778em;
  font-size: 1.125em;
  font-family: "AvenirNextLTW01-Medium", Arial, sans-serif;
  font-style: normal;
  font-weight: 500;
  line-height: 1.22222222;
}
.lt-ie9 .contact-person_name {
  font-weight: normal !important;
}
.contact-person__director {
  margin-top: 1.875em;
}
.contact-person__director .contact-person_photo {
  display: block;
  margin: 0 auto 0.625em;
}
.contact-person__director .contact-person_title {
  font-family: "AvenirNextLTW01-Demi", Arial, sans-serif;
  font-style: normal;
  font-weight: bold;
  letter-spacing: 1px;
  text-transform: uppercase;
  margin-top: 0;
  margin-bottom: 0.41666667em;
  font-size: 0.75em;
  line-height: 1.83333333;
  line-height: 1;
}
.lt-ie9 .contact-person__director .contact-person_title {
  font-weight: normal !important;
}
.contact-person__director .contact-person_name {
  margin-top: 0;
  margin-bottom: 0.27777778em;
  font-size: 1.125em;
  font-family: "AvenirNextLTW01-Medium", Arial, sans-serif;
  font-style: normal;
  font-weight: 500;
  line-height: 1.22222222;
  margin-bottom: 0.83333333em;
}
.lt-ie9 .contact-person__director .contact-person_name {
  font-weight: normal !important;
}
.press-logo_logo {
  text-align: center;
}
@media only all and (min-width: 48em) {
  .press-section_title {
    font-family: "AvenirNextLTW01-Regular", Arial, sans-serif;
    font-style: normal;
    font-weight: normal;
    margin-top: 0;
    margin-bottom: 0.30769231em;
    font-size: 1.625em;
    line-height: 1.26923077;
    margin-bottom: 1.15384615em;
  }
  .press-section_title em,
  .press-section_title i {
    font-family: "AvenirNextLTW01-Italic", Arial, sans-serif;
    font-style: italic;
    font-weight: normal;
  }
  .lt-ie9 .press-section_title em,
  .lt-ie9 .press-section_title i {
    font-style: normal !important;
  }
  .press-section_title strong,
  .press-section_title b {
    font-family: "AvenirNextLTW01-Demi", Arial, sans-serif;
    font-style: normal;
    font-weight: bold;
  }
  .lt-ie9 .press-section_title strong,
  .lt-ie9 .press-section_title b {
    font-weight: normal !important;
  }
  .press-contacts_main-contact-list {
    display: block;
    position: relative;
    margin-left: -15px;
    margin-right: -15px;
  }
  .press-contacts_main-contact-list .list_item {
    display: inline-block;
    -webkit-box-sizing: border-box;
    -moz-box-sizing: border-box;
    box-sizing: border-box;
    border: solid transparent;
    border-width: 0 15px;
    margin-right: -0.25em;
    vertical-align: top;
    width: 50%;
  }
  .ie .press-contacts_main-contact-list .list_item {
    margin-right: -0.26em;
  }
  .lt-ie8 .press-contacts_main-contact-list .list_item {
    display: inline;
    margin-right: 0;
    zoom: 1;
    behavior: url('/cfgov-refresh/static/vendor/box-sizing-polyfill/boxsizing.htc');
  }
  .contact-person__director {
    text-align: center;
  }
  .contact-person__director .contact-person_title {
    font-family: "AvenirNextLTW01-Demi", Arial, sans-serif;
    font-style: normal;
    font-weight: bold;
    letter-spacing: 1px;
    text-transform: uppercase;
    margin-top: 0;
    margin-bottom: 0.35714286em;
    font-size: 0.875em;
    line-height: 1.57142857;
    line-height: 1;
  }
  .lt-ie9 .contact-person__director .contact-person_title {
    font-weight: normal !important;
  }
  .contact-person__director .contact-person_name {
    font-family: "AvenirNextLTW01-Regular", Arial, sans-serif;
    font-style: normal;
    font-weight: normal;
    margin-top: 0;
    margin-bottom: 0.22727273em;
    font-size: 1.375em;
    line-height: 1.27272727;
    margin-bottom: 0.68181818em;
  }
  .contact-person__director .contact-person_name em,
  .contact-person__director .contact-person_name i {
    font-family: "AvenirNextLTW01-Italic", Arial, sans-serif;
    font-style: italic;
    font-weight: normal;
  }
  .lt-ie9 .contact-person__director .contact-person_name em,
  .lt-ie9 .contact-person__director .contact-person_name i {
    font-style: normal !important;
  }
  .contact-person__director .contact-person_name strong,
  .contact-person__director .contact-person_name b {
    font-family: "AvenirNextLTW01-Demi", Arial, sans-serif;
    font-style: normal;
    font-weight: bold;
  }
  .lt-ie9 .contact-person__director .contact-person_name strong,
  .lt-ie9 .contact-person__director .contact-person_name b {
    font-weight: normal !important;
  }
  .press-logo_logo {
    display: inline-block;
    -webkit-box-sizing: border-box;
    -moz-box-sizing: border-box;
    box-sizing: border-box;
    border: solid transparent;
    border-width: 0 15px;
    margin-right: -0.25em;
    vertical-align: top;
    width: 25%;
    position: relative;
    left: 8.33333333%;
  }
  .ie .press-logo_logo {
    margin-right: -0.26em;
  }
  .lt-ie8 .press-logo_logo {
    display: inline;
    margin-right: 0;
    zoom: 1;
    behavior: url('/cfgov-refresh/static/vendor/box-sizing-polyfill/boxsizing.htc');
  }
}
@media only all and (min-width: 64em) {
  .press-contacts_main-contact-list .list_item,
  .press-contacts .contact-person {
    display: inline-block;
    -webkit-box-sizing: border-box;
    -moz-box-sizing: border-box;
    box-sizing: border-box;
    border: solid transparent;
    border-width: 0 15px;
    margin-right: -0.25em;
    vertical-align: top;
    width: 33.33333333%;
  }
  .ie .press-contacts_main-contact-list .list_item,
  .ie .press-contacts .contact-person {
    margin-right: -0.26em;
  }
  .lt-ie8 .press-contacts_main-contact-list .list_item,
  .lt-ie8 .press-contacts .contact-person {
    display: inline;
    margin-right: 0;
    zoom: 1;
    behavior: url('/cfgov-refresh/static/vendor/box-sizing-polyfill/boxsizing.htc');
  }
  .contact-person__director {
    text-align: left;
  }
  .contact-person__director .contact-person_photo {
    width: 150px;
    margin-right: 0.9375em;
    float: left;
  }
}
@media only all and (min-width: 75em) {
  .contact-person__director .contact-person_photo {
    width: 180px;
    margin-right: 1.875em;
  }
}
/* ==========================================================================
   cfgov-refresh
   Contact us
   ========================================================================== */
.helpful-terms_header {
  font-family: "AvenirNextLTW01-Demi", Arial, sans-serif;
  font-style: normal;
  font-weight: bold;
  letter-spacing: 1px;
  text-transform: uppercase;
  margin-top: 0;
  margin-bottom: 0.35714286em;
  font-size: 0.875em;
  line-height: 1.57142857;
  margin-right: 0.42857143em;
  vertical-align: middle;
}
.lt-ie9 .helpful-terms_header {
  font-weight: normal !important;
}
.type-and-filter_message {
  display: none;
  font-family: "AvenirNextLTW01-Regular", Arial, sans-serif;
  font-style: normal;
  font-weight: normal;
  margin-top: 0;
  margin-bottom: 0.22727273em;
  font-size: 1.375em;
  line-height: 1.27272727;
  margin: 0.72727273em 0 1.18181818em;
}
.type-and-filter_message em,
.type-and-filter_message i {
  font-family: "AvenirNextLTW01-Italic", Arial, sans-serif;
  font-style: italic;
  font-weight: normal;
}
.lt-ie9 .type-and-filter_message em,
.lt-ie9 .type-and-filter_message i {
  font-style: normal !important;
}
.type-and-filter_message strong,
.type-and-filter_message b {
  font-family: "AvenirNextLTW01-Demi", Arial, sans-serif;
  font-style: normal;
  font-weight: bold;
}
.lt-ie9 .type-and-filter_message strong,
.lt-ie9 .type-and-filter_message b {
  font-weight: normal !important;
}
@media only all and (min-width: 50.0625em) {
  .type-and-filter_message {
    display: block;
    margin-top: 2.13636364em;
  }
}
.contact-list {
  display: none;
}
@media only all and (min-width: 50.0625em) {
  .contact-list {
    display: block;
  }
}
.no-js .contact-list {
  display: block;
}
.contact-list_btn {
  width: 100%;
  margin: 1.66666667em 0;
}
@media only all and (min-width: 50.0625em) {
  .contact-list_btn {
    display: none;
  }
}
.contact-us-map {
  max-width: 330px;
}
@media only all and (min-width: 37.5em) and (max-width: 50.0625em) {
  .contact-us-map {
    float: right;
  }
}
.bureau-mission {
  margin-bottom: 2.8125em;
}
@media only all and (min-width: 64em) {
  .bureau-mission {
    margin-top: 3.75em;
  }
}
.bureau-mission_media .image-container {
  margin-left: 10px;
}
.bureau-mission_section {
  margin-top: 1.875em;
}
@media only all and (min-width: 37.5em) {
  .bureau-mission_section + .bureau-mission_section {
    border-top: 1px solid #babbbd;
    padding-top: 1.875em;
  }
}
@media only all and (min-width: 37.5em) {
  .bureau-functions {
    border-top: 1px solid #babbbd;
  }
}
@media only all and (min-width: 64em) {
  .bureau-functions_list {
    display: inline-block;
    -webkit-box-sizing: border-box;
    -moz-box-sizing: border-box;
    box-sizing: border-box;
    border: solid transparent;
    border-width: 0 15px;
    margin-right: -0.25em;
    vertical-align: top;
    width: 50%;
  }
  .ie .bureau-functions_list {
    margin-right: -0.26em;
  }
  .lt-ie8 .bureau-functions_list {
    display: inline;
    margin-right: 0;
    zoom: 1;
    behavior: url('/cfgov-refresh/static/vendor/box-sizing-polyfill/boxsizing.htc');
  }
}
.bureau-bio .media_image {
  width: 125px;
}
@media only all and (max-width: 64em) {
  .bureau-bio .media_image {
    width: 80px;
  }
}
.bureau-bio_name {
  font-family: "AvenirNextLTW01-Regular", Arial, sans-serif;
  font-style: normal;
  font-weight: normal;
  margin-top: 0;
  margin-bottom: 0.22727273em;
  font-size: 1.375em;
  line-height: 1.27272727;
  margin-bottom: 0.86363636em;
}
.bureau-bio_name em,
.bureau-bio_name i {
  font-family: "AvenirNextLTW01-Italic", Arial, sans-serif;
  font-style: italic;
  font-weight: normal;
}
.lt-ie9 .bureau-bio_name em,
.lt-ie9 .bureau-bio_name i {
  font-style: normal !important;
}
.bureau-bio_name strong,
.bureau-bio_name b {
  font-family: "AvenirNextLTW01-Demi", Arial, sans-serif;
  font-style: normal;
  font-weight: bold;
}
.lt-ie9 .bureau-bio_name strong,
.lt-ie9 .bureau-bio_name b {
  font-weight: normal !important;
}
@media only all and (max-width: 64em) {
  .bureau-bio_name {
    margin-top: 0;
    margin-bottom: 0.27777778em;
    font-size: 1.125em;
    font-family: "AvenirNextLTW01-Medium", Arial, sans-serif;
    font-style: normal;
    font-weight: 500;
    line-height: 1.22222222;
    margin-bottom: 0.83333333em;
  }
  .lt-ie9 .bureau-bio_name {
    font-weight: normal !important;
  }
}
.bureau-history {
  position: relative;
}
@media only all and (min-width: 64em) {
  .bureau-history_header {
    position: absolute;
    left: 277px;
    top: 25px;
  }
}
@media only all and (min-width: 64em) {
  .bureau-history_text {
    position: relative;
    top: 48px;
  }
}
.bureau-history_image {
  width: 250px;
}
@media only all and (max-width: 37.4375em) {
  .bureau-history_image {
    width: 100%;
    max-width: 100%;
  }
}
@media only all and (min-width: 37.5em) and (max-width: 48em) {
  .bureau-history_image {
    width: 215px;
  }
}
.slick-slider {
  margin-top: 45px;
}
.slick-slider .slick-dots {
  bottom: 0;
  top: -25px;
}
.slick-slider .slick-dots li {
  margin: 0px;
}
.slick-slider .slick-dots li button:before {
  color: #babbbd;
  font-size: 40px;
  opacity: 1;
}
.slick-slider .slick-dots li button:hover:before {
  color: #75787b;
}
.slick-slider .slick-dots li.slick-active button:before {
  opacity: 1;
  color: #75787b;
}
.slick-slider .slick-prev {
  left: 10%;
}
.slick-slider .slick-prev:before {
  content: "\e000";
}
.slick-slider .slick-next {
  right: 10%;
}
.slick-slider .slick-next:before {
  content: "\e002";
}
.slick-slider .slick-prev,
.slick-slider .slick-next {
  height: 30px;
  width: 30px;
  top: 75px;
  z-index: 1000;
}
.slick-slider .slick-prev:hover:before,
.slick-slider .slick-next:hover:before {
  color: #babbbd;
}
.slick-slider .slick-prev:before,
.slick-slider .slick-next:before {
  color: #e3e4e5;
  opacity: 1;
  font-size: 30px;
  font-family: 'CFPB Minicons';
  display: inline-block;
  font-style: normal;
  font-weight: normal;
  line-height: 1;
  -webkit-font-smoothing: antialiased;
}
/* ==========================================================================
   cfgov-refresh
   media
   ========================================================================== */
/* topdoc
  name: Media 
  family: cfgov-media
  patterns:
    - name: Media object (OOCSS)
      markup: |
        <article class="media">
            <div class="media_image-container">
                <img class="media_image" src="http://placekitten.com/276/155" alt="">
            </div>
            <div class="media_body">
                <p>
                    Lorem ipsum dolor sit amet, consectetur adipisicing elit.
                    Dolorum non sapiente nobis molestias delectus optio ipsam
                    voluptas esse blanditiis ipsa debitis consequuntur excepturi
                    accusantium doloribus dicta fugiat itaque ab porro.
                </p>
            </div>
        </article>
      codenotes:
        - |
          Structural cheat sheet:
          -----------------------
          .media
            .media_image-container
              .media_image
            .media_body
      notes:
        - "Based on Object-oriented CSS' media object. In mobile sizes
           (less than 600px), image container stacks on top of media_body."
    - name: .media_image-container__right modifier
      markup: |
        <article class="media">
            <div class="media_image-container media_image-container__right">
                <img class="media_image" src="http://placekitten.com/276/155" alt="">
            </div>
            <div class="media_body">
                <p>
                    Lorem ipsum dolor sit amet, consectetur adipisicing elit.
                    Dolorum non sapiente nobis molestias delectus optio ipsam
                    voluptas esse blanditiis ipsa debitis consequuntur excepturi
                    accusantium doloribus dicta fugiat itaque ab porro.
                </p>
            </div>
        </article>
      notes:
        - "Image is positioned to right instead of left of content."
        
    - name: .media_image-container__wide-margin modifier
      markup: |
        <article class="media">
            <div class="media_image-container media_image-container__wide-margin">
                <img class="media_image" src="http://placekitten.com/276/155" alt="">
            </div>
            <div class="media_body">
                <p>
                    Lorem ipsum dolor sit amet, consectetur adipisicing elit.
                    Dolorum non sapiente nobis molestias delectus optio ipsam
                    voluptas esse blanditiis ipsa debitis consequuntur excepturi
                    accusantium doloribus dicta fugiat itaque ab porro.
                </p>
            </div>
        </article>
        <article class="media">
            <div class="media_image-container media_image-container__wide-margin media_image-container__right">
                <img class="media_image" src="http://placekitten.com/276/155" alt="">
            </div>
            <div class="media_body">
                <p>
                    Lorem ipsum dolor sit amet, consectetur adipisicing elit.
                    Dolorum non sapiente nobis molestias delectus optio ipsam
                    voluptas esse blanditiis ipsa debitis consequuntur excepturi
                    accusantium doloribus dicta fugiat itaque ab porro.
                </p>
            </div>
        </article>
      notes:
        - "Increased right (or left, when used with .media_image-container__right modifier),
           margin on .media_image-container."
            
    - name: .media__centered modifier
      markup: |
        <article class="media media__centered">
            <div class="media_image-container">
                <img class="media_image" src="http://placekitten.com/276/155" alt="">
            </div>
            <div class="media_body">
                <p>
                    Lorem ipsum dolor sit amet, consectetur adipisicing elit.
                    Dolorum non sapiente nobis molestias delectus optio ipsam
                    voluptas esse blanditiis ipsa debitis consequuntur excepturi
                    accusantium doloribus dicta fugiat itaque ab porro.
                </p>
            </div>
        </article>
      notes:
        - "Content is centered at mobile screen size (less than 600px)."
  tags:
    - cfgov-media
*/
.media {
  display: block;
}
.media:after {
  content: "";
  display: table;
  clear: both;
}
.lt-ie8 .media {
  zoom: 1;
}
@media only all and (min-width: 37.5em) {
  .media_image-container {
    float: left;
    margin-right: 15px;
  }
}
@media only all and (max-width: 37.4375em) {
  .media_image-container {
    margin-left: 0;
    margin-right: 0;
  }
}
.media_image-container.media_image-container__wide-margin {
  margin-right: 30px;
}
@media only all and (max-width: 37.4375em) {
  .media_image-container.media_image-container__wide-margin {
    margin-left: 0;
    margin-right: 0;
  }
}
.media_image-container__right {
  display: block;
}
@media only all and (min-width: 37.5em) {
  .media_image-container__right {
    float: right;
    margin-left: 15px;
    margin-right: 0;
  }
}
.media_image-container__right.media_image-container__wide-margin {
  margin-left: 30px;
  margin-right: 0;
}
@media only all and (max-width: 37.4375em) {
  .media_image-container__right.media_image-container__wide-margin {
    margin-left: 0;
  }
}
.media_image {
  display: block;
}
@media only all and (max-width: 37.4375em) {
  .media_body {
    margin-top: 15px;
  }
}
@media only all and (min-width: 37.5em) {
  .media_body {
    display: table-cell;
    width: 10000px;
    vertical-align: top;
  }
}
.lt-ie8 .media_body {
  zoom: 1;
  display: block;
  width: auto;
}
@media only all and (max-width: 37.4375em) {
  .media__centered {
    text-align: center;
  }
}
@media only all and (max-width: 37.4375em) {
  .media__centered .media_image {
    margin-left: auto;
    margin-right: auto;
  }
}
/* topdoc
    name: EOF
    eof: true
*/
/* ==========================================================================
   cfgov-refresh
   History (The Bureau)
   ========================================================================== */
.history-section-expandable {
  -webkit-transition: 0.5s all;
  transition: 0.5s all;
}
.history-section-expandable_header {
  background: #f1f2f2;
}
@media only all and (min-width: 37.5em) {
  .history-section-expandable_header {
    padding-right: 30px;
    padding-left: 30px;
  }
}
.history-section-expandable.expandable__expanded {
  padding: 0 15px 30px;
  margin-right: -15px;
  margin-left: -15px;
}
.history-section-expandable.expandable__expanded .history-section-expandable_header {
  margin-top: 0;
}
@media only all and (min-width: 37.5em) {
  .history-section-expandable.expandable__expanded {
    margin-right: -30px;
    padding: 0 30px 30px;
    margin-left: -30px;
  }
}
.history-section-expandable .expandable_content {
  margin-bottom: 0;
}
.history-section-expandable .history-section-expandable_content {
  margin: 0;
  overflow: hidden;
}
.history-section-expandable .history-section-expandable_content:before {
  display: none;
}
@media only all and (min-width: 50.0625em) {
  .history-section-expandable .history-section-expandable_content {
    padding-bottom: 30px;
  }
}
.history-timeline {
  margin: 30px 30px 0;
  overflow: auto;
  -webkit-transition: 0.5s all;
  transition: 0.5s all;
}
.expandable__expanded .history-timeline {
  margin-right: 0;
  margin-left: 0;
}
@media only all and (min-width: 50.0625em) {
  .history-timeline {
    background-image: -webkit-gradient(linear, left top, left bottom, from(#101820), to(transparent));
    background-image: -webkit-linear-gradient(top, #101820 1px, transparent 1px);
    background-image: linear-gradient(to bottom, #101820 1px, transparent 1px);
    background-position: 10px 0;
    background-repeat: repeat-y;
    -webkit-background-size: 5px 2px;
    background-size: 5px 2px;
  }
}
@media only all and (min-width: 75em) {
  .history-timeline {
    background-position: 50% 0;
  }
}
.history-year {
  font-family: "AvenirNextLTW01-Regular", Arial, sans-serif;
  font-style: normal;
  font-weight: normal;
  margin-top: 0;
  margin-bottom: 0.22727273em;
  font-size: 1.375em;
  line-height: 1.27272727;
  padding: 0.45454545em 0.68181818em;
  border-radius: 0.18181818em;
  margin: 0 0 30px;
  background: #101820;
  color: #ffffff;
  text-align: center;
}
.history-year em,
.history-year i {
  font-family: "AvenirNextLTW01-Italic", Arial, sans-serif;
  font-style: italic;
  font-weight: normal;
}
.lt-ie9 .history-year em,
.lt-ie9 .history-year i {
  font-style: normal !important;
}
.history-year strong,
.history-year b {
  font-family: "AvenirNextLTW01-Demi", Arial, sans-serif;
  font-style: normal;
  font-weight: bold;
}
.lt-ie9 .history-year strong,
.lt-ie9 .history-year b {
  font-weight: normal !important;
}
@media only all and (min-width: 50.0625em) {
  .history-year {
    width: 3em;
  }
}
@media only all and (min-width: 75em) {
  .history-year {
    clear: both;
    margin-right: auto;
    margin-left: auto;
  }
}
.history-list {
  list-style: none;
  padding: 0;
}
.history-item .expandable_link {
  position: absolute;
  right: 0.71428571em;
}
@media only all and (min-width: 50.0625em) {
  .history-item .expandable_link {
    right: 1.78571429em;
  }
}
.history-item__right {
  clear: right;
}
.history-item__right:before {
  top: 17px;
  left: -47px;
}
.history-item__right:after {
  border-width: 12px 12px 12px 0;
  border-color: transparent #ffffff transparent transparent;
  top: 15px;
  left: -12px;
}
.history-item__left {
  clear: left;
}
.history-item__left:before {
  top: 17px;
  right: -47px;
  left: initial;
}
.history-item__left:after {
  border-width: 12px 0 12px 12px;
  border-color: transparent transparent transparent #ffffff;
  top: 15px;
  right: -12px;
  left: initial;
}
.expandable.history-item {
  position: relative;
  background: white;
  font-family: "AvenirNextLTW01-Regular", Arial, sans-serif;
  font-style: normal;
  font-weight: normal;
}
.expandable.history-item em,
.expandable.history-item i {
  font-family: "AvenirNextLTW01-Italic", Arial, sans-serif;
  font-style: italic;
  font-weight: normal;
}
.lt-ie9 .expandable.history-item em,
.lt-ie9 .expandable.history-item i {
  font-style: normal !important;
}
.expandable.history-item strong,
.expandable.history-item b {
  font-family: "AvenirNextLTW01-Demi", Arial, sans-serif;
  font-style: normal;
  font-weight: bold;
}
.lt-ie9 .expandable.history-item strong,
.lt-ie9 .expandable.history-item b {
  font-weight: normal !important;
}
@media only all and (min-width: 50.0625em) {
  .expandable.history-item {
    margin-left: 49px;
    clear: right;
  }
  .expandable.history-item:before {
    top: 17px;
    left: -47px;
  }
  .expandable.history-item:after {
    border-width: 12px 12px 12px 0;
    border-color: transparent #ffffff transparent transparent;
    top: 15px;
    left: -12px;
  }
  .expandable.history-item:before {
    content: '';
    display: block;
    width: 11px;
    height: 11px;
    border: 5px solid #101820;
    border-radius: 100%;
    position: absolute;
    background: #2cb34a;
  }
  .expandable.history-item:after {
    content: '';
    display: block;
    width: 0;
    height: 0;
    border-style: solid;
    position: absolute;
  }
  .expandable.history-item .expandable_header {
    padding: 1.5625em 30px;
  }
  .expandable.history-item .expandable_content {
    margin: 0 30px;
  }
}
@media only all and (min-width: 75em) {
  .expandable.history-item {
    width: 387px;
    float: right;
    margin-top: 3em;
    margin-bottom: 0;
    margin-left: 0;
  }
  .expandable.history-item:nth-child(odd) {
    clear: left;
    float: left;
    margin-top: 0;
    margin-bottom: 30px;
  }
  .expandable.history-item:nth-child(odd):before {
    top: 17px;
    right: -47px;
    left: initial;
  }
  .expandable.history-item:nth-child(odd):after {
    border-width: 12px 0 12px 12px;
    border-color: transparent transparent transparent #ffffff;
    top: 15px;
    right: -12px;
    left: initial;
  }
}
.history-item_date {
  font-family: "AvenirNextLTW01-Demi", Arial, sans-serif;
  font-style: normal;
  font-weight: bold;
  letter-spacing: 1px;
  text-transform: uppercase;
  margin-top: 0;
  margin-bottom: 0.41666667em;
  font-size: 0.75em;
  line-height: 1.83333333;
  display: block;
  color: #43484e;
}
.lt-ie9 .history-item_date {
  font-weight: normal !important;
}
/* ==========================================================================
   cfgov-refresh
   footer
   ========================================================================== */
/* topdoc
  name: CF.gov site-wide footer
  family: cfgov-footer
  patterns:
    - notes:
        - "For the markup please see _layouts/footer.html."
  tags:
    - cfgov-footer
*/
.footer {
  padding-top: 3.125em;
  padding-bottom: 3.125em;
  border-top: 3px solid #2cb34a;
  background: #f1f2f2;
}
.footer_share-icon-list {
  margin-bottom: 1.875em;
  padding-left: 0;
}
.footer_share-icon-list .list_item {
  display: inline-block;
}
.lt-ie8 .footer_share-icon-list .list_item {
  display: inline;
}
.footer_share-icon-list .list_item {
  margin-right: 0.25em;
  margin-left: 0;
}
@media only all and (min-width: 48em) {
  .footer_share-icon-list {
    margin-bottom: 0;
  }
}
.footer_nav-list {
  padding-left: 0;
  list-style-type: none;
}
.footer_nav-list .list_item {
  margin-left: 0;
}
.footer_nav-list .list_item {
  margin-bottom: 0.625em;
}
@media only all and (max-width: 37.4375em) {
  .footer_nav-list {
    border-top: 1px dotted #0072ce;
  }
  .footer_nav-list .list_item {
    display: block;
    margin-bottom: 0;
  }
  .footer_nav-list .list_link {
    display: block;
    padding-top: 0.625em;
    padding-bottom: 0.625em;
  }
}
@media only all and (min-width: 37.5em) {
  .footer_nav-list.list__icons .list_link {
    margin-bottom: 0.9375em;
    margin-left: 1.5em;
    position: relative;
  }
  .footer_nav-list.list__icons .list_icon {
    position: absolute;
    top: 0.0625em;
    left: -1.625em;
  }
}
@media only all and (max-width: 47.9375em) {
  .footer_nav-list {
    border-top-color: #101820;
  }
}
.footer_nav-list .list_link {
  font-size: 1.125em;
  color: #101820;
  border-color: #101820;
}
.footer_nav-list .list_link:visited,
.footer_nav-list .list_link.visited {
  border-color: #101820;
  color: #101820;
}
.footer_nav-list .list_link:hover,
.footer_nav-list .list_link.hover {
  border-color: #101820;
  color: #101820;
}
.footer_nav-list .list_link:focus,
.footer_nav-list .list_link.focus {
  border-color: #101820;
  color: #101820;
}
.footer_nav-list .list_link:active,
.footer_nav-list .list_link.active {
  border-color: #101820;
  color: #101820;
}
@media only all and (min-width: 48em) {
  .footer_nav-list .list_link {
    margin-right: 1.36363636em;
    font-size: 1.375em;
    font-family: "AvenirNextLTW01-Regular", Arial, sans-serif;
    font-style: normal;
    font-weight: normal;
    border-bottom-width: 0 !important;
  }
  .footer_nav-list .list_link em,
  .footer_nav-list .list_link i {
    font-family: "AvenirNextLTW01-Italic", Arial, sans-serif;
    font-style: italic;
    font-weight: normal;
  }
  .lt-ie9 .footer_nav-list .list_link em,
  .lt-ie9 .footer_nav-list .list_link i {
    font-style: normal !important;
  }
  .footer_nav-list .list_link strong,
  .footer_nav-list .list_link b {
    font-family: "AvenirNextLTW01-Demi", Arial, sans-serif;
    font-style: normal;
    font-weight: bold;
  }
  .lt-ie9 .footer_nav-list .list_link strong,
  .lt-ie9 .footer_nav-list .list_link b {
    font-weight: normal !important;
  }
  .footer_nav-list .list_link:hover,
  .footer_nav-list .list_link.hover,
  .footer_nav-list .list_link:focus,
  .footer_nav-list .list_link.focus {
    border-bottom-width: 1px !important;
  }
}
.footer_nav-list .list_link.list_link__disabled {
  border-bottom: 1px dotted;
}
@media only all and (min-width: 48em) {
  .footer_nav-list .list_link.list_link__disabled {
    border-bottom-width: 0 !important;
  }
}
.footer_logo {
  margin-bottom: 0.625em;
}
@media only all and (min-width: 48em) {
  .footer_logo {
    margin-bottom: 0;
  }
}
.footer_logo .logo {
  width: 218px;
}
.footer_address {
  font-family: "AvenirNextLTW01-Regular", Arial, sans-serif;
  font-style: normal;
  font-weight: normal;
}
.footer_address em,
.footer_address i {
  font-family: "AvenirNextLTW01-Italic", Arial, sans-serif;
  font-style: italic;
  font-weight: normal;
}
.lt-ie9 .footer_address em,
.lt-ie9 .footer_address i {
  font-style: normal !important;
}
.footer_address strong,
.footer_address b {
  font-family: "AvenirNextLTW01-Demi", Arial, sans-serif;
  font-style: normal;
  font-weight: bold;
}
.lt-ie9 .footer_address strong,
.lt-ie9 .footer_address b {
  font-weight: normal !important;
}
@media only all and (min-width: 48em) {
  .footer_address {
    margin-bottom: 0;
    font-size: 0.75em;
  }
}
@media only all and (min-width: 48em) {
  .footer_address-word-break {
    display: block;
  }
}
@media only all and (min-width: 48em) {
  .footer_general-inqueries {
    font-size: 0.75em;
  }
}
.footer_general-inqueries-label {
  display: block;
  margin-bottom: 0.5em;
  font-family: "AvenirNextLTW01-Demi", Arial, sans-serif;
  font-style: normal;
  font-weight: bold;
}
.lt-ie9 .footer_general-inqueries-label {
  font-weight: normal !important;
}
@media only all and (min-width: 48em) {
  .footer_general-inqueries-label {
    display: block;
    margin-bottom: 0.5em;
  }
}
.footer_general-inqueries .list__links {
  margin-bottom: 0;
  font-size: 1.125em;
  border-top-color: #43484e;
}
.footer_general-inqueries .list_link {
  color: #43484e;
  border-color: #43484e;
}
.footer_general-inqueries .list_link:visited,
.footer_general-inqueries .list_link.visited {
  border-color: #43484e;
  color: #43484e;
}
.footer_general-inqueries .list_link:hover,
.footer_general-inqueries .list_link.hover {
  border-color: #43484e;
  color: #43484e;
}
.footer_general-inqueries .list_link:focus,
.footer_general-inqueries .list_link.focus {
  border-color: #43484e;
  color: #43484e;
}
.footer_general-inqueries .list_link:active,
.footer_general-inqueries .list_link.active {
  border-color: #43484e;
  color: #43484e;
}
@media only all and (min-width: 48em) {
  .footer_general-inqueries .list_link {
    color: #0072ce;
    border-color: #0072ce;
  }
  .footer_general-inqueries .list_link:visited,
  .footer_general-inqueries .list_link.visited {
    border-color: #005e5d;
    color: #005e5d;
  }
  .footer_general-inqueries .list_link:hover,
  .footer_general-inqueries .list_link.hover {
    border-color: #7fb8e6;
    color: #7fb8e6;
  }
  .footer_general-inqueries .list_link:focus,
  .footer_general-inqueries .list_link.focus {
    border-color: #0072ce;
    color: #0072ce;
  }
  .footer_general-inqueries .list_link:active,
  .footer_general-inqueries .list_link.active {
    border-color: #002d72;
    color: #002d72;
  }
}
@media only all and (min-width: 48em) {
  .footer_general-inqueries .list_link.footer_general-inqueries-phone {
    color: #101820;
    border-color: #101820;
    border-bottom-width: 0 !important;
    display: block;
    margin-bottom: 0.33333333em;
  }
  .footer_general-inqueries .list_link.footer_general-inqueries-phone:visited,
  .footer_general-inqueries .list_link.footer_general-inqueries-phone.visited {
    border-color: #101820;
    color: #101820;
  }
  .footer_general-inqueries .list_link.footer_general-inqueries-phone:hover,
  .footer_general-inqueries .list_link.footer_general-inqueries-phone.hover {
    border-color: #101820;
    color: #101820;
  }
  .footer_general-inqueries .list_link.footer_general-inqueries-phone:focus,
  .footer_general-inqueries .list_link.footer_general-inqueries-phone.focus {
    border-color: #101820;
    color: #101820;
  }
  .footer_general-inqueries .list_link.footer_general-inqueries-phone:active,
  .footer_general-inqueries .list_link.footer_general-inqueries-phone.active {
    border-color: #101820;
    color: #101820;
  }
}
.footer_list {
  padding-left: 0;
  list-style-type: none;
}
.footer_list .list_item {
  margin-left: 0;
}
.footer_list .list_item {
  margin-bottom: 0.625em;
}
@media only all and (max-width: 37.4375em) {
  .footer_list {
    border-top: 1px dotted #0072ce;
  }
  .footer_list .list_item {
    display: block;
    margin-bottom: 0;
  }
  .footer_list .list_link {
    display: block;
    padding-top: 0.625em;
    padding-bottom: 0.625em;
  }
}
@media only all and (min-width: 37.5em) {
  .footer_list.list__icons .list_link {
    margin-bottom: 0.9375em;
    margin-left: 1.5em;
    position: relative;
  }
  .footer_list.list__icons .list_icon {
    position: absolute;
    top: 0.0625em;
    left: -1.625em;
  }
}
.footer_list .list_link {
  color: #43484e;
  border-color: #43484e;
}
.footer_list .list_link:visited,
.footer_list .list_link.visited {
  border-color: #43484e;
  color: #43484e;
}
.footer_list .list_link:hover,
.footer_list .list_link.hover {
  border-color: #43484e;
  color: #43484e;
}
.footer_list .list_link:focus,
.footer_list .list_link.focus {
  border-color: #43484e;
  color: #43484e;
}
.footer_list .list_link:active,
.footer_list .list_link.active {
  border-color: #43484e;
  color: #43484e;
}
.footer_list .list_link.list_link__disabled {
  border-bottom: 1px dotted;
}
.footer_long-list {
  padding-left: 0;
  list-style-type: none;
}
.footer_long-list .list_item {
  margin-left: 0;
}
@media only all and (max-width: 29.9375em) {
  .footer_long-list {
    margin-bottom: 0.625em;
  }
  .footer_long-list .list_item + .list_item {
    margin-top: 1.5em;
  }
}
@media only all and (min-width: 30em) {
  .footer_long-list {
    padding-left: 0;
  }
  .footer_long-list .list_item {
    display: inline-block;
  }
  .lt-ie8 .footer_long-list .list_item {
    display: inline;
  }
  .footer_long-list .list_item {
    margin-right: 0.25em;
    margin-left: 0;
  }
}
@media only all and (min-width: 30em) {
  .footer_long-list .list_item {
    margin-right: 26px;
    margin-bottom: 0.625em;
  }
}
.footer_long-list .list_link {
  font-family: "AvenirNextLTW01-Regular", Arial, sans-serif;
  font-style: normal;
  font-weight: normal;
  color: #101820;
  border-color: #101820;
  border-bottom-width: 0 !important;
}
.footer_long-list .list_link em,
.footer_long-list .list_link i {
  font-family: "AvenirNextLTW01-Italic", Arial, sans-serif;
  font-style: italic;
  font-weight: normal;
}
.lt-ie9 .footer_long-list .list_link em,
.lt-ie9 .footer_long-list .list_link i {
  font-style: normal !important;
}
.footer_long-list .list_link strong,
.footer_long-list .list_link b {
  font-family: "AvenirNextLTW01-Demi", Arial, sans-serif;
  font-style: normal;
  font-weight: bold;
}
.lt-ie9 .footer_long-list .list_link strong,
.lt-ie9 .footer_long-list .list_link b {
  font-weight: normal !important;
}
.footer_long-list .list_link:visited,
.footer_long-list .list_link.visited {
  border-color: #101820;
  color: #101820;
}
.footer_long-list .list_link:hover,
.footer_long-list .list_link.hover {
  border-color: #101820;
  color: #101820;
}
.footer_long-list .list_link:focus,
.footer_long-list .list_link.focus {
  border-color: #101820;
  color: #101820;
}
.footer_long-list .list_link:active,
.footer_long-list .list_link.active {
  border-color: #101820;
  color: #101820;
}
.footer_long-list .list_link:hover,
.footer_long-list .list_link.hover,
.footer_long-list .list_link:focus,
.footer_long-list .list_link.focus {
  border-bottom-width: 1px !important;
}
.footer_long-list .list_link.list_link__disabled:hover {
  border-bottom-width: 0 !important;
}
.footer-pre {
  position: relative;
  margin-bottom: 2.8125em;
}
@media only all and (min-width: 48em) {
  .footer-pre {
    padding-bottom: 1.875em;
    margin-bottom: 1.875em;
    border-bottom: 1px solid #babbbd;
  }
}
@media only all and (min-width: 48em) {
  .footer-pre .footer_share-icon-list {
    position: absolute;
    top: -9px;
    right: 0;
  }
}
.footer-pre .footer_nav-list {
  margin-bottom: 0;
}
@media only all and (min-width: 48em) {
  .footer-pre .footer_nav-list {
    padding-left: 0;
  }
  .footer-pre .footer_nav-list .list_item {
    display: inline-block;
  }
  .lt-ie8 .footer-pre .footer_nav-list .list_item {
    display: inline;
  }
  .footer-pre .footer_nav-list .list_item {
    margin-right: 0.25em;
    margin-left: 0;
  }
  .footer-pre .footer_nav-list .list_item {
    margin-bottom: 0;
  }
}
@media only all and (min-width: 75em) {
  .footer-left-right.footer_nested-col-group {
    display: block;
    position: relative;
    margin-left: -15px;
    margin-right: -15px;
    margin-left: -30px;
    margin-right: -30px;
  }
}
.footer-left {
  margin-bottom: 2.8125em;
}
@media only all and (min-width: 75em) {
  .footer-left {
    display: inline-block;
    -webkit-box-sizing: border-box;
    -moz-box-sizing: border-box;
    box-sizing: border-box;
    border: solid transparent;
    border-width: 0 15px;
    margin-right: -0.25em;
    vertical-align: top;
    width: 33.33333333%;
    right: 66.66666667%;
    border-left-width: 30px;
    border-right-width: 30px;
    position: relative;
    margin-bottom: 0;
  }
  .ie .footer-left {
    margin-right: -0.26em;
  }
  .lt-ie8 .footer-left {
    display: inline;
    margin-right: 0;
    zoom: 1;
    behavior: url('/cfgov-refresh/static/vendor/box-sizing-polyfill/boxsizing.htc');
  }
  .footer-left:after {
    content: "";
    position: absolute;
    top: -1.875em;
    right: -30px;
    bottom: -1.875em;
    display: block;
    width: 1px;
    background: #babbbd;
  }
}
@media only all and (min-width: 48em) {
  .footer-left .footer_nested-col-group {
    display: block;
    position: relative;
    margin-left: -15px;
    margin-right: -15px;
  }
}
@media only all and (min-width: 48em) and (max-width: 74.9375em) {
  .footer-left .footer_logo {
    display: inline-block;
    -webkit-box-sizing: border-box;
    -moz-box-sizing: border-box;
    box-sizing: border-box;
    border: solid transparent;
    border-width: 0 15px;
    margin-right: -0.25em;
    vertical-align: top;
    width: 50%;
  }
  .ie .footer-left .footer_logo {
    margin-right: -0.26em;
  }
  .lt-ie8 .footer-left .footer_logo {
    display: inline;
    margin-right: 0;
    zoom: 1;
    behavior: url('/cfgov-refresh/static/vendor/box-sizing-polyfill/boxsizing.htc');
  }
}
@media only all and (min-width: 75em) {
  .footer-left .footer_logo {
    display: inline-block;
    -webkit-box-sizing: border-box;
    -moz-box-sizing: border-box;
    box-sizing: border-box;
    border: solid transparent;
    border-width: 0 15px;
    margin-right: -0.25em;
    vertical-align: top;
    width: 100%;
    margin-bottom: 1.25em;
  }
  .ie .footer-left .footer_logo {
    margin-right: -0.26em;
  }
  .lt-ie8 .footer-left .footer_logo {
    display: inline;
    margin-right: 0;
    zoom: 1;
    behavior: url('/cfgov-refresh/static/vendor/box-sizing-polyfill/boxsizing.htc');
  }
}
@media only all and (min-width: 48em) and (max-width: 74.9375em) {
  .footer-left .footer_address {
    display: inline-block;
    -webkit-box-sizing: border-box;
    -moz-box-sizing: border-box;
    box-sizing: border-box;
    border: solid transparent;
    border-width: 0 15px;
    margin-right: -0.25em;
    vertical-align: top;
    width: 25%;
  }
  .ie .footer-left .footer_address {
    margin-right: -0.26em;
  }
  .lt-ie8 .footer-left .footer_address {
    display: inline;
    margin-right: 0;
    zoom: 1;
    behavior: url('/cfgov-refresh/static/vendor/box-sizing-polyfill/boxsizing.htc');
  }
}
@media only all and (min-width: 75em) {
  .footer-left .footer_address {
    display: inline-block;
    -webkit-box-sizing: border-box;
    -moz-box-sizing: border-box;
    box-sizing: border-box;
    border: solid transparent;
    border-width: 0 15px;
    margin-right: -0.25em;
    vertical-align: top;
    width: 50%;
  }
  .ie .footer-left .footer_address {
    margin-right: -0.26em;
  }
  .lt-ie8 .footer-left .footer_address {
    display: inline;
    margin-right: 0;
    zoom: 1;
    behavior: url('/cfgov-refresh/static/vendor/box-sizing-polyfill/boxsizing.htc');
  }
}
@media only all and (min-width: 48em) and (max-width: 74.9375em) {
  .footer-left .footer_general-inqueries {
    display: inline-block;
    -webkit-box-sizing: border-box;
    -moz-box-sizing: border-box;
    box-sizing: border-box;
    border: solid transparent;
    border-width: 0 15px;
    margin-right: -0.25em;
    vertical-align: top;
    width: 25%;
  }
  .ie .footer-left .footer_general-inqueries {
    margin-right: -0.26em;
  }
  .lt-ie8 .footer-left .footer_general-inqueries {
    display: inline;
    margin-right: 0;
    zoom: 1;
    behavior: url('/cfgov-refresh/static/vendor/box-sizing-polyfill/boxsizing.htc');
  }
}
@media only all and (min-width: 75em) {
  .footer-left .footer_general-inqueries {
    display: inline-block;
    -webkit-box-sizing: border-box;
    -moz-box-sizing: border-box;
    box-sizing: border-box;
    border: solid transparent;
    border-width: 0 15px;
    margin-right: -0.25em;
    vertical-align: top;
    width: 50%;
  }
  .ie .footer-left .footer_general-inqueries {
    margin-right: -0.26em;
  }
  .lt-ie8 .footer-left .footer_general-inqueries {
    display: inline;
    margin-right: 0;
    zoom: 1;
    behavior: url('/cfgov-refresh/static/vendor/box-sizing-polyfill/boxsizing.htc');
  }
}
@media only all and (max-width: 47.9375em) {
  .footer-right {
    display: none;
  }
}
@media only all and (min-width: 48em) and (max-width: 74.9375em) {
  .footer-right {
    padding-bottom: 1.875em;
    margin-bottom: 1.875em;
    border-bottom: 1px solid #babbbd;
  }
}
@media only all and (min-width: 75em) {
  .footer-right {
    display: inline-block;
    -webkit-box-sizing: border-box;
    -moz-box-sizing: border-box;
    box-sizing: border-box;
    border: solid transparent;
    border-width: 0 15px;
    margin-right: -0.25em;
    vertical-align: top;
    width: 66.66666667%;
    position: relative;
    left: 33.33333333%;
    border-left-width: 30px;
    border-right-width: 30px;
  }
  .ie .footer-right {
    margin-right: -0.26em;
  }
  .lt-ie8 .footer-right {
    display: inline;
    margin-right: 0;
    zoom: 1;
    behavior: url('/cfgov-refresh/static/vendor/box-sizing-polyfill/boxsizing.htc');
  }
}
@media only all and (min-width: 48em) {
  .footer-right .footer_nested-col-group {
    display: block;
    position: relative;
    margin-left: -15px;
    margin-right: -15px;
  }
}
.footer-right .footer_col {
  display: inline-block;
  -webkit-box-sizing: border-box;
  -moz-box-sizing: border-box;
  box-sizing: border-box;
  border: solid transparent;
  border-width: 0 15px;
  margin-right: -0.25em;
  vertical-align: top;
  width: 25%;
}
.ie .footer-right .footer_col {
  margin-right: -0.26em;
}
.lt-ie8 .footer-right .footer_col {
  display: inline;
  margin-right: 0;
  zoom: 1;
  behavior: url('/cfgov-refresh/static/vendor/box-sizing-polyfill/boxsizing.htc');
}
.footer-right .h6 {
  color: #babbbd;
}
@media only all and (min-width: 48em) {
  .footer-right .list {
    margin-bottom: 0;
  }
}
@media only all and (min-width: 48em) {
  .footer-post {
    padding-top: 1.875em;
    margin-top: 1.875em;
    border-top: 1px solid #babbbd;
  }
}
.footer .list_link__disabled {
  color: #babbbd;
  border-color: #babbbd;
}
.footer .list_link__disabled:visited,
.footer .list_link__disabled.visited {
  border-color: #babbbd;
  color: #babbbd;
}
.footer .list_link__disabled:hover,
.footer .list_link__disabled.hover {
  border-color: #babbbd;
  color: #babbbd;
}
.footer .list_link__disabled:focus,
.footer .list_link__disabled.focus {
  border-color: #babbbd;
  color: #babbbd;
}
.footer .list_link__disabled:active,
.footer .list_link__disabled.active {
  border-color: #babbbd;
  color: #babbbd;
}
/* topdoc
    name: EOF
    eof: true
*/
/* ==========================================================================
   cfgov-refresh
   Beta splash page and banner
   ========================================================================== */
<<<<<<< HEAD
.beta-banner {
  padding: 15px 0;
  background: #ffecd1;
  font-family: "AvenirNextLTW01-Regular", Arial, sans-serif;
  font-style: normal;
  font-weight: normal;
  -webkit-transition: padding 0.2s ease-out;
  transition: padding 0.2s ease-out;
}
.beta-banner em,
.beta-banner i {
  font-family: "AvenirNextLTW01-Italic", Arial, sans-serif;
  font-style: italic;
  font-weight: normal;
}
.lt-ie9 .beta-banner em,
.lt-ie9 .beta-banner i {
  font-style: normal !important;
}
.beta-banner strong,
.beta-banner b {
  font-family: "AvenirNextLTW01-Demi", Arial, sans-serif;
  font-style: normal;
  font-weight: bold;
}
.lt-ie9 .beta-banner strong,
.lt-ie9 .beta-banner b {
  font-weight: normal !important;
}
.beta-banner.expandable__expanded {
  padding: 30px 0;
}
@media only all and (max-width: 37.4375em) {
  .beta-banner {
    font-size: 0.875em;
  }
}
.beta-banner_head {
  margin-top: 0;
  margin-bottom: 0.27777778em;
  font-size: 1.125em;
  font-family: "AvenirNextLTW01-Medium", Arial, sans-serif;
  font-style: normal;
  font-weight: 500;
  line-height: 1.22222222;
  margin-bottom: 0;
}
.lt-ie9 .beta-banner_head {
  font-weight: normal !important;
}
.expandable__expanded .beta-banner_head {
  margin-bottom: 0.3125em;
}
.beta-banner_icon {
  color: #ff9e1b;
}
.beta-banner_desc {
  margin-bottom: 0;
}
.beta-banner_btn {
  width: 100%;
  margin-top: 15px;
}
.beta-banner_btn,
.beta-banner_btn:link,
.beta-banner_btn:visited {
  background-color: #75787b;
  color: #ffffff;
}
.beta-banner_btn:hover,
.beta-banner_btn.hover {
  background-color: #919395;
}
.beta-banner_btn:focus,
.beta-banner_btn.focus {
  background-color: #919395;
  outline-color: #75787b;
}
.beta-banner_btn:active,
.beta-banner_btn.active {
  background-color: #43484e;
}
@media only all and (max-width: 30em) {
  .beta-banner_btn .cf-icon-delete {
    display: none;
  }
}
@media only all and (min-width: 30.0625em) {
  .beta-banner_btn {
    padding: 0;
    border-bottom: 1px dotted #0072ce;
    border-radius: 0;
    margin: 0.57142857em 0;
    width: auto;
    padding: 15px;
    margin: 0;
    position: absolute;
    top: 0;
    right: 0;
    color: #101820;
    border-color: #101820;
    border-bottom-width: 0 !important;
    text-transform: lowercase;
  }
  .beta-banner_btn,
  .beta-banner_btn:link,
  .beta-banner_btn:visited {
    background-color: transparent;
    color: #0072ce;
  }
  .beta-banner_btn:hover,
  .beta-banner_btn.hover {
    border-bottom: 1px solid #7fb8e6;
    background-color: transparent;
    color: #7fb8e6;
  }
  .beta-banner_btn:focus,
  .beta-banner_btn.focus {
    border-bottom-style: solid;
    background-color: transparent;
    outline: thin dotted #0072ce;
  }
  .beta-banner_btn:active,
  .beta-banner_btn.active {
    border-bottom: 1px solid #002d72;
    background-color: transparent;
    color: #002d72;
  }
  .beta-banner_btn:visited,
  .beta-banner_btn.visited {
    border-color: #101820;
    color: #101820;
  }
  .beta-banner_btn:hover,
  .beta-banner_btn.hover {
    border-color: #43484e;
    color: #43484e;
  }
  .beta-banner_btn:focus,
  .beta-banner_btn.focus {
    border-color: #43484e;
    color: #43484e;
  }
  .beta-banner_btn:active,
  .beta-banner_btn.active {
    border-color: #101820;
    color: #101820;
  }
}
@media only all and (min-width: 50.0625em) {
  .beta-banner_btn {
    top: -11px;
  }
}
=======
>>>>>>> 1013fcba
.beta-hero {
  min-height: 420px;
  padding: 1.5625em 15px;
  background: #ccdfdf;
  background-image: url('/static/img/beta-illustration_sm.png');
  background-image: url('/static/img/beta-illustration.svg'), none;
  background-repeat: no-repeat;
  background-position: center bottom;
  -webkit-background-size: 1176px;
  background-size: 1176px;
  text-align: center;
}
@media only all and (min-width: 37.5625em) {
  .beta-hero {
    min-height: 520px;
    padding: 30px;
    background-image: url('/static/img/beta-illustration_lg.png');
    background-image: url('/static/img/beta-illustration.svg'), none;
    -webkit-background-size: 1470px;
    background-size: 1470px;
  }
}
@media only all and (min-width: 64em) {
  .beta-hero {
    min-height: 540px;
    -webkit-background-size: auto;
    background-size: auto;
  }
}
@media (-webkit-min-device-pixel-ratio: 2), (min-resolution: 192dpi) {
  .beta-hero {
    /* Retina-specific stuff here */
  }
}
.beta-hero_title {
  font-family: "AvenirNextLTW01-Regular", Arial, sans-serif;
  font-style: normal;
  font-weight: normal;
  margin-top: 0;
  margin-bottom: 0.30769231em;
  font-size: 1.625em;
  line-height: 1.26923077;
}
.beta-hero_title em,
.beta-hero_title i {
  font-family: "AvenirNextLTW01-Italic", Arial, sans-serif;
  font-style: italic;
  font-weight: normal;
}
.lt-ie9 .beta-hero_title em,
.lt-ie9 .beta-hero_title i {
  font-style: normal !important;
}
.beta-hero_title strong,
.beta-hero_title b {
  font-family: "AvenirNextLTW01-Demi", Arial, sans-serif;
  font-style: normal;
  font-weight: bold;
}
.lt-ie9 .beta-hero_title strong,
.lt-ie9 .beta-hero_title b {
  font-weight: normal !important;
}
@media only all and (min-width: 37.5625em) {
  .beta-hero_title {
<<<<<<< HEAD
    line-height: 1.375;
=======
>>>>>>> 1013fcba
    margin-bottom: 0.1875em;
    font-size: 3em;
    font-family: "AvenirNextLTW01-Demi", Arial, sans-serif;
    font-style: normal;
    font-weight: bold;
<<<<<<< HEAD
=======
    line-height: 1.375;
>>>>>>> 1013fcba
    line-height: 1.25;
  }
  .lt-ie9 .beta-hero_title {
    font-weight: normal !important;
  }
<<<<<<< HEAD
  .lt-ie9 .beta-hero_title {
    font-weight: normal !important;
  }
=======
>>>>>>> 1013fcba
}
.beta-hero_desc {
  margin-top: 0;
  margin-bottom: 0.27777778em;
  font-size: 1.125em;
  font-family: "AvenirNextLTW01-Medium", Arial, sans-serif;
  font-style: normal;
  font-weight: 500;
  line-height: 1.22222222;
<<<<<<< HEAD
  max-width: 32em;
=======
>>>>>>> 1013fcba
  margin: 0 auto 1em;
}
.lt-ie9 .beta-hero_desc {
  font-weight: normal !important;
}
@media only all and (min-width: 37.5625em) {
  .beta-hero_desc {
    font-family: "AvenirNextLTW01-Regular", Arial, sans-serif;
    font-style: normal;
    font-weight: normal;
    margin-top: 0;
    margin-bottom: 0.30769231em;
    font-size: 1.625em;
    line-height: 1.26923077;
    margin-bottom: 1em;
  }
  .beta-hero_desc em,
  .beta-hero_desc i {
    font-family: "AvenirNextLTW01-Italic", Arial, sans-serif;
    font-style: italic;
    font-weight: normal;
  }
  .lt-ie9 .beta-hero_desc em,
  .lt-ie9 .beta-hero_desc i {
    font-style: normal !important;
  }
  .beta-hero_desc strong,
  .beta-hero_desc b {
    font-family: "AvenirNextLTW01-Demi", Arial, sans-serif;
    font-style: normal;
    font-weight: bold;
  }
  .lt-ie9 .beta-hero_desc strong,
  .lt-ie9 .beta-hero_desc b {
    font-weight: normal !important;
  }
}
<<<<<<< HEAD
=======
@media only all and (min-width: 64em) {
  .beta-hero_desc {
    width: 32em;
  }
}
>>>>>>> 1013fcba
.progress-charts:after {
  content: "";
  display: table;
  clear: both;
}
.lt-ie8 .progress-charts {
  zoom: 1;
}
.progress-charts_container {
  -webkit-box-sizing: border-box;
  -moz-box-sizing: border-box;
  box-sizing: border-box;
  margin-bottom: 1em;
  position: relative;
  -webkit-background-size: cover;
  background-size: cover;
}
.progress-charts_container:after {
  content: "";
  display: table;
  clear: both;
}
.lt-ie8 .progress-charts_container {
  zoom: 1;
}
@media only all and (min-width: 30em) {
  .progress-charts_container {
<<<<<<< HEAD
    width: 33.33333333%;
=======
    width: 33.333333333%;
>>>>>>> 1013fcba
    height: 150px;
    padding: 0 1em;
    float: left;
    text-align: center;
  }
}
@media only all and (min-width: 48em) {
  .progress-charts_container {
    width: 20%;
  }
}
@media only all and (max-width: 29.9375em) {
  .progress-charts_chart {
    margin-right: 1em;
    float: left;
  }
}
.chart-bg {
  position: relative;
<<<<<<< HEAD
  background: #e3e4e5;
=======
  background: #E3E4E5;
>>>>>>> 1013fcba
  width: 100%;
  height: 100%;
}
.chart-pct {
  position: absolute;
  bottom: 0;
<<<<<<< HEAD
  background: #ff9e1b;
=======
  background: #FF931B;
>>>>>>> 1013fcba
  width: 100%;
}
.chart-name {
  font-family: "AvenirNextLTW01-Demi", Arial, sans-serif;
  font-style: normal;
  font-weight: bold;
  letter-spacing: 1px;
  text-transform: uppercase;
  margin-top: 0;
  margin-bottom: 0.35714286em;
  font-size: 0.875em;
  line-height: 1.57142857;
}
.lt-ie9 .chart-name {
  font-weight: normal !important;
}
@media only all and (max-width: 29.9375em) {
  .chart-name {
    position: relative;
    top: 39px;
  }
}<|MERGE_RESOLUTION|>--- conflicted
+++ resolved
@@ -15423,7 +15423,6 @@
    cfgov-refresh
    Beta splash page and banner
    ========================================================================== */
-<<<<<<< HEAD
 .beta-banner {
   padding: 15px 0;
   background: #ffecd1;
@@ -15578,8 +15577,6 @@
     top: -11px;
   }
 }
-=======
->>>>>>> 1013fcba
 .beta-hero {
   min-height: 420px;
   padding: 1.5625em 15px;
@@ -15645,30 +15642,20 @@
 }
 @media only all and (min-width: 37.5625em) {
   .beta-hero_title {
-<<<<<<< HEAD
     line-height: 1.375;
-=======
->>>>>>> 1013fcba
     margin-bottom: 0.1875em;
     font-size: 3em;
     font-family: "AvenirNextLTW01-Demi", Arial, sans-serif;
     font-style: normal;
     font-weight: bold;
-<<<<<<< HEAD
-=======
-    line-height: 1.375;
->>>>>>> 1013fcba
     line-height: 1.25;
   }
   .lt-ie9 .beta-hero_title {
     font-weight: normal !important;
   }
-<<<<<<< HEAD
   .lt-ie9 .beta-hero_title {
     font-weight: normal !important;
   }
-=======
->>>>>>> 1013fcba
 }
 .beta-hero_desc {
   margin-top: 0;
@@ -15678,10 +15665,7 @@
   font-style: normal;
   font-weight: 500;
   line-height: 1.22222222;
-<<<<<<< HEAD
   max-width: 32em;
-=======
->>>>>>> 1013fcba
   margin: 0 auto 1em;
 }
 .lt-ie9 .beta-hero_desc {
@@ -15719,14 +15703,6 @@
     font-weight: normal !important;
   }
 }
-<<<<<<< HEAD
-=======
-@media only all and (min-width: 64em) {
-  .beta-hero_desc {
-    width: 32em;
-  }
-}
->>>>>>> 1013fcba
 .progress-charts:after {
   content: "";
   display: table;
@@ -15754,11 +15730,7 @@
 }
 @media only all and (min-width: 30em) {
   .progress-charts_container {
-<<<<<<< HEAD
     width: 33.33333333%;
-=======
-    width: 33.333333333%;
->>>>>>> 1013fcba
     height: 150px;
     padding: 0 1em;
     float: left;
@@ -15778,22 +15750,14 @@
 }
 .chart-bg {
   position: relative;
-<<<<<<< HEAD
   background: #e3e4e5;
-=======
-  background: #E3E4E5;
->>>>>>> 1013fcba
   width: 100%;
   height: 100%;
 }
 .chart-pct {
   position: absolute;
   bottom: 0;
-<<<<<<< HEAD
   background: #ff9e1b;
-=======
-  background: #FF931B;
->>>>>>> 1013fcba
   width: 100%;
 }
 .chart-name {
