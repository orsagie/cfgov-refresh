{% extends "base.html" %}

{% block demo_title -%}
    Consumer Financial Protection Bureau
{%- endblock %}

{% block title -%}
    Consumer Financial Protection Bureau
{%- endblock %}
{% block desc -%}
    Our vision is a consumer finance market place that works for American consumers, responsible providers, and the economy as a whole.
{%- endblock %}

{% block content %}

    <main class="content content__2-1 content__bleedbar" id="main" role="main">

        <!-- .content_bar must come after .content_hero but before .content_wrapper -->
        <div class="content_bar"></div>

        <div class="wrapper">
            <section class="content_intro">
                <div class="demo-placeholder">
                    Homepage placer
                </div>
            </section><!-- END .content_intro -->
        </div><!-- END .wrapper -->

    </main>

{% endblock content %}

<<<<<<< HEAD
<!--[if lt IE 9]>
    <script src="static/vendor/html5shiv/html5shiv-printshiv.min.js"></script>
<![endif]-->

    <script>
        // Confirm availability of JS and remove no-js class from html
        var docElement = document.documentElement;
        docElement.className = docElement.className.replace(/(^|\s)no-js(\s|$)/, '$1$2');
    </script>

</head>

<body>

<!--
    =========
    Analytics
    =========
    We are double tagging with classic analytics and tag manager so that we can
    test any differences between the two.
-->

    <!-- CLASSIC ANALYTICS -->
    <script>
        var _gaq=[['_setAccount','UA-20466645-3'],['_setDomainName', '.consumerfinance.gov'],['_trackPageview']];
        (function(d,t){var g=d.createElement(t),s=d.getElementsByTagName(t)[0];
        g.src=('https:'==location.protocol?'//ssl':'//www')+'.google-analytics.com/ga.js';
        s.parentNode.insertBefore(g,s)}(document,'script'));
    </script> 

    <!-- GOOGLE TAG MANAGER -->
    <noscript><iframe src="//www.googletagmanager.com/ns.html?id=GTM-KSMF3R"
    height="0" width="0" style="display:none;visibility:hidden"></iframe></noscript>
    <script>(function(w,d,s,l,i){w[l]=w[l]||[];w[l].push({'gtm.start':
    new Date().getTime(),event:'gtm.js'});var f=d.getElementsByTagName(s)[0],
    j=d.createElement(s),dl=l!='dataLayer'?'&l='+l:'';j.async=true;j.src=
    '//www.googletagmanager.com/gtm.js?id='+i+dl;f.parentNode.insertBefore(j,f);
    })(window,document,'script','dataLayer','GTM-KSMF3R');</script>
    <!-- /GOOGLE TAG MANAGER -->

<!--
    =================
    Begin page source
    =================
-->

<header class="header" role="banner">
    <div class="wrapper">
        <h1 class="demo-col-12 demo-logo">cfgov-refresh</h1>
    </div>
</header>

<main class="content" id="main" role="main">

    <!-- .content_bar must come after .content_hero but before .content_wrapper -->
    <div class="content_bar"></div>

    <div class="wrapper content_wrapper">
        <div class="content_main">
            <div class="demo-cols">

                <div class="demo-spaced demo-col-6">

                    <section>
                        <div class="demo-spaced">
                            <h1 class="h2">
                                Getting started
                            </h1>
                        </div>

                        <div class="padded-container">
                            <div class="padded-container_body">
                                <ul class="list list__unstyled">
                                    <li>
                                        <a class="list_link" href="https://github.com/cfpb/cfgov-refresh">GitHub repository</a>
                                    </li>
                                    <li>
                                        <a class="list_link" href="README.md">README.md</a>
                                    </li>
                                </ul>
                            </div>
                        </div>
                    </section>

                    <section>
                        <div class="demo-spaced">
                            <h1 class="h2">
                                Pattern library
                            </h1>
                        </div>

                        <div class="padded-container">
                            <div class="padded-container_body">
                                <ul class="list list__unstyled">
                                    <li>
                                        <a class="list_link" href="docs/blog-docs/">Blog docs</a>
                                    </li>
                                    <li class="list_item list_item__spaced">
                                        <a class="list_link" href="docs/cf-enhancements/">CF enhancements</a>
                                    </li>
                                    <li>
                                        <a class="list_link" href="docs/layout/">Layout</a>
                                    </li>
                                    <li>
                                        <a class="list_link" href="docs/nav-secondary/">Nav-secondary</a>
                                    </li>
                                    <li>
                                        <a class="list_link" href="docs/media-object/">Media object</a>
                                    </li>
                                    <li>
                                        <a class="list_link" href="docs/media/">Media</a>
                                    </li>
                                    <li>
                                        <a class="list_link" href="docs/meta/">Meta</a>
                                    </li>
                                    <li>
                                        <a class="list_link" href="docs/misc/">Misc</a>
                                    </li>
                                    <li>
                                        <a class="list_link" href="docs/post/">Post</a>
                                    </li>
                                    <li>
                                        <a class="list_link" href="docs/summary/">Summary</a>
                                    </li>
                                </ul>
                            </div>
                        </div>

                    </section><!-- END Pattern library section -->

                </div><!-- END Getting started / Pattern library section -->

                <section class="demo-spaced demo-col-6">

                    <div class="demo-spaced">
                        <h1 class="h2">
                            Section templates
                        </h1>
                    </div>

                    <div class="padded-container">
                        <div class="padded-container_body">
                            <ul class="list list__unstyled">
                                <li>
                                    <span class="demo-file-name">
                                        <b>blog/</b>index.html
                                    </span>
                                    <a class="demo-sheer-link"
                                       href="blog/">
                                        view in Sheer
                                        <span class="cf-icon cf-icon-external-link"></span>
                                    </a>
                                </li>
                                <li>
                                    <span class="demo-file-name">
                                        <b>blog/</b>_post.html
                                    </span>
                                    <a class="demo-sheer-link"
                                       href="blog/spring-2014-rulemaking-agenda">
                                        view in Sheer
                                        <span class="cf-icon cf-icon-external-link"></span>
                                    </a>
                                </li>
                            </ul>
                        </div>
                    </div><!-- END .padded-container -->

                    <div class="padded-container">
                        <div class="padded-container_body">
                            <ul class="list list__unstyled">
                                <li>
                                    <span class="demo-file-name">
                                        <b>newsroom/</b>index.html
                                    </span>
                                    <a class="demo-sheer-link"
                                       href="newsroom/">
                                        view in Sheer
                                        <span class="cf-icon cf-icon-external-link"></span>
                                    </a>
                                </li>
                                <li>
                                    <span class="demo-file-name">
                                        <b>newsroom/</b>_post.html
                                    </span>
                                    <a class="demo-sheer-link"
                                       href="newsroom/cfpb-takes-action-against-realtysouth-for-mortgage-disclosure-violations">
                                        view in Sheer
                                        <span class="cf-icon cf-icon-external-link"></span>
                                    </a>
                                </li>
                                <li>
                                    <span class="demo-file-name">
                                        <b>newsroom/</b>press-resources/index.html
                                    </span>
                                    <a class="demo-sheer-link"
                                       href="newsroom/press-resources/">
                                        view in Sheer
                                        <span class="cf-icon cf-icon-external-link"></span>
                                    </a>
                                </li>
                            </ul>

                        </div>
                    </div><!-- END .padded-container -->

                    <div class="padded-container">
                        <div class="padded-container_body">
                            <ul class="list list__unstyled">
                                <li>
                                    <span class="demo-file-name">
                                        <b>contact-us/</b>index.html
                                    </span>
                                    <a class="demo-sheer-link"
                                       href="contact-us/">
                                        view in Sheer
                                        <span class="cf-icon cf-icon-external-link"></span>
                                    </a>
                                </li>
                            </ul>
                        </div>
                    </div><!-- END .padded-container -->

                    <div class="padded-container">
                        <div class="padded-container_body">
                            <ul class="list list__unstyled">
                                <li>
                                    <span class="demo-file-name">
                                        <b>the-bureau/</b>index.html
                                    </span>
                                    <a class="demo-sheer-link"
                                       href="the-bureau/">
                                        view in Sheer
                                        <span class="cf-icon cf-icon-external-link"></span>
                                    </a>
                                </li>
                                <li>
                                    <span class="demo-file-name">
                                        <b>the-bureau/</b>about-rich-cordray/
                                    </span>
                                    <a class="demo-sheer-link"
                                       href="the-bureau/about-rich-cordray/">
                                        view in Sheer
                                        <span class="cf-icon cf-icon-external-link"></span>
                                    </a>
                                </li>
                                <li>
                                    <span class="demo-file-name">
                                        <b>the-bureau/</b>about-steve-antonakes/
                                    </span>
                                    <a class="demo-sheer-link"
                                       href="the-bureau/about-steve-antonakes/">
                                        view in Sheer
                                        <span class="cf-icon cf-icon-external-link"></span>
                                    </a>
                                </li>
                                <li>
                                    <span class="demo-file-name">
                                        <b>the-bureau/</b>bureau-structure/
                                    </span>
                                    <a class="demo-sheer-link"
                                       href="the-bureau/bureau-structure/">
                                        view in Sheer
                                        <span class="cf-icon cf-icon-external-link"></span>
                                    </a>
                                </li>
                            </ul>
                        </div>
                    </div><!-- END .padded-container -->

                    <div class="padded-container">
                        <div class="padded-container_body">
                            <ul class="list list__unstyled">
                                <li>
                                    <span class="demo-file-name">
                                        <b>govdelivery-subscribe/</b>success
                                    </span>
                                    <a class="demo-sheer-link"
                                       href="govdelivery-subscribe/success/">
                                        view in Sheer
                                        <span class="cf-icon cf-icon-external-link"></span>
                                    </a>
                                </li>
                                <li>
                                    <span class="demo-file-name">
                                        <b>govdelivery-subscribe/</b>error
                                    </span>
                                    <a class="demo-sheer-link"
                                       href="govdelivery-subscribe/error/">
                                        view in Sheer
                                        <span class="cf-icon cf-icon-external-link"></span>
                                    </a>
                                </li>
                                <li>
                                    <span class="demo-file-name">
                                        <b>govdelivery-subscribe/</b>server-error
                                    </span>
                                    <a class="demo-sheer-link"
                                       href="govdelivery-subscribe/server-error/">
                                        view in Sheer
                                        <span class="cf-icon cf-icon-external-link"></span>
                                    </a>
                                </li>
                            </ul>
                            <p class="short-desc">
                                Status pages for GovDelivery subscriptions
                            </p>
                        </div>
                    </div><!-- END .padded-container -->

                </section><!-- END Templates section -->

            </div><!-- END .demo-cols -->
        </div><!-- END .content_main -->
    </div><!-- END .content_wrapper -->

</main><!-- END .content -->

<footer class="footer" role="contentinfo">
</footer>

<script src="static/js/main.min.js"></script>
=======
{% block javascript %}
>>>>>>> daae09b2
<script>
    $(document).ready(function() {
        // Hide Sheer links if this is being viewed on GitHub pages.
        if ( window.location.host.indexOf('.github.io') >= 0 ) {
            $('.demo-sheer-link').hide();
        }
    });
</script>
{% endblock %}<|MERGE_RESOLUTION|>--- conflicted
+++ resolved
@@ -30,331 +30,7 @@
 
 {% endblock content %}
 
-<<<<<<< HEAD
-<!--[if lt IE 9]>
-    <script src="static/vendor/html5shiv/html5shiv-printshiv.min.js"></script>
-<![endif]-->
-
-    <script>
-        // Confirm availability of JS and remove no-js class from html
-        var docElement = document.documentElement;
-        docElement.className = docElement.className.replace(/(^|\s)no-js(\s|$)/, '$1$2');
-    </script>
-
-</head>
-
-<body>
-
-<!--
-    =========
-    Analytics
-    =========
-    We are double tagging with classic analytics and tag manager so that we can
-    test any differences between the two.
--->
-
-    <!-- CLASSIC ANALYTICS -->
-    <script>
-        var _gaq=[['_setAccount','UA-20466645-3'],['_setDomainName', '.consumerfinance.gov'],['_trackPageview']];
-        (function(d,t){var g=d.createElement(t),s=d.getElementsByTagName(t)[0];
-        g.src=('https:'==location.protocol?'//ssl':'//www')+'.google-analytics.com/ga.js';
-        s.parentNode.insertBefore(g,s)}(document,'script'));
-    </script> 
-
-    <!-- GOOGLE TAG MANAGER -->
-    <noscript><iframe src="//www.googletagmanager.com/ns.html?id=GTM-KSMF3R"
-    height="0" width="0" style="display:none;visibility:hidden"></iframe></noscript>
-    <script>(function(w,d,s,l,i){w[l]=w[l]||[];w[l].push({'gtm.start':
-    new Date().getTime(),event:'gtm.js'});var f=d.getElementsByTagName(s)[0],
-    j=d.createElement(s),dl=l!='dataLayer'?'&l='+l:'';j.async=true;j.src=
-    '//www.googletagmanager.com/gtm.js?id='+i+dl;f.parentNode.insertBefore(j,f);
-    })(window,document,'script','dataLayer','GTM-KSMF3R');</script>
-    <!-- /GOOGLE TAG MANAGER -->
-
-<!--
-    =================
-    Begin page source
-    =================
--->
-
-<header class="header" role="banner">
-    <div class="wrapper">
-        <h1 class="demo-col-12 demo-logo">cfgov-refresh</h1>
-    </div>
-</header>
-
-<main class="content" id="main" role="main">
-
-    <!-- .content_bar must come after .content_hero but before .content_wrapper -->
-    <div class="content_bar"></div>
-
-    <div class="wrapper content_wrapper">
-        <div class="content_main">
-            <div class="demo-cols">
-
-                <div class="demo-spaced demo-col-6">
-
-                    <section>
-                        <div class="demo-spaced">
-                            <h1 class="h2">
-                                Getting started
-                            </h1>
-                        </div>
-
-                        <div class="padded-container">
-                            <div class="padded-container_body">
-                                <ul class="list list__unstyled">
-                                    <li>
-                                        <a class="list_link" href="https://github.com/cfpb/cfgov-refresh">GitHub repository</a>
-                                    </li>
-                                    <li>
-                                        <a class="list_link" href="README.md">README.md</a>
-                                    </li>
-                                </ul>
-                            </div>
-                        </div>
-                    </section>
-
-                    <section>
-                        <div class="demo-spaced">
-                            <h1 class="h2">
-                                Pattern library
-                            </h1>
-                        </div>
-
-                        <div class="padded-container">
-                            <div class="padded-container_body">
-                                <ul class="list list__unstyled">
-                                    <li>
-                                        <a class="list_link" href="docs/blog-docs/">Blog docs</a>
-                                    </li>
-                                    <li class="list_item list_item__spaced">
-                                        <a class="list_link" href="docs/cf-enhancements/">CF enhancements</a>
-                                    </li>
-                                    <li>
-                                        <a class="list_link" href="docs/layout/">Layout</a>
-                                    </li>
-                                    <li>
-                                        <a class="list_link" href="docs/nav-secondary/">Nav-secondary</a>
-                                    </li>
-                                    <li>
-                                        <a class="list_link" href="docs/media-object/">Media object</a>
-                                    </li>
-                                    <li>
-                                        <a class="list_link" href="docs/media/">Media</a>
-                                    </li>
-                                    <li>
-                                        <a class="list_link" href="docs/meta/">Meta</a>
-                                    </li>
-                                    <li>
-                                        <a class="list_link" href="docs/misc/">Misc</a>
-                                    </li>
-                                    <li>
-                                        <a class="list_link" href="docs/post/">Post</a>
-                                    </li>
-                                    <li>
-                                        <a class="list_link" href="docs/summary/">Summary</a>
-                                    </li>
-                                </ul>
-                            </div>
-                        </div>
-
-                    </section><!-- END Pattern library section -->
-
-                </div><!-- END Getting started / Pattern library section -->
-
-                <section class="demo-spaced demo-col-6">
-
-                    <div class="demo-spaced">
-                        <h1 class="h2">
-                            Section templates
-                        </h1>
-                    </div>
-
-                    <div class="padded-container">
-                        <div class="padded-container_body">
-                            <ul class="list list__unstyled">
-                                <li>
-                                    <span class="demo-file-name">
-                                        <b>blog/</b>index.html
-                                    </span>
-                                    <a class="demo-sheer-link"
-                                       href="blog/">
-                                        view in Sheer
-                                        <span class="cf-icon cf-icon-external-link"></span>
-                                    </a>
-                                </li>
-                                <li>
-                                    <span class="demo-file-name">
-                                        <b>blog/</b>_post.html
-                                    </span>
-                                    <a class="demo-sheer-link"
-                                       href="blog/spring-2014-rulemaking-agenda">
-                                        view in Sheer
-                                        <span class="cf-icon cf-icon-external-link"></span>
-                                    </a>
-                                </li>
-                            </ul>
-                        </div>
-                    </div><!-- END .padded-container -->
-
-                    <div class="padded-container">
-                        <div class="padded-container_body">
-                            <ul class="list list__unstyled">
-                                <li>
-                                    <span class="demo-file-name">
-                                        <b>newsroom/</b>index.html
-                                    </span>
-                                    <a class="demo-sheer-link"
-                                       href="newsroom/">
-                                        view in Sheer
-                                        <span class="cf-icon cf-icon-external-link"></span>
-                                    </a>
-                                </li>
-                                <li>
-                                    <span class="demo-file-name">
-                                        <b>newsroom/</b>_post.html
-                                    </span>
-                                    <a class="demo-sheer-link"
-                                       href="newsroom/cfpb-takes-action-against-realtysouth-for-mortgage-disclosure-violations">
-                                        view in Sheer
-                                        <span class="cf-icon cf-icon-external-link"></span>
-                                    </a>
-                                </li>
-                                <li>
-                                    <span class="demo-file-name">
-                                        <b>newsroom/</b>press-resources/index.html
-                                    </span>
-                                    <a class="demo-sheer-link"
-                                       href="newsroom/press-resources/">
-                                        view in Sheer
-                                        <span class="cf-icon cf-icon-external-link"></span>
-                                    </a>
-                                </li>
-                            </ul>
-
-                        </div>
-                    </div><!-- END .padded-container -->
-
-                    <div class="padded-container">
-                        <div class="padded-container_body">
-                            <ul class="list list__unstyled">
-                                <li>
-                                    <span class="demo-file-name">
-                                        <b>contact-us/</b>index.html
-                                    </span>
-                                    <a class="demo-sheer-link"
-                                       href="contact-us/">
-                                        view in Sheer
-                                        <span class="cf-icon cf-icon-external-link"></span>
-                                    </a>
-                                </li>
-                            </ul>
-                        </div>
-                    </div><!-- END .padded-container -->
-
-                    <div class="padded-container">
-                        <div class="padded-container_body">
-                            <ul class="list list__unstyled">
-                                <li>
-                                    <span class="demo-file-name">
-                                        <b>the-bureau/</b>index.html
-                                    </span>
-                                    <a class="demo-sheer-link"
-                                       href="the-bureau/">
-                                        view in Sheer
-                                        <span class="cf-icon cf-icon-external-link"></span>
-                                    </a>
-                                </li>
-                                <li>
-                                    <span class="demo-file-name">
-                                        <b>the-bureau/</b>about-rich-cordray/
-                                    </span>
-                                    <a class="demo-sheer-link"
-                                       href="the-bureau/about-rich-cordray/">
-                                        view in Sheer
-                                        <span class="cf-icon cf-icon-external-link"></span>
-                                    </a>
-                                </li>
-                                <li>
-                                    <span class="demo-file-name">
-                                        <b>the-bureau/</b>about-steve-antonakes/
-                                    </span>
-                                    <a class="demo-sheer-link"
-                                       href="the-bureau/about-steve-antonakes/">
-                                        view in Sheer
-                                        <span class="cf-icon cf-icon-external-link"></span>
-                                    </a>
-                                </li>
-                                <li>
-                                    <span class="demo-file-name">
-                                        <b>the-bureau/</b>bureau-structure/
-                                    </span>
-                                    <a class="demo-sheer-link"
-                                       href="the-bureau/bureau-structure/">
-                                        view in Sheer
-                                        <span class="cf-icon cf-icon-external-link"></span>
-                                    </a>
-                                </li>
-                            </ul>
-                        </div>
-                    </div><!-- END .padded-container -->
-
-                    <div class="padded-container">
-                        <div class="padded-container_body">
-                            <ul class="list list__unstyled">
-                                <li>
-                                    <span class="demo-file-name">
-                                        <b>govdelivery-subscribe/</b>success
-                                    </span>
-                                    <a class="demo-sheer-link"
-                                       href="govdelivery-subscribe/success/">
-                                        view in Sheer
-                                        <span class="cf-icon cf-icon-external-link"></span>
-                                    </a>
-                                </li>
-                                <li>
-                                    <span class="demo-file-name">
-                                        <b>govdelivery-subscribe/</b>error
-                                    </span>
-                                    <a class="demo-sheer-link"
-                                       href="govdelivery-subscribe/error/">
-                                        view in Sheer
-                                        <span class="cf-icon cf-icon-external-link"></span>
-                                    </a>
-                                </li>
-                                <li>
-                                    <span class="demo-file-name">
-                                        <b>govdelivery-subscribe/</b>server-error
-                                    </span>
-                                    <a class="demo-sheer-link"
-                                       href="govdelivery-subscribe/server-error/">
-                                        view in Sheer
-                                        <span class="cf-icon cf-icon-external-link"></span>
-                                    </a>
-                                </li>
-                            </ul>
-                            <p class="short-desc">
-                                Status pages for GovDelivery subscriptions
-                            </p>
-                        </div>
-                    </div><!-- END .padded-container -->
-
-                </section><!-- END Templates section -->
-
-            </div><!-- END .demo-cols -->
-        </div><!-- END .content_main -->
-    </div><!-- END .content_wrapper -->
-
-</main><!-- END .content -->
-
-<footer class="footer" role="contentinfo">
-</footer>
-
-<script src="static/js/main.min.js"></script>
-=======
 {% block javascript %}
->>>>>>> daae09b2
 <script>
     $(document).ready(function() {
         // Hide Sheer links if this is being viewed on GitHub pages.
