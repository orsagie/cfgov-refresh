/* ==========================================================================
   cfgov-refresh
   footer
   ========================================================================== */

/* topdoc
  name: CF.gov site-wide footer
  family: cfgov-footer
  patterns:
    - notes:
        - "For the markup please see _layouts/footer.html."
  tags:
    - cfgov-footer
*/

.footer {
    // Adding an extra 5px to the top to account for the absolute positioned
    // social media icons.
    padding-top: unit(50px / @base-font-size-px, em);
    // There is a 10px margin-bottom on the  last .footer_list li's, plus the
    // 50px bottom padding = 60px of total padding at the bottom of the footer.
    padding-bottom: unit(50px / @base-font-size-px, em);
    border-top: 10px solid @green;
    background: @gray-5;

    &_share-icon-list {
        margin-top: unit(@grid_gutter-width / @base-font-size-px, em);
        .list__horizontal();

        .respond-to-min(@tablet-min,{
            margin-bottom: 0;
        });

        .respond-to-min(@desktop-min, {
            margin-top: 0;
            position: absolute;
            // Aligns with the baseline of .footer_nav-list text.
            top: -9px;
            right: 0;
        });
    }

    &_nav-list {
        .list__links();

        .list_link {
            font-size: unit(18px / @base-font-size-px, em);
            .u-link__colors(@black);

            .respond-to-min(@tablet-min, {
                margin-right: 1em;

                .webfont-regular();
                .u-link__hover-border();
            });

            .respond-to-min(@desktop-min, {
                margin-right: unit(@grid_gutter-width / 22px, em);
                font-size: unit(20px / @base-font-size-px, em);
            });
        }
<<<<<<< HEAD

        .list_link.list_link__disabled {
            border-bottom: 1px dotted;

            .respond-to-min(@desktop-min, {
                .u-link__no-border();
            });
        }
=======
>>>>>>> 5c9dfc9e
    }

    &_list {
        .list__links();

        .list_link {
            .u-link__colors(@darkgray);
            border-bottom: 1px dotted;
        }
    }

    &_long-list {
        .list__unstyled();

        .respond-to-max(@mobile-max, {
            margin-bottom: unit(10px / @base-font-size-px, em);
            .list__spaced();

            &:first-child {
                margin-bottom: unit(24px / @base-font-size-px, em);
            }
        });

        .respond-to-min(@tablet-min, {
            .list__horizontal();

            &:first-child {
                margin-bottom: 0;
            }
        });

        .list_item {
            .respond-to-min(@tablet-min, {
                margin-right: @grid_gutter-width - 4px;
                margin-bottom: unit(10px / @base-font-size-px, em);
            });
        }

        .list_link {
            .webfont-regular();
            .u-link__colors(@black);
            .u-link__hover-border();
        }

    }

    &-pre {
        position: relative;
        margin-bottom: unit(45px / @base-font-size-px, em);

        .footer_top-button {
            display: block;
            width: 90%;
            max-width: 350px;
            // There's a standard margin between the top
            // of the footer and the links. The button comes between
            // that margin in the wireframes.
            margin: -2em auto 2em;

            .cf-icon-arrow-up {
                padding-left: 1em;
            }
        }

        .footer_nav-list {
            margin-bottom: 0;
        }

        .respond-to-min(@tablet-min, {
            padding-bottom: unit(@grid_gutter-width / @base-font-size-px, em);
            margin-bottom: unit(@grid_gutter-width / @base-font-size-px, em);
            border-bottom: 1px solid @gray-50;

            .footer_top-button {
                display: none;
            }

            .footer_nav-list {
                .list__horizontal();

                .list_item {
                    margin-bottom: 0;
                }

            }
        });
    }

    &-middle-left {
        .footer_list {
            margin: 0;
        }

        .respond-to-min(@tablet-min {
            .grid_column(8);
            border-right: 1px solid @gray-50;

            .footer_col {
                .grid_column(6);
            }
        });

    }

    &-middle-right {
        .respond-to-min(@tablet-min {
            .grid_column(4);

            .footer_list {
                padding-left: @grid_gutter-width;
                padding-right: @grid_gutter-width;
            }
        });
    }

    &-post {
        .respond-to-min(@tablet-min {
            padding-top: unit(@grid_gutter-width / @base-font-size-px, em);
            margin-top: unit(@grid_gutter-width / @base-font-size-px, em);
            border-top: 1px solid @gray-50;

        });

        .footer_official-website {
            .short-desc();
            padding-left: 37px; //22px flag + 15px spacing
            background: url('../img/us-flag_22x13.png') no-repeat 0 4px;

            // This media query is to keep 'United States Government'
            // on one line.
            .respond-to-max(479px, {
                max-width: 220px;
            });

            .respond-to-dpi(2, {
                background-image: url('../img/us-flag_44x26.png');
                background-size: 22px;
            });
        }
    }
}


/* topdoc
    name: EOF
    eof: true
*/<|MERGE_RESOLUTION|>--- conflicted
+++ resolved
@@ -59,7 +59,6 @@
                 font-size: unit(20px / @base-font-size-px, em);
             });
         }
-<<<<<<< HEAD
 
         .list_link.list_link__disabled {
             border-bottom: 1px dotted;
@@ -68,8 +67,6 @@
                 .u-link__no-border();
             });
         }
-=======
->>>>>>> 5c9dfc9e
     }
 
     &_list {
