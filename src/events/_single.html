<<<<<<< HEAD
{% extends 'layout-2-1-bleedbar.html' %}
{% import '_vars-events.html' as vars with context %}
=======
{% extends "layout-2-1-bleedbar.html" %}
{% import "_vars-events.html" as vars with context %}
{% set event_state = when( event.beginning_time.date, event.ending_time.date ) %}
>>>>>>> 8b6f2b45

{% block title -%}
    {{ event.title }}
{%- endblock %}

{% block desc -%}
    {{ event.excerpt|striptags }}
{%- endblock %}

{% block og_type -%}
    article
{%- endblock %}

{% block og_article_prefix -%}
    article: http://ogp.me/ns/article#
{%- endblock %}

{% block og_article_author -%}
    <meta property="article:author" content="https://www.facebook.com/CFPB">
{%- endblock %}

{% block content_main %}
<<<<<<< HEAD
    {% import '_event.html' as article with context %}
    {{ article.render(event, vars.path) }}
=======
    {% import "_event.html" as article with context %}
    {{ article.render(event, vars.path, event_state) }}
>>>>>>> 8b6f2b45

    {% from '_event-post-macros.html' import event_agenda as event_agenda %}
    {{ event_agenda(event) }}

    <div class="event-footer">
        {% if event_state != 'past' %}
        <p class="event-footer_banner">
            <span class="event-footer_banner-message h4">This event requires an RSVP. Reserve your spot here: </span>
            <a href="mailto:reserve@cfpb.gov?subject=Event RSVP&body=To RSVP, please fill in your first and last name below and send this email.%0D%0A%0D%0AFirst name:%0D%0ALast name:" class="btn">
                <span class="btn_icon__left cf-icon cf-icon-email-social"></span>
                 reserve@cfpb.gov</a>
        </p>
        {% endif %}
        <div class="content-l">
            <section class="content-l_col content-l_col-1-2 event-footer_col">
                <h3 class="h4 u-mb5">Downloads</h3>
                <!-- TDOD: Replace with real download link -->
                <a href="#" class="event-footer_link">Download event PDF <span class="cf-icon cf-icon-pdf"></span></a>
            </section>
            <section class="content-l_col content-l_col-1-2 event-footer_col">
                <h3 class="h4 u-mb5">Do you have event questions?</h3>
                <a href="mailto:reserve@cfpb.gov?subject=Event Question&body=Please include your question and fill in your first and last name below and send this email.%0D%0A%0D%0AQuestion:%0D%0AFirst name:%0D%0ALast name:" class="event-footer_link"><span class="cf-icon cf-icon-email-social"></span> reserve@cfpb.gov</a>
            </section>
        </div>
    </div>
{% endblock %}

{% block content_sidebar %}
    <section class="block block__flush-top">
        {% import 'related-posts.html' as related_posts with context %}
        {{ related_posts.render(event) }}
    </section>
    <section class="block">
        <h1 class="header-slug">
            <span class="header-slug_inner">
                Stay informed
            </span>
        </h1>
        <div class="block block__sub block__flush-top">
            <p class="short-desc">
                Subscribe to our email newsletter. We will update you on new blogs.
            </p>
            {% import 'macros/subscribe.html' as subscribe with context %}
            {{ subscribe.render('USCFPB_93') }}
        </div>
        <div class="block block__sub">
            {% import 'rss.html' as rss %}
            {{ rss.render(vars.rss_path) }}
        </div>
    </section>
    <section class="block">
        {%- import 'related-links.html' as related_links -%}
        {{- related_links.render([
            [
                '/the-bureau/',
                'About us'
            ],
            [
                '/contact-us/',
                'Contact us'
            ],
        ]) -}}
    </section>
{% endblock %}<|MERGE_RESOLUTION|>--- conflicted
+++ resolved
@@ -1,11 +1,6 @@
-<<<<<<< HEAD
 {% extends 'layout-2-1-bleedbar.html' %}
 {% import '_vars-events.html' as vars with context %}
-=======
-{% extends "layout-2-1-bleedbar.html" %}
-{% import "_vars-events.html" as vars with context %}
 {% set event_state = when( event.beginning_time.date, event.ending_time.date ) %}
->>>>>>> 8b6f2b45
 
 {% block title -%}
     {{ event.title }}
@@ -28,13 +23,8 @@
 {%- endblock %}
 
 {% block content_main %}
-<<<<<<< HEAD
     {% import '_event.html' as article with context %}
-    {{ article.render(event, vars.path) }}
-=======
-    {% import "_event.html" as article with context %}
     {{ article.render(event, vars.path, event_state) }}
->>>>>>> 8b6f2b45
 
     {% from '_event-post-macros.html' import event_agenda as event_agenda %}
     {{ event_agenda(event) }}
