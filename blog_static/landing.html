--- conflicted
+++ resolved
@@ -244,18 +244,10 @@
                                             Topics
                                         </label>
                                         <!-- <input type="text" name="filter_tags" value=""> -->
-<<<<<<< HEAD
-                                        <select
-                                            class="chosen-select"
-                                            id="filter_tags"
-                                            name="filter_tags"
-                                            multiple
-                                            data-placeholder="Select an option">
-=======
-                                        <select id="filter_tags"
+                                        <select class="chosen-select"
+                                                id="filter_tags"
                                                 name="filter_tags"
                                                 multiple>
->>>>>>> 82afe828
                                             <option value="tag1">Tag 1</option>
                                             <option value="tag2">Tag 2</option>
                                             <option value="tag3">Tag 3</option>
@@ -269,18 +261,10 @@
                                             Author
                                         </label>
                                         <!-- <input type="text" name="filter_author" value=""> -->
-<<<<<<< HEAD
-                                        <select
-                                            class="chosen-select"
-                                            id="filter_author"
-                                            name="filter_author"
-                                            multiple
-                                            data-placeholder="Select an option">
-=======
-                                        <select id="filter_author"
+                                        <select class="chosen-select"
+                                                id="filter_author"
                                                 name="filter_author"
                                                 multiple>
->>>>>>> 82afe828
                                             <option value="author1">Author 1</option>
                                             <option value="author2">Author 2</option>
                                             <option value="author3">Author 3</option>
