--- conflicted
+++ resolved
@@ -618,7 +618,7 @@
     Dolor
 &lt;/label&gt;</code></pre>
             <form action="http://codepen.io/pen/define" method="POST" target="_blank" class="docs-pattern_footer-edit">
-              <input type="hidden" name="data" value="{&amp;quot;css&amp;quot;:&amp;quot;body { padding: 1em; }&amp;quot;,&amp;quot;css_external&amp;quot;:&amp;quot;http://cfpb.github.io/cfgov-refresh/static/css/main.css&amp;quot;,&amp;quot;html&amp;quot;:&amp;quot;\n&lt;label class=\&amp;quot;form-label\&amp;quot;\n       for=\&amp;quot;custom-input_checkbox-lorem\&amp;quot;&gt;\n    &lt;input class=\&amp;quot;custom-input\&amp;quot;\n           id=\&amp;quot;custom-input_checkbox-lorem\&amp;quot;\n           type=\&amp;quot;checkbox\&amp;quot;\n           name=\&amp;quot;checkboxes-styled\&amp;quot;\n           value=\&amp;quot;lorem\&amp;quot;&gt;\n    Lorem\n&lt;/label&gt;\n&lt;br&gt;\n&lt;label class=\&amp;quot;form-label\&amp;quot;\n       for=\&amp;quot;custom-input_checkbox-ipsum\&amp;quot;&gt;\n    &lt;input class=\&amp;quot;custom-input\&amp;quot;\n           id=\&amp;quot;custom-input_checkbox-ipsum\&amp;quot;\n           type=\&amp;quot;checkbox\&amp;quot;\n           name=\&amp;quot;checkboxes-styled\&amp;quot;\n           value=\&amp;quot;ipsum\&amp;quot;&gt;\n    Ipsum\n&lt;/label&gt;\n&lt;br&gt;\n&lt;label class=\&amp;quot;form-label\&amp;quot;\n       for=\&amp;quot;custom-input_checkbox-dolor\&amp;quot;&gt;\n    &lt;input class=\&amp;quot;custom-input\&amp;quot;\n           id=\&amp;quot;custom-input_checkbox-dolor\&amp;quot;\n           type=\&amp;quot;checkbox\&amp;quot;\n           name=\&amp;quot;checkboxes-styled\&amp;quot;\n           value=\&amp;quot;dolor\&amp;quot;&gt;\n    Dolor\n&lt;/label&gt;\n&amp;quot;}">
+              <input type="hidden" name="data" value="{&amp;quot;css&amp;quot;:&amp;quot;body { padding: 1em; }&amp;quot;,&amp;quot;css_external&amp;quot;:&amp;quot;http://cfpb.github.io/cfgov-refresh/static/css/main.css&amp;quot;,&amp;quot;html&amp;quot;:&amp;quot;\n&lt;label for=\&amp;quot;custom-input_checkbox-lorem\&amp;quot;&gt;\n    &lt;input class=\&amp;quot;custom-input\&amp;quot;\n           id=\&amp;quot;custom-input_checkbox-lorem\&amp;quot;\n           type=\&amp;quot;checkbox\&amp;quot;\n           name=\&amp;quot;checkboxes-styled\&amp;quot;\n           value=\&amp;quot;lorem\&amp;quot;&gt;\n    Lorem\n&lt;/label&gt;\n&lt;br&gt;\n&lt;label for=\&amp;quot;custom-input_checkbox-ipsum\&amp;quot;&gt;\n    &lt;input class=\&amp;quot;custom-input\&amp;quot;\n           id=\&amp;quot;custom-input_checkbox-ipsum\&amp;quot;\n           type=\&amp;quot;checkbox\&amp;quot;\n           name=\&amp;quot;checkboxes-styled\&amp;quot;\n           value=\&amp;quot;ipsum\&amp;quot;&gt;\n    Ipsum\n&lt;/label&gt;\n&lt;br&gt;\n&lt;label for=\&amp;quot;custom-input_checkbox-dolor\&amp;quot;&gt;\n    &lt;input class=\&amp;quot;custom-input\&amp;quot;\n           id=\&amp;quot;custom-input_checkbox-dolor\&amp;quot;\n           type=\&amp;quot;checkbox\&amp;quot;\n           name=\&amp;quot;checkboxes-styled\&amp;quot;\n           value=\&amp;quot;dolor\&amp;quot;&gt;\n    Dolor\n&lt;/label&gt;\n&amp;quot;}">
               <input type="submit" value="edit on codepen.io" class="docs-pattern_footer-edit-btn">
             </form>
             <ul class="docs-codenotes">
@@ -693,7 +693,7 @@
     Dolor
 &lt;/label&gt;</code></pre>
             <form action="http://codepen.io/pen/define" method="POST" target="_blank" class="docs-pattern_footer-edit">
-              <input type="hidden" name="data" value="{&amp;quot;css&amp;quot;:&amp;quot;body { padding: 1em; }&amp;quot;,&amp;quot;css_external&amp;quot;:&amp;quot;http://cfpb.github.io/cfgov-refresh/static/css/main.css&amp;quot;,&amp;quot;html&amp;quot;:&amp;quot;\n&lt;label class=\&amp;quot;form-label\&amp;quot;\n       for=\&amp;quot;custom-input_radio-lorem\&amp;quot;&gt;\n    &lt;input class=\&amp;quot;custom-input\&amp;quot;\n           id=\&amp;quot;custom-input_radio-lorem\&amp;quot;\n           type=\&amp;quot;radio\&amp;quot;\n           name=\&amp;quot;radios-styled\&amp;quot;\n           value=\&amp;quot;lorem\&amp;quot;&gt;\n    Lorem\n&lt;/label&gt;\n&lt;br&gt;\n&lt;label class=\&amp;quot;form-label\&amp;quot;\n       for=\&amp;quot;custom-input_radio-ipsum\&amp;quot;&gt;\n    &lt;input class=\&amp;quot;custom-input\&amp;quot;\n           id=\&amp;quot;custom-input_radio-ipsum\&amp;quot;\n           type=\&amp;quot;radio\&amp;quot;\n           name=\&amp;quot;radios-styled\&amp;quot;\n           value=\&amp;quot;ipsum\&amp;quot;&gt;\n    Ipsum\n&lt;/label&gt;\n&lt;br&gt;\n&lt;label class=\&amp;quot;form-label\&amp;quot;\n       for=\&amp;quot;custom-input_radio-dolor\&amp;quot;&gt;\n    &lt;input class=\&amp;quot;custom-input\&amp;quot;\n           id=\&amp;quot;custom-input_radio-dolor\&amp;quot;\n           type=\&amp;quot;radio\&amp;quot;\n           name=\&amp;quot;radios-styled\&amp;quot;\n           value=\&amp;quot;dolor\&amp;quot;&gt;\n    Dolor\n&lt;/label&gt;\n&amp;quot;}">
+              <input type="hidden" name="data" value="{&amp;quot;css&amp;quot;:&amp;quot;body { padding: 1em; }&amp;quot;,&amp;quot;css_external&amp;quot;:&amp;quot;http://cfpb.github.io/cfgov-refresh/static/css/main.css&amp;quot;,&amp;quot;html&amp;quot;:&amp;quot;\n&lt;label for=\&amp;quot;custom-input_radio-lorem\&amp;quot;&gt;\n    &lt;input class=\&amp;quot;custom-input\&amp;quot;\n           id=\&amp;quot;custom-input_radio-lorem\&amp;quot;\n           type=\&amp;quot;radio\&amp;quot;\n           name=\&amp;quot;radios-styled\&amp;quot;\n           value=\&amp;quot;lorem\&amp;quot;&gt;\n    Lorem\n&lt;/label&gt;\n&lt;br&gt;\n&lt;label for=\&amp;quot;custom-input_radio-ipsum\&amp;quot;&gt;\n    &lt;input class=\&amp;quot;custom-input\&amp;quot;\n           id=\&amp;quot;custom-input_radio-ipsum\&amp;quot;\n           type=\&amp;quot;radio\&amp;quot;\n           name=\&amp;quot;radios-styled\&amp;quot;\n           value=\&amp;quot;ipsum\&amp;quot;&gt;\n    Ipsum\n&lt;/label&gt;\n&lt;br&gt;\n&lt;label for=\&amp;quot;custom-input_radio-dolor\&amp;quot;&gt;\n    &lt;input class=\&amp;quot;custom-input\&amp;quot;\n           id=\&amp;quot;custom-input_radio-dolor\&amp;quot;\n           type=\&amp;quot;radio\&amp;quot;\n           name=\&amp;quot;radios-styled\&amp;quot;\n           value=\&amp;quot;dolor\&amp;quot;&gt;\n    Dolor\n&lt;/label&gt;\n&amp;quot;}">
               <input type="submit" value="edit on codepen.io" class="docs-pattern_footer-edit-btn">
             </form>
             <ul class="docs-codenotes">
@@ -818,122 +818,6 @@
 }</code></pre>
       </div>
     </div>
-<<<<<<< HEAD
-    <div id="form-labels" class="docs-component">
-      <h2 class="docs-component_header"><span>Form labels</span></h2>
-      <div class="docs-patterns">
-        <div class="docs-pattern">
-          <h3 class="docs-pattern_header">Normal label</h3>
-          <section class="docs-pattern_pattern">
-<label class="form-label">
-    Form label
-</label>
-
-          </section>
-          <footer class="docs-pattern_footer">
-            <pre class="docs-code docs-pattern_markup"><code data-language="html">&lt;label class=&quot;form-label&quot;&gt;
-    Form label
-&lt;/label&gt;</code></pre>
-            <form action="http://codepen.io/pen/define" method="POST" target="_blank" class="docs-pattern_footer-edit">
-              <input type="hidden" name="data" value="{&amp;quot;css&amp;quot;:&amp;quot;body { padding: 1em; }&amp;quot;,&amp;quot;css_external&amp;quot;:&amp;quot;http://cfpb.github.io/cfgov-refresh/static/css/main.css&amp;quot;,&amp;quot;html&amp;quot;:&amp;quot;\n&lt;label class=\&amp;quot;form-label\&amp;quot;&gt;\n    Form label\n&lt;/label&gt;\n&amp;quot;}">
-              <input type="submit" value="edit on codepen.io" class="docs-pattern_footer-edit-btn">
-            </form>
-          </footer>
-        </div>
-        <div class="docs-pattern">
-          <h3 class="docs-pattern_header">Form element nested within a label</h3>
-          <section class="docs-pattern_pattern">
-<label class="form-label">
-    <input type="checkbox">
-    Form label
-</label>
-
-          </section>
-          <footer class="docs-pattern_footer">
-            <pre class="docs-code docs-pattern_markup"><code data-language="html">&lt;label class=&quot;form-label&quot;&gt;
-    &lt;input type=&quot;checkbox&quot;&gt;
-    Form label
-&lt;/label&gt;</code></pre>
-            <form action="http://codepen.io/pen/define" method="POST" target="_blank" class="docs-pattern_footer-edit">
-              <input type="hidden" name="data" value="{&amp;quot;css&amp;quot;:&amp;quot;body { padding: 1em; }&amp;quot;,&amp;quot;css_external&amp;quot;:&amp;quot;http://cfpb.github.io/cfgov-refresh/static/css/main.css&amp;quot;,&amp;quot;html&amp;quot;:&amp;quot;\n&lt;label class=\&amp;quot;form-label\&amp;quot;&gt;\n    &lt;input type=\&amp;quot;checkbox\&amp;quot;&gt;\n    Form label\n&lt;/label&gt;\n&amp;quot;}">
-              <input type="submit" value="edit on codepen.io" class="docs-pattern_footer-edit-btn">
-            </form>
-            <ul class="docs-notes">
-              <li>When nesting a form input the input will receive a right margin to space it from the label text.</li>
-            </ul>
-          </footer>
-        </div>
-      </div>
-      <div class="docs-css">
-        <pre class="docs-code"><code data-language="css">.form-label {
-  font-family: &quot;AvenirNextLTW01-Regular&quot;, Arial, sans-serif;
-  font-style: normal;
-  font-weight: normal;
-  margin-bottom: 0.3125em;
-}
-.form-label em,
-.form-label i {
-  font-family: &quot;AvenirNextLTW01-Italic&quot;, Arial, sans-serif;
-  font-style: italic;
-  font-weight: normal;
-}
-.lt-ie9 .form-label em,
-.lt-ie9 .form-label i {
-  font-style: normal !important;
-}
-.lt-ie9 .form-label em,
-.lt-ie9 .form-label i {
-  font-style: normal !important;
-}
-.form-label strong,
-.form-label b {
-  font-family: &quot;AvenirNextLTW01-Demi&quot;, Arial, sans-serif;
-  font-style: normal;
-  font-weight: bold;
-}
-.lt-ie9 .form-label strong,
-.lt-ie9 .form-label b {
-  font-weight: normal !important;
-}
-.lt-ie9 .form-label strong,
-.lt-ie9 .form-label b {
-  font-weight: normal !important;
-}
-.form-label em,
-.form-label i {
-  font-family: &quot;AvenirNextLTW01-Italic&quot;, Arial, sans-serif;
-  font-style: italic;
-  font-weight: normal;
-}
-.lt-ie9 .form-label em,
-.lt-ie9 .form-label i {
-  font-style: normal !important;
-}
-.lt-ie9 .form-label em,
-.lt-ie9 .form-label i {
-  font-style: normal !important;
-}
-.form-label strong,
-.form-label b {
-  font-family: &quot;AvenirNextLTW01-Demi&quot;, Arial, sans-serif;
-  font-style: normal;
-  font-weight: bold;
-}
-.lt-ie9 .form-label strong,
-.lt-ie9 .form-label b {
-  font-weight: normal !important;
-}
-.lt-ie9 .form-label strong,
-.lt-ie9 .form-label b {
-  font-weight: normal !important;
-}
-.form-label input {
-  margin-right: 0.375em;
-}</code></pre>
-      </div>
-    </div>
-=======
->>>>>>> 91e8b21c
     <div id="form-inputs" class="docs-component">
       <h2 class="docs-component_header"><span>Form inputs</span></h2>
       <div class="docs-patterns">
@@ -983,16 +867,13 @@
         &lt;option value=&quot;option4&quot;&gt;Option 4&lt;/option&gt;
     &lt;/select&gt;
 &lt;/div&gt;</code></pre>
-<<<<<<< HEAD
             <form action="http://codepen.io/pen/define" method="POST" target="_blank" class="docs-pattern_footer-edit">
               <input type="hidden" name="data" value="{&amp;quot;css&amp;quot;:&amp;quot;body { padding: 1em; }&amp;quot;,&amp;quot;css_external&amp;quot;:&amp;quot;http://cfpb.github.io/cfgov-refresh/static/css/main.css&amp;quot;,&amp;quot;html&amp;quot;:&amp;quot;\n&lt;div class=\&amp;quot;input-group\&amp;quot;&gt;\n    &lt;input class=\&amp;quot;input-group_item\&amp;quot; type=\&amp;quot;text\&amp;quot;&gt;\n    &lt;input class=\&amp;quot;input-group_item\&amp;quot; type=\&amp;quot;text\&amp;quot;&gt;\n&lt;/div&gt;\n&lt;br&gt;\n&lt;br&gt;\n&lt;div class=\&amp;quot;input-group\&amp;quot;&gt;\n    &lt;select class=\&amp;quot;input-group_item\&amp;quot;&gt;\n        &lt;option value=\&amp;quot;option1\&amp;quot;&gt;Option 1&lt;/option&gt;\n        &lt;option value=\&amp;quot;option2\&amp;quot;&gt;Option 2&lt;/option&gt;\n        &lt;option value=\&amp;quot;option3\&amp;quot;&gt;Option 3&lt;/option&gt;\n        &lt;option value=\&amp;quot;option4\&amp;quot;&gt;Option 4&lt;/option&gt;\n    &lt;/select&gt;\n    &lt;select class=\&amp;quot;input-group_item\&amp;quot;&gt;\n        &lt;option value=\&amp;quot;option1\&amp;quot;&gt;Option 1&lt;/option&gt;\n        &lt;option value=\&amp;quot;option2\&amp;quot;&gt;Option 2&lt;/option&gt;\n        &lt;option value=\&amp;quot;option3\&amp;quot;&gt;Option 3&lt;/option&gt;\n        &lt;option value=\&amp;quot;option4\&amp;quot;&gt;Option 4&lt;/option&gt;\n    &lt;/select&gt;\n&lt;/div&gt;\n&amp;quot;}">
               <input type="submit" value="edit on codepen.io" class="docs-pattern_footer-edit-btn">
             </form>
-=======
             <ul class="docs-notes">
               <li>BEFORE moving to Capital Framework please review the work done in the Owning a Home project to make sure this pattern will be useful for both projects.</li>
             </ul>
->>>>>>> 91e8b21c
           </footer>
         </div>
       </div>
@@ -1019,377 +900,6 @@
 }</code></pre>
       </div>
     </div>
-<<<<<<< HEAD
-    <div id="input-with-button" class="docs-component">
-      <h2 class="docs-component_header"><span>Input with button</span></h2>
-      <div class="docs-patterns">
-        <div class="docs-pattern">
-          <h3 class="docs-pattern_header">Default input and button</h3>
-          <section class="docs-pattern_pattern">
-<div class="input-with-btn">
-    <div class="input-with-btn_input">
-        <input type="text">
-    </div>
-    <div class="input-with-btn_btn">
-        <button class="btn">Search</button>
-    </div>
-</div>
-
-          </section>
-          <footer class="docs-pattern_footer">
-            <pre class="docs-code docs-pattern_markup"><code data-language="html">&lt;div class=&quot;input-with-btn&quot;&gt;
-    &lt;div class=&quot;input-with-btn_input&quot;&gt;
-        &lt;input type=&quot;text&quot;&gt;
-    &lt;/div&gt;
-    &lt;div class=&quot;input-with-btn_btn&quot;&gt;
-        &lt;button class=&quot;btn&quot;&gt;Search&lt;/button&gt;
-    &lt;/div&gt;
-&lt;/div&gt;</code></pre>
-            <form action="http://codepen.io/pen/define" method="POST" target="_blank" class="docs-pattern_footer-edit">
-              <input type="hidden" name="data" value="{&amp;quot;css&amp;quot;:&amp;quot;body { padding: 1em; }&amp;quot;,&amp;quot;css_external&amp;quot;:&amp;quot;http://cfpb.github.io/cfgov-refresh/static/css/main.css&amp;quot;,&amp;quot;html&amp;quot;:&amp;quot;\n&lt;div class=\&amp;quot;input-with-btn\&amp;quot;&gt;\n    &lt;div class=\&amp;quot;input-with-btn_input\&amp;quot;&gt;\n        &lt;input type=\&amp;quot;text\&amp;quot;&gt;\n    &lt;/div&gt;\n    &lt;div class=\&amp;quot;input-with-btn_btn\&amp;quot;&gt;\n        &lt;button class=\&amp;quot;btn\&amp;quot;&gt;Search&lt;/button&gt;\n    &lt;/div&gt;\n&lt;/div&gt;\n&amp;quot;}">
-              <input type="submit" value="edit on codepen.io" class="docs-pattern_footer-edit-btn">
-            </form>
-          </footer>
-        </div>
-        <div class="docs-pattern">
-          <h3 class="docs-pattern_header">Super input and button</h3>
-          <section class="docs-pattern_pattern">
-<div class="input-with-btn">
-    <div class="input-with-btn_input">
-        <input class="input__super" type="text">
-    </div>
-    <div class="input-with-btn_btn">
-        <button class="btn btn__super">Search</button>
-    </div>
-</div>
-
-          </section>
-          <footer class="docs-pattern_footer">
-            <pre class="docs-code docs-pattern_markup"><code data-language="html">&lt;div class=&quot;input-with-btn&quot;&gt;
-    &lt;div class=&quot;input-with-btn_input&quot;&gt;
-        &lt;input class=&quot;input__super&quot; type=&quot;text&quot;&gt;
-    &lt;/div&gt;
-    &lt;div class=&quot;input-with-btn_btn&quot;&gt;
-        &lt;button class=&quot;btn btn__super&quot;&gt;Search&lt;/button&gt;
-    &lt;/div&gt;
-&lt;/div&gt;</code></pre>
-            <form action="http://codepen.io/pen/define" method="POST" target="_blank" class="docs-pattern_footer-edit">
-              <input type="hidden" name="data" value="{&amp;quot;css&amp;quot;:&amp;quot;body { padding: 1em; }&amp;quot;,&amp;quot;css_external&amp;quot;:&amp;quot;http://cfpb.github.io/cfgov-refresh/static/css/main.css&amp;quot;,&amp;quot;html&amp;quot;:&amp;quot;\n&lt;div class=\&amp;quot;input-with-btn\&amp;quot;&gt;\n    &lt;div class=\&amp;quot;input-with-btn_input\&amp;quot;&gt;\n        &lt;input class=\&amp;quot;input__super\&amp;quot; type=\&amp;quot;text\&amp;quot;&gt;\n    &lt;/div&gt;\n    &lt;div class=\&amp;quot;input-with-btn_btn\&amp;quot;&gt;\n        &lt;button class=\&amp;quot;btn btn__super\&amp;quot;&gt;Search&lt;/button&gt;\n    &lt;/div&gt;\n&lt;/div&gt;\n&amp;quot;}">
-              <input type="submit" value="edit on codepen.io" class="docs-pattern_footer-edit-btn">
-            </form>
-          </footer>
-        </div>
-      </div>
-      <div class="docs-css">
-        <pre class="docs-code"><code data-language="css">@media only all and (min-width: 30em) {
-  .input-with-btn {
-    display: block;
-    position: relative;
-    margin-left: -15px;
-    margin-right: -15px;
-  }
-}
-@media only all and (min-width: 30em) {
-  .input-with-btn {
-    display: block;
-    position: relative;
-    margin-left: -15px;
-    margin-right: -15px;
-  }
-}
-.input-with-btn_input {
-  margin-bottom: 0.9375em;
-}
-@media only all and (min-width: 30em) {
-  .input-with-btn_input {
-    display: inline-block;
-    -webkit-box-sizing: border-box;
-    -moz-box-sizing: border-box;
-    box-sizing: border-box;
-    border: solid transparent;
-    border-width: 0 15px;
-    margin-right: -0.25em;
-    vertical-align: top;
-    width: 75%;
-    border-right-width: 0;
-  }
-  .ie .input-with-btn_input {
-    margin-right: -0.26em;
-  }
-  .lt-ie8 .input-with-btn_input {
-    display: inline;
-    margin-right: 0;
-    zoom: 1;
-    behavior: url('/cfgov-refresh/static/vendor/box-sizing-polyfill/boxsizing.htc');
-  }
-}
-@media only all and (min-width: 30em) {
-  .input-with-btn_input {
-    display: inline-block;
-    -webkit-box-sizing: border-box;
-    -moz-box-sizing: border-box;
-    box-sizing: border-box;
-    border: solid transparent;
-    border-width: 0 15px;
-    margin-right: -0.25em;
-    vertical-align: top;
-    width: 75%;
-    border-right-width: 0;
-  }
-  .ie .input-with-btn_input {
-    margin-right: -0.26em;
-  }
-  .lt-ie8 .input-with-btn_input {
-    display: inline;
-    margin-right: 0;
-    zoom: 1;
-    behavior: url('/cfgov-refresh/static/vendor/box-sizing-polyfill/boxsizing.htc');
-  }
-}
-@media only all and (min-width: 60em) {
-  .input-with-btn_input {
-    display: inline-block;
-    -webkit-box-sizing: border-box;
-    -moz-box-sizing: border-box;
-    box-sizing: border-box;
-    border: solid transparent;
-    border-width: 0 15px;
-    margin-right: -0.25em;
-    vertical-align: top;
-    width: 83.33333333%;
-    border-right-width: 0;
-  }
-  .ie .input-with-btn_input {
-    margin-right: -0.26em;
-  }
-  .lt-ie8 .input-with-btn_input {
-    display: inline;
-    margin-right: 0;
-    zoom: 1;
-    behavior: url('/cfgov-refresh/static/vendor/box-sizing-polyfill/boxsizing.htc');
-  }
-}
-@media only all and (min-width: 60em) {
-  .input-with-btn_input {
-    display: inline-block;
-    -webkit-box-sizing: border-box;
-    -moz-box-sizing: border-box;
-    box-sizing: border-box;
-    border: solid transparent;
-    border-width: 0 15px;
-    margin-right: -0.25em;
-    vertical-align: top;
-    width: 83.33333333%;
-    border-right-width: 0;
-  }
-  .ie .input-with-btn_input {
-    margin-right: -0.26em;
-  }
-  .lt-ie8 .input-with-btn_input {
-    display: inline;
-    margin-right: 0;
-    zoom: 1;
-    behavior: url('/cfgov-refresh/static/vendor/box-sizing-polyfill/boxsizing.htc');
-  }
-}
-.input-with-btn_input input {
-  -webkit-box-sizing: border-box;
-  -moz-box-sizing: border-box;
-  box-sizing: border-box;
-  width: 100%;
-}
-.input-with-btn_btn {
-  margin-bottom: 0.9375em;
-}
-@media only all and (min-width: 30em) {
-  .input-with-btn_btn {
-    display: inline-block;
-    -webkit-box-sizing: border-box;
-    -moz-box-sizing: border-box;
-    box-sizing: border-box;
-    border: solid transparent;
-    border-width: 0 15px;
-    margin-right: -0.25em;
-    vertical-align: top;
-    width: 25%;
-  }
-  .ie .input-with-btn_btn {
-    margin-right: -0.26em;
-  }
-  .lt-ie8 .input-with-btn_btn {
-    display: inline;
-    margin-right: 0;
-    zoom: 1;
-    behavior: url('/cfgov-refresh/static/vendor/box-sizing-polyfill/boxsizing.htc');
-  }
-}
-@media only all and (min-width: 30em) {
-  .input-with-btn_btn {
-    display: inline-block;
-    -webkit-box-sizing: border-box;
-    -moz-box-sizing: border-box;
-    box-sizing: border-box;
-    border: solid transparent;
-    border-width: 0 15px;
-    margin-right: -0.25em;
-    vertical-align: top;
-    width: 25%;
-  }
-  .ie .input-with-btn_btn {
-    margin-right: -0.26em;
-  }
-  .lt-ie8 .input-with-btn_btn {
-    display: inline;
-    margin-right: 0;
-    zoom: 1;
-    behavior: url('/cfgov-refresh/static/vendor/box-sizing-polyfill/boxsizing.htc');
-  }
-}
-@media only all and (min-width: 60em) {
-  .input-with-btn_btn {
-    display: inline-block;
-    -webkit-box-sizing: border-box;
-    -moz-box-sizing: border-box;
-    box-sizing: border-box;
-    border: solid transparent;
-    border-width: 0 15px;
-    margin-right: -0.25em;
-    vertical-align: top;
-    width: 16.66666667%;
-  }
-  .ie .input-with-btn_btn {
-    margin-right: -0.26em;
-  }
-  .lt-ie8 .input-with-btn_btn {
-    display: inline;
-    margin-right: 0;
-    zoom: 1;
-    behavior: url('/cfgov-refresh/static/vendor/box-sizing-polyfill/boxsizing.htc');
-  }
-}
-@media only all and (min-width: 60em) {
-  .input-with-btn_btn {
-    display: inline-block;
-    -webkit-box-sizing: border-box;
-    -moz-box-sizing: border-box;
-    box-sizing: border-box;
-    border: solid transparent;
-    border-width: 0 15px;
-    margin-right: -0.25em;
-    vertical-align: top;
-    width: 16.66666667%;
-  }
-  .ie .input-with-btn_btn {
-    margin-right: -0.26em;
-  }
-  .lt-ie8 .input-with-btn_btn {
-    display: inline;
-    margin-right: 0;
-    zoom: 1;
-    behavior: url('/cfgov-refresh/static/vendor/box-sizing-polyfill/boxsizing.htc');
-  }
-}
-.input-with-btn_btn .btn {
-  -webkit-box-sizing: border-box;
-  -moz-box-sizing: border-box;
-  box-sizing: border-box;
-  width: 100%;
-}
-.input-with-btn_btn .btn__super {
-  padding-left: 0.83333333em;
-  padding-right: 0.83333333em;
-}</code></pre>
-      </div>
-    </div>
-    <div id="button-inside-input" class="docs-component">
-      <h2 class="docs-component_header"><span>Button inside input</span></h2>
-      <div class="docs-patterns">
-        <div class="docs-pattern">
-          <h3 class="docs-pattern_header">Default button inside of an default input</h3>
-          <section class="docs-pattern_pattern">
-<div class="btn-inside-input">
-    <input type="text"
-           value="This is some really long text to make sure that the button doesn't overlap the content in such a way that this input becomes unusable.">
-    <button class="btn btn__link btn__secondary">
-        Clear
-        <span class="cf-icon cf-icon-delete"></span>
-    </button>
-</div>
-
-          </section>
-          <footer class="docs-pattern_footer">
-            <pre class="docs-code docs-pattern_markup"><code data-language="html">&lt;div class=&quot;btn-inside-input&quot;&gt;
-    &lt;input type=&quot;text&quot;
-           value=&quot;This is some really long text to make sure that the button doesn't overlap the content in such a way that this input becomes unusable.&quot;&gt;
-    &lt;button class=&quot;btn btn__link btn__secondary&quot;&gt;
-        Clear
-        &lt;span class=&quot;cf-icon cf-icon-delete&quot;&gt;&lt;/span&gt;
-    &lt;/button&gt;
-&lt;/div&gt;</code></pre>
-            <form action="http://codepen.io/pen/define" method="POST" target="_blank" class="docs-pattern_footer-edit">
-              <input type="hidden" name="data" value="{&amp;quot;css&amp;quot;:&amp;quot;body { padding: 1em; }&amp;quot;,&amp;quot;css_external&amp;quot;:&amp;quot;http://cfpb.github.io/cfgov-refresh/static/css/main.css&amp;quot;,&amp;quot;html&amp;quot;:&amp;quot;\n&lt;div class=\&amp;quot;btn-inside-input\&amp;quot;&gt;\n    &lt;input type=\&amp;quot;text\&amp;quot;\n           value=\&amp;quot;This is some really long text to make sure that the button doesn&amp;apos;t overlap the content in such a way that this input becomes unusable.\&amp;quot;&gt;\n    &lt;button class=\&amp;quot;btn btn__link btn__secondary\&amp;quot;&gt;\n        Clear\n        &lt;span class=\&amp;quot;cf-icon cf-icon-delete\&amp;quot;&gt;&lt;/span&gt;\n    &lt;/button&gt;\n&lt;/div&gt;\n&amp;quot;}">
-              <input type="submit" value="edit on codepen.io" class="docs-pattern_footer-edit-btn">
-            </form>
-          </footer>
-        </div>
-        <div class="docs-pattern">
-          <h3 class="docs-pattern_header">Super button inside of a super input</h3>
-          <section class="docs-pattern_pattern">
-<div class="btn-inside-input">
-    <input class="input__super"
-           type="text"
-           value="This is some really long text to make sure that the button doesn't overlap the content in such a way that this input becomes unusable.">
-    <button class="btn btn__super btn__link btn__secondary">
-        Clear
-        <span class="cf-icon cf-icon-delete"></span>
-    </button>
-</div>
-
-          </section>
-          <footer class="docs-pattern_footer">
-            <pre class="docs-code docs-pattern_markup"><code data-language="html">&lt;div class=&quot;btn-inside-input&quot;&gt;
-    &lt;input class=&quot;input__super&quot;
-           type=&quot;text&quot;
-           value=&quot;This is some really long text to make sure that the button doesn't overlap the content in such a way that this input becomes unusable.&quot;&gt;
-    &lt;button class=&quot;btn btn__super btn__link btn__secondary&quot;&gt;
-        Clear
-        &lt;span class=&quot;cf-icon cf-icon-delete&quot;&gt;&lt;/span&gt;
-    &lt;/button&gt;
-&lt;/div&gt;</code></pre>
-            <form action="http://codepen.io/pen/define" method="POST" target="_blank" class="docs-pattern_footer-edit">
-              <input type="hidden" name="data" value="{&amp;quot;css&amp;quot;:&amp;quot;body { padding: 1em; }&amp;quot;,&amp;quot;css_external&amp;quot;:&amp;quot;http://cfpb.github.io/cfgov-refresh/static/css/main.css&amp;quot;,&amp;quot;html&amp;quot;:&amp;quot;\n&lt;div class=\&amp;quot;btn-inside-input\&amp;quot;&gt;\n    &lt;input class=\&amp;quot;input__super\&amp;quot;\n           type=\&amp;quot;text\&amp;quot;\n           value=\&amp;quot;This is some really long text to make sure that the button doesn&amp;apos;t overlap the content in such a way that this input becomes unusable.\&amp;quot;&gt;\n    &lt;button class=\&amp;quot;btn btn__super btn__link btn__secondary\&amp;quot;&gt;\n        Clear\n        &lt;span class=\&amp;quot;cf-icon cf-icon-delete\&amp;quot;&gt;&lt;/span&gt;\n    &lt;/button&gt;\n&lt;/div&gt;\n&amp;quot;}">
-              <input type="submit" value="edit on codepen.io" class="docs-pattern_footer-edit-btn">
-            </form>
-          </footer>
-        </div>
-      </div>
-      <div class="docs-css">
-        <pre class="docs-code"><code data-language="css">.btn-inside-input {
-  position: relative;
-}
-.btn-inside-input input {
-  -webkit-box-sizing: border-box;
-  -moz-box-sizing: border-box;
-  box-sizing: border-box;
-  width: 100%;
-  padding-right: 4.64285714em;
-}
-.btn-inside-input .input__super {
-  padding-right: 5em;
-}
-.btn-inside-input .btn {
-  border-bottom-width: 0 !important;
-  position: absolute;
-  right: 1.07142857em;
-  top: 0;
-}
-.btn-inside-input .btn__super {
-  right: 0.83333333em;
-}</code></pre>
-      </div>
-    </div>
-=======
->>>>>>> 91e8b21c
     <div id="form-actions" class="docs-component">
       <h2 class="docs-component_header"><span>Form actions</span></h2>
       <div class="docs-patterns">
