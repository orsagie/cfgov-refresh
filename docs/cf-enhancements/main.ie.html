--- conflicted
+++ resolved
@@ -26,7 +26,6 @@
       <h1 class="docs-title"><span class="docs-icon">&lt;/&gt;</span> cfgov-refresh / cf-enhancements docs
       </h1><a href="https://github.com/cfpb/cfgov-refresh" class="docs-repo">view the repository</a>
     </div>
-<<<<<<< HEAD
     <div id="proposed-superheader-line-height-tweak" class="docs-component">
       <h2 class="docs-component_header"><span>Proposed Superheader line-height tweak</span></h2>
       <div class="docs-component_intro">
@@ -53,7 +52,26 @@
               <input type="hidden" name="data" value="{&amp;quot;css&amp;quot;:&amp;quot;body { padding: 1em; }&amp;quot;,&amp;quot;css_external&amp;quot;:&amp;quot;http://cfpb.github.io/cfgov-refresh/static/css/main.ie.css&amp;quot;,&amp;quot;html&amp;quot;:&amp;quot;\n&lt;h1 class=\&amp;quot;superheader\&amp;quot;&gt;\n    Here&amp;apos;s a long header that will hopefully break\n    break onto two lines.\n&lt;/h1&gt;\n&amp;quot;}">
               <input type="submit" value="edit on codepen.io" class="docs-pattern_footer-edit-btn">
             </form>
-=======
+          </footer>
+        </div>
+      </div>
+      <div class="docs-css">
+        <pre class="docs-code"><code data-language="css">
+.superheader {
+  margin-bottom: 0.1875em;
+  font-size: 3em;
+  font-family: &quot;AvenirNextLTW01-Demi&quot;, Arial, sans-serif;
+  font-style: normal;
+  font-weight: bold;
+  line-height: 1.25;
+}
+
+.lt-ie9 .superheader {
+  font-weight: normal !important;
+}
+</code></pre>
+      </div>
+    </div>
     <div id="small-text-utility" class="docs-component">
       <h2 class="docs-component_header"><span>Small text utility</span></h2>
       <div class="docs-patterns">
@@ -109,32 +127,17 @@
             <ul class="docs-notes">
               <li>This mixin enables you to easily create consistent small text by passing the context `font-size`.</li>
             </ul>
->>>>>>> 534af22e
           </footer>
         </div>
       </div>
       <div class="docs-css">
         <pre class="docs-code"><code data-language="css">
-<<<<<<< HEAD
-.superheader {
-  margin-bottom: 0.1875em;
-  font-size: 3em;
-  font-family: &quot;AvenirNextLTW01-Demi&quot;, Arial, sans-serif;
-  font-style: normal;
-  font-weight: bold;
-  line-height: 1.25;
-}
-
-.lt-ie9 .superheader {
-  font-weight: normal !important;
-=======
 .u-small-text {
   font-size: 0.875em;
 }
 
 small {
   font-size: 0.875em;
->>>>>>> 534af22e
 }
 </code></pre>
       </div>
